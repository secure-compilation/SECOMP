--- conflicted
+++ resolved
@@ -94,13 +94,6 @@
 
 (* Types representing the attribute information per tag value *)
 
-<<<<<<< HEAD
-type file_loc =
-  | Diab_file_loc of int * constant
-  | Gnu_file_loc of int * constant
-
-=======
->>>>>>> 8a95c3e0
 type dw_tag_array_type =
     {
      array_type:          reference;
