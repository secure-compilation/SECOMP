(* *********************************************************************)
(*                                                                     *)
(*              The Compcert verified compiler                         *)
(*                                                                     *)
(*          Xavier Leroy, INRIA Paris-Rocquencourt                     *)
(*                                                                     *)
(*  Copyright Institut National de Recherche en Informatique et en     *)
(*  Automatique.  All rights reserved.  This file is distributed       *)
(*  under the terms of the INRIA Non-Commercial License Agreement.     *)
(*                                                                     *)
(* *********************************************************************)

(** Animating the CompCert C semantics *)

Require Import FunInd.
Require Import Axioms Classical.
Require Import String Coqlib Decidableplus.
Require Import Errors Maps Integers Floats.
Require Import AST Values Memory Events Globalenvs Builtins Determinism.
Require Import Ctypes Cop Csyntax Csem.
Require Cstrategy.

Local Open Scope string_scope.
Local Open Scope list_scope.

(** Error monad with options or lists *)

Declare Scope option_monad_scope.

Notation "'do' X <- A ; B" := (match A with Some X => B | None => None end)
  (at level 200, X ident, A at level 100, B at level 200)
  : option_monad_scope.

Notation "'do' X , Y <- A ; B" := (match A with Some (X, Y) => B | None => None end)
  (at level 200, X ident, Y ident, A at level 100, B at level 200)
  : option_monad_scope.

Notation "'do' X , Y , Z <- A ; B" := (match A with Some (X, Y, Z) => B | None => None end)
  (at level 200, X ident, Y ident, Z ident, A at level 100, B at level 200)
  : option_monad_scope.

Notation "'do' X , Y , Z , W <- A ; B" := (match A with Some (X, Y, Z, W) => B | None => None end)
  (at level 200, X ident, Y ident, Z ident, W ident, A at level 100, B at level 200)
  : option_monad_scope.

Notation " 'check' A ; B" := (if A then B else None)
  (at level 200, A at level 100, B at level 200)
  : option_monad_scope.

Declare Scope list_monad_scope.

Notation "'do' X <- A ; B" := (match A with Some X => B | None => nil end)
  (at level 200, X ident, A at level 100, B at level 200)
  : list_monad_scope.

Notation " 'check' A ; B" := (if A then B else nil)
  (at level 200, A at level 100, B at level 200)
  : list_monad_scope.

Definition is_val (a: expr) : option (val * type) :=
  match a with
  | Eval v ty => Some(v, ty)
  | _ => None
  end.

Lemma is_val_inv:
  forall a v ty, is_val a = Some(v, ty) -> a = Eval v ty.
Proof.
  intros until ty. destruct a; simpl; congruence.
Qed.

Definition is_loc (a: expr) : option (block * ptrofs * bitfield * type) :=
  match a with
  | Eloc b ofs bf ty => Some(b, ofs, bf, ty)
  | _ => None
  end.

Lemma is_loc_inv:
  forall a b ofs bf ty, is_loc a = Some(b, ofs, bf, ty) -> a = Eloc b ofs bf ty.
Proof.
  intros until ty. destruct a; simpl; congruence.
Qed.

Local Open Scope option_monad_scope.

Fixpoint is_val_list (al: exprlist) : option (list (val * type)) :=
  match al with
  | Enil => Some nil
  | Econs a1 al => do vt1 <- is_val a1; do vtl <- is_val_list al; Some(vt1::vtl)
  end.

Definition is_skip (s: statement) : {s = Sskip} + {s <> Sskip}.
Proof.
  destruct s; (left; congruence) || (right; congruence).
Defined.

(** * Events, volatile memory accesses, and external functions. *)

Section EXEC.

Variable ge: genv.

Definition eventval_of_val (v: val) (t: typ) : option eventval :=
  match v with
  | Vint i => check (typ_eq t AST.Tint); Some (EVint i)
  | Vfloat f => check (typ_eq t AST.Tfloat); Some (EVfloat f)
  | Vsingle f => check (typ_eq t AST.Tsingle); Some (EVsingle f)
  | Vlong n => check (typ_eq t AST.Tlong); Some (EVlong n)
  | Vptr b ofs =>
      do id <- Genv.invert_symbol ge b;
      check (Genv.public_symbol ge id);
      check (typ_eq t AST.Tptr);
      Some (EVptr_global id ofs)
  | _ => None
  end.

Fixpoint list_eventval_of_val (vl: list val) (tl: list typ) : option (list eventval) :=
  match vl, tl with
  | nil, nil => Some nil
  | v1::vl, t1::tl =>
      do ev1 <- eventval_of_val v1 t1;
      do evl <- list_eventval_of_val vl tl;
      Some (ev1 :: evl)
  | _, _ => None
  end.

Definition val_of_eventval (ev: eventval) (t: typ) : option val :=
  match ev with
  | EVint i => check (typ_eq t AST.Tint); Some (Vint i)
  | EVfloat f => check (typ_eq t AST.Tfloat); Some (Vfloat f)
  | EVsingle f => check (typ_eq t AST.Tsingle); Some (Vsingle f)
  | EVlong n => check (typ_eq t AST.Tlong); Some (Vlong n)
  | EVptr_global id ofs =>
      check (Genv.public_symbol ge id);
      check (typ_eq t AST.Tptr);
      do b <- Genv.find_symbol ge id;
      Some (Vptr b ofs)
  end.

Ltac mydestr :=
  match goal with
  | [ |- None = Some _ -> _ ] => let X := fresh "X" in intro X; discriminate
  | [ |- Some _ = Some _ -> _ ] => let X := fresh "X" in intro X; inv X
  | [ |- match ?x with Some _ => _ | None => _ end = Some _ -> _ ] => destruct x eqn:?; mydestr
  | [ |- match ?x with true => _ | false => _ end = Some _ -> _ ] => destruct x eqn:?; mydestr
  | [ |- match ?x with left _ => _ | right _ => _ end = Some _ -> _ ] => destruct x; mydestr
  | _ => idtac
  end.

Lemma eventval_of_val_sound:
  forall v t ev, eventval_of_val v t = Some ev -> eventval_match ge ev t v.
Proof.
  intros until ev. destruct v; simpl; mydestr; constructor.
  auto. apply Genv.invert_find_symbol; auto.
Qed.

Lemma eventval_of_val_complete:
  forall ev t v, eventval_match ge ev t v -> eventval_of_val v t = Some ev.
Proof.
  induction 1; simpl.
- auto.
- auto.
- auto.
- auto.
- rewrite (Genv.find_invert_symbol _ _ H0). simpl in H; rewrite H.
  rewrite dec_eq_true. auto. 
Qed.

Lemma list_eventval_of_val_sound:
  forall vl tl evl, list_eventval_of_val vl tl = Some evl -> eventval_list_match ge evl tl vl.
Proof with try discriminate.
  induction vl; destruct tl; simpl; intros; inv H.
  constructor.
  destruct (eventval_of_val a t) as [ev1|] eqn:?...
  destruct (list_eventval_of_val vl tl) as [evl'|] eqn:?...
  inv H1. constructor. apply eventval_of_val_sound; auto. eauto.
Qed.

Lemma list_eventval_of_val_complete:
  forall evl tl vl, eventval_list_match ge evl tl vl -> list_eventval_of_val vl tl = Some evl.
Proof.
  induction 1; simpl. auto.
  rewrite (eventval_of_val_complete _ _ _ H). rewrite IHeventval_list_match. auto.
Qed.

Lemma val_of_eventval_sound:
  forall ev t v, val_of_eventval ev t = Some v -> eventval_match ge ev t v.
Proof.
  intros until v. destruct ev; simpl; mydestr; constructor; auto.
Qed.

Lemma val_of_eventval_complete:
  forall ev t v, eventval_match ge ev t v -> val_of_eventval ev t = Some v.
Proof.
  induction 1; simpl.
- auto.
- auto.
- auto.
- auto.
- simpl in *. rewrite H, H0. rewrite dec_eq_true. auto.  
Qed.

Definition get_call_trace (cp cp': compartment) (vf: val) (vargs: list val) (tyargs: list typ): option trace :=
  match Genv.type_of_call ge cp cp' with
  | Genv.CrossCompartmentCall =>
      match vf with
      | Vptr b ofs =>
          match Genv.invert_symbol ge b with
          | Some i =>
              match list_eventval_of_val vargs tyargs with
              | Some vl => Some (Event_call cp cp' i vl :: E0)
              | None => None
              end
          | None => None
          end
      | _ => None
      end
  | _ => Some E0
  end.

Lemma get_call_trace_eq:
  forall cp cp' vf vargs tyargs t,
    call_trace ge cp cp' vf vargs tyargs t <-> get_call_trace cp cp' vf vargs tyargs = Some t.
Proof.
  intros. split.
  - intros H. unfold get_call_trace.
    inv H; simpl. destruct (Genv.type_of_call ge cp cp'); try congruence.
    erewrite H0, H2, list_eventval_of_val_complete; eauto.
  - unfold get_call_trace.
    intros H.
    destruct (Genv.type_of_call ge cp cp') eqn:TOC;
      inv H; [constructor; auto; congruence | | constructor; auto; congruence].
    destruct vf; try congruence.
    destruct (Genv.invert_symbol ge b) eqn:IS; [| congruence].
    destruct (list_eventval_of_val vargs tyargs) eqn:LEOV; [| congruence].
    inv H1. econstructor; eauto.
    eapply list_eventval_of_val_sound; eauto.
Qed.

Definition get_return_trace (cp cp': compartment) (vres: val) (ty: rettype): option trace :=
  match Genv.type_of_call ge cp cp' with
  | Genv.CrossCompartmentCall =>
      match eventval_of_val vres (proj_rettype ty) with
      | Some v => Some (Event_return cp cp' v :: E0)
      | None => None
      end
  | _ => Some E0
  end.

Lemma get_return_trace_eq:
  forall cp cp' vres ty t,
    return_trace ge cp cp' vres ty t <->
      get_return_trace cp cp' vres ty = Some t.
Proof.
  intros. split.
  - intros H. unfold get_return_trace.
    inv H; simpl. destruct (Genv.type_of_call ge cp cp'); try congruence.
    rewrite H0. rewrite (eventval_of_val_complete res); auto.
  - unfold get_return_trace.
    intros H.
    destruct (Genv.type_of_call ge cp cp') eqn:TOC;
      inv H; [constructor; auto; congruence | | constructor; auto; congruence].
    destruct (eventval_of_val vres (proj_rettype ty)) eqn:LEOV; [| congruence].
    inv H1. unfold E0. econstructor; eauto.
    eapply eventval_of_val_sound; eauto.
Qed.

(* Section MEMACCESS. *)

(** Volatile memory accesses. *)

Definition do_volatile_load (w: world) (chunk: memory_chunk) (cp: compartment) (m: mem) (b: block) (ofs: ptrofs)
                             : option (world * trace * val) :=
  if Genv.block_is_volatile ge b then
    do id <- Genv.invert_symbol ge b;
    match nextworld_vload w chunk id ofs with
    | None => None
    | Some(res, w') =>
        do vres <- val_of_eventval res (type_of_chunk chunk);
        Some(w', Event_vload chunk id ofs res :: nil, Val.load_result chunk vres)
    end
  else
    do v <- Mem.load chunk m b (Ptrofs.unsigned ofs) (Some cp);
    Some(w, E0, v).

<<<<<<< HEAD
Definition do_volatile_store (w: world) (chunk: memory_chunk) (cp: compartment) (m: mem) (b: block) (ofs: ptrofs) (v: val)
                             : option (world * trace * mem) :=
=======
Definition do_volatile_store (w: world) (chunk: memory_chunk) (m: mem) (b: block) (ofs: ptrofs) (v: val)
                             : option (world * trace * mem * val) :=
>>>>>>> db8a63f2
  if Genv.block_is_volatile ge b then
    do id <- Genv.invert_symbol ge b;
    do ev <- eventval_of_val (Val.load_result chunk v) (type_of_chunk chunk);
    do w' <- nextworld_vstore w chunk id ofs ev;
    Some(w', Event_vstore chunk id ofs ev :: nil, m, v)
  else
<<<<<<< HEAD
    do m' <- Mem.store chunk m b (Ptrofs.unsigned ofs) v cp;
    Some(w, E0, m').
=======
    do m' <- Mem.store chunk m b (Ptrofs.unsigned ofs) v;
    Some(w, E0, m', v).
>>>>>>> db8a63f2

Lemma do_volatile_load_sound:
  forall w chunk cp m b ofs w' t v,
  do_volatile_load w chunk cp m b ofs = Some(w', t, v) ->
  volatile_load ge cp chunk m b ofs t v /\ possible_trace w t w'.
Proof.
  intros until v. unfold do_volatile_load. mydestr.
  destruct p as [ev w'']. mydestr.
  split. constructor; auto. apply Genv.invert_find_symbol; auto.
  apply val_of_eventval_sound; auto.
  econstructor. constructor; eauto. constructor.
  split. econstructor; eauto.
  Local Transparent Mem.load.
  unfold Mem.load in Heqo.
  revert Heqo; mydestr; inv v0; inv H0; auto.
  constructor.
Qed.

Lemma do_volatile_load_complete:
  forall w chunk cp m b ofs w' t v,
  volatile_load ge cp chunk m b ofs t v -> possible_trace w t w' ->
  do_volatile_load w chunk cp m b ofs = Some(w', t, v).
Proof.
  unfold do_volatile_load; intros. inv H; simpl in *.
  rewrite H1. rewrite (Genv.find_invert_symbol _ _ H2). inv H0. inv H8. inv H6. rewrite H9.
  rewrite (val_of_eventval_complete _ _ _ H3). auto.
  rewrite H1. rewrite H2. inv H0. auto.
Qed.

Lemma do_volatile_store_sound:
<<<<<<< HEAD
  forall w chunk cp m b ofs v w' t m',
  do_volatile_store w chunk cp m b ofs v = Some(w', t, m') ->
  volatile_store ge cp chunk m b ofs v t m' /\ possible_trace w t w'.
=======
  forall w chunk m b ofs v w' t m' v',
  do_volatile_store w chunk m b ofs v = Some(w', t, m', v') ->
  volatile_store ge chunk m b ofs v t m' /\ possible_trace w t w' /\ v' = v.
>>>>>>> db8a63f2
Proof.
  intros until v'. unfold do_volatile_store. mydestr.
  split. constructor; auto. apply Genv.invert_find_symbol; auto.
  apply eventval_of_val_sound; auto.
<<<<<<< HEAD
  econstructor. constructor; eauto. constructor.
  split.
  constructor; auto. eapply Mem.store_can_access_block_1; eauto.
  constructor.
Qed.

Lemma do_volatile_store_complete:
  forall w chunk cp m b ofs v w' t m',
  volatile_store ge cp chunk m b ofs v t m' -> possible_trace w t w' ->
  do_volatile_store w chunk cp m b ofs v = Some(w', t, m').
=======
  split. econstructor. constructor; eauto. constructor. auto.
  split. constructor; auto. split. constructor. auto.
Qed.

Lemma do_volatile_store_complete:
  forall w chunk m b ofs v w' t m',
  volatile_store ge chunk m b ofs v t m' -> possible_trace w t w' ->
  do_volatile_store w chunk m b ofs v = Some(w', t, m', v).
>>>>>>> db8a63f2
Proof.
  unfold do_volatile_store; intros. inv H; simpl in *.
  rewrite H1. rewrite (Genv.find_invert_symbol _ _ H2).
  rewrite (eventval_of_val_complete _ _ _ H3).
  inv H0. inv H8. inv H6. rewrite H9. auto.
  rewrite H1. rewrite H2. inv H0. auto.
Qed.

(** Accessing locations *)

<<<<<<< HEAD
Definition do_deref_loc (w: world) (ty: type) (m: mem) (b: block) (ofs: ptrofs) (cp: compartment) : option (world * trace * val) :=
  match access_mode ty with
  | By_value chunk =>
=======
Definition do_deref_loc (w: world) (ty: type) (m: mem) (b: block) (ofs: ptrofs) (bf: bitfield) : option (world * trace * val) :=
  match bf with
  | Full =>
    match access_mode ty with
    | By_value chunk =>
>>>>>>> db8a63f2
      match type_is_volatile ty with
      | false => do v <- Mem.loadv chunk m (Vptr b ofs) (Some cp); Some(w, E0, v)
      | true => do_volatile_load w chunk cp m b ofs
      end
    | By_reference => Some(w, E0, Vptr b ofs)
    | By_copy => Some(w, E0, Vptr b ofs)
    | _ => None
    end
  | Bits sz sg pos width =>
    match ty with
    | Tint sz1 sg1 _ =>
      check (intsize_eq sz1 sz &&
             signedness_eq sg1 (if zlt width (bitsize_intsize sz) then Signed else sg) &&
             zle 0 pos && zlt 0 width && zle width (bitsize_intsize sz) && zle (pos + width) (bitsize_carrier sz));
      match Mem.loadv (chunk_for_carrier sz) m (Vptr b ofs) with
      | Some (Vint c) => Some (w, E0, Vint (bitfield_extract sz sg pos width c))
      | _ => None
      end
    | _ => None
    end
  end.

Definition assign_copy_ok (ty: type) (b: block) (ofs: ptrofs) (b': block) (ofs': ptrofs) : Prop :=
  (alignof_blockcopy ge ty | Ptrofs.unsigned ofs') /\ (alignof_blockcopy ge ty | Ptrofs.unsigned ofs) /\
  (b' <> b \/ Ptrofs.unsigned ofs' = Ptrofs.unsigned ofs
           \/ Ptrofs.unsigned ofs' + sizeof ge ty <= Ptrofs.unsigned ofs
           \/ Ptrofs.unsigned ofs + sizeof ge ty <= Ptrofs.unsigned ofs').

Remark check_assign_copy:
  forall (ty: type) (b: block) (ofs: ptrofs) (b': block) (ofs': ptrofs),
  { assign_copy_ok ty b ofs b' ofs' } + {~ assign_copy_ok ty b ofs b' ofs' }.
Proof with try (right; intuition lia).
  intros. unfold assign_copy_ok.
  destruct (Zdivide_dec (alignof_blockcopy ge ty) (Ptrofs.unsigned ofs')); auto...
  destruct (Zdivide_dec (alignof_blockcopy ge ty) (Ptrofs.unsigned ofs)); auto...
  assert (Y: {b' <> b \/
              Ptrofs.unsigned ofs' = Ptrofs.unsigned ofs \/
              Ptrofs.unsigned ofs' + sizeof ge ty <= Ptrofs.unsigned ofs \/
              Ptrofs.unsigned ofs + sizeof ge ty <= Ptrofs.unsigned ofs'} +
           {~(b' <> b \/
              Ptrofs.unsigned ofs' = Ptrofs.unsigned ofs \/
              Ptrofs.unsigned ofs' + sizeof ge ty <= Ptrofs.unsigned ofs \/
              Ptrofs.unsigned ofs + sizeof ge ty <= Ptrofs.unsigned ofs')}).
  destruct (eq_block b' b); auto.
  destruct (zeq (Ptrofs.unsigned ofs') (Ptrofs.unsigned ofs)); auto.
  destruct (zle (Ptrofs.unsigned ofs' + sizeof ge ty) (Ptrofs.unsigned ofs)); auto.
  destruct (zle (Ptrofs.unsigned ofs + sizeof ge ty) (Ptrofs.unsigned ofs')); auto.
  right; intuition lia.
  destruct Y... left; intuition lia.
Defined.

<<<<<<< HEAD
Definition do_assign_loc (w: world) (ty: type) (m: mem) (b: block) (ofs: ptrofs) (v: val) (cp: compartment): option (world * trace * mem) :=
  match access_mode ty with
  | By_value chunk =>
      match type_is_volatile ty with
      | false => do m' <- Mem.storev chunk m (Vptr b ofs) v cp; Some(w, E0, m')
      | true => do_volatile_store w chunk cp m b ofs v
      end
  | By_copy =>
      match v with
      | Vptr b' ofs' =>
          if check_assign_copy ty b ofs b' ofs' then
            do bytes <- Mem.loadbytes m b' (Ptrofs.unsigned ofs') (sizeof ge ty) (Some cp);
            do m' <- Mem.storebytes m b (Ptrofs.unsigned ofs) bytes cp;
            Some(w, E0, m')
          else None
      | _ => None
      end
  | _ => None
  end.

Lemma do_deref_loc_sound:
  forall w ty m b ofs cp w' t v,
  do_deref_loc w ty m b ofs cp = Some(w', t, v) ->
  deref_loc ge cp ty m b ofs t v /\ possible_trace w t w'.
=======
Definition do_assign_loc (w: world) (ty: type) (m: mem) (b: block) (ofs: ptrofs) (bf: bitfield) (v: val): option (world * trace * mem * val) :=
  match bf with
  | Full =>
    match access_mode ty with
    | By_value chunk =>
        match type_is_volatile ty with
        | false => do m' <- Mem.storev chunk m (Vptr b ofs) v; Some(w, E0, m', v)
        | true => do_volatile_store w chunk m b ofs v
        end
    | By_copy =>
        match v with
        | Vptr b' ofs' =>
            if check_assign_copy ty b ofs b' ofs' then
              do bytes <- Mem.loadbytes m b' (Ptrofs.unsigned ofs') (sizeof ge ty);
              do m' <- Mem.storebytes m b (Ptrofs.unsigned ofs) bytes;
              Some(w, E0, m', v)
            else None
        | _ => None
        end
    | _ => None
    end
  | Bits sz sg pos width =>
    check (zle 0 pos && zlt 0 width && zle width (bitsize_intsize sz) && zle (pos + width) (bitsize_carrier sz));
    match ty, v, Mem.loadv (chunk_for_carrier sz) m (Vptr b ofs) with
    | Tint sz1 sg1 _, Vint n, Some (Vint c) =>
        check (intsize_eq sz1 sz &&
               signedness_eq sg1 (if zlt width (bitsize_intsize sz) then Signed else sg));
        do m' <- Mem.storev (chunk_for_carrier sz) m (Vptr b ofs)
                            (Vint ((Int.bitfield_insert (first_bit sz pos width) width c n)));
        Some (w, E0, m', Vint (bitfield_normalize sz sg width n))
    | _, _, _ => None
    end
  end.

Lemma do_deref_loc_sound:
  forall w ty m b ofs bf w' t v,
  do_deref_loc w ty m b ofs bf = Some(w', t, v) ->
  deref_loc ge ty m b ofs bf t v /\ possible_trace w t w'.
>>>>>>> db8a63f2
Proof.
  unfold do_deref_loc; intros until v.
  destruct bf.
- destruct (access_mode ty) eqn:?; mydestr.
  intros. exploit do_volatile_load_sound; eauto. intuition. eapply deref_loc_volatile; eauto.
  split. eapply deref_loc_value; eauto. constructor.
  split. eapply deref_loc_reference; eauto. constructor.
  split. eapply deref_loc_copy; eauto. constructor.
- mydestr. destruct ty; mydestr. InvBooleans. subst i. destruct v0; mydestr.
  split. eapply deref_loc_bitfield; eauto. econstructor; eauto. constructor.
Qed.

Lemma do_deref_loc_complete:
<<<<<<< HEAD
  forall w ty m b ofs cp w' t v,
  deref_loc ge cp ty m b ofs t v -> possible_trace w t w' ->
  do_deref_loc w ty m b ofs cp = Some(w', t, v).
=======
  forall w ty m b ofs bf w' t v,
  deref_loc ge ty m b ofs bf t v -> possible_trace w t w' ->
  do_deref_loc w ty m b ofs bf = Some(w', t, v).
>>>>>>> db8a63f2
Proof.
  unfold do_deref_loc; intros. inv H.
- inv H0. rewrite H1; rewrite H2; rewrite H3; auto.
- rewrite H1; rewrite H2. apply do_volatile_load_complete; auto.
- inv H0. rewrite H1. auto.
- inv H0. rewrite H1. auto.
- inv H0. inv H1.
  unfold proj_sumbool; rewrite ! dec_eq_true, ! zle_true, ! zlt_true by lia. cbn.
  cbn in H4; rewrite H4. auto. 
Qed.

Lemma do_assign_loc_sound:
<<<<<<< HEAD
  forall w ty m b ofs v cp w' t m',
  do_assign_loc w ty m b ofs v cp = Some(w', t, m') ->
  assign_loc ge cp ty m b ofs v t m' /\ possible_trace w t w'.
=======
  forall w ty m b ofs bf v w' t m' v',
  do_assign_loc w ty m b ofs bf v = Some(w', t, m', v') ->
  assign_loc ge ty m b ofs bf v t m' v' /\ possible_trace w t w'.
>>>>>>> db8a63f2
Proof.
  unfold do_assign_loc; intros until v'.
  destruct bf.
- destruct (access_mode ty) eqn:?; mydestr.
  intros. exploit do_volatile_store_sound; eauto. intros (P & Q & R). subst v'. intuition. eapply assign_loc_volatile; eauto.
  split. eapply assign_loc_value; eauto. constructor.
  destruct v; mydestr. destruct a as [P [Q R]].
  split. eapply assign_loc_copy; eauto. constructor.
- mydestr. InvBooleans.
  destruct ty; mydestr. destruct v; mydestr. destruct v; mydestr. InvBooleans. subst s i.
  split. eapply assign_loc_bitfield; eauto. econstructor; eauto. constructor.
Qed.

Lemma do_assign_loc_complete:
<<<<<<< HEAD
  forall w ty m b ofs v cp w' t m',
  assign_loc ge cp ty m b ofs v t m' -> possible_trace w t w' ->
  do_assign_loc w ty m b ofs v cp = Some(w', t, m').
=======
  forall w ty m b ofs bf v w' t m' v',
  assign_loc ge ty m b ofs bf v t m' v' -> possible_trace w t w' ->
  do_assign_loc w ty m b ofs bf v = Some(w', t, m', v').
>>>>>>> db8a63f2
Proof.
  unfold do_assign_loc; intros. inv H.
- inv H0. rewrite H1; rewrite H2; rewrite H3; auto.
- rewrite H1; rewrite H2. apply do_volatile_store_complete; auto.
- rewrite H1. destruct (check_assign_copy ty b ofs b' ofs').
  inv H0. rewrite H5; rewrite H6; auto.
  elim n. red; tauto.
- inv H0. inv H1. 
  unfold proj_sumbool; rewrite ! zle_true, ! zlt_true by lia. cbn.
  rewrite ! dec_eq_true.
  cbn in H4; rewrite H4. cbn in H5; rewrite H5. auto.
Qed.

(** External calls *)

Variable do_external_function:
  string -> signature -> Senv.t -> world -> compartment -> list val -> mem -> option (world * trace * val * mem).

Hypothesis do_external_function_sound:
  forall id sg ge cp vargs m t vres m' w w',
  do_external_function id sg ge w cp vargs m = Some(w', t, vres, m') ->
  external_functions_sem id sg ge cp vargs m t vres m' /\ possible_trace w t w'.

Hypothesis do_external_function_complete:
  forall id sg ge cp vargs m t vres m' w w',
  external_functions_sem id sg ge cp vargs m t vres m' ->
  possible_trace w t w' ->
  do_external_function id sg ge w cp vargs m = Some(w', t, vres, m').

Variable do_inline_assembly:
  string -> signature -> Senv.t -> world -> compartment -> list val -> mem -> option (world * trace * val * mem).

Hypothesis do_inline_assembly_sound:
  forall txt sg ge cp vargs m t vres m' w w',
  do_inline_assembly txt sg ge w cp vargs m = Some(w', t, vres, m') ->
  inline_assembly_sem txt sg ge cp vargs m t vres m' /\ possible_trace w t w'.

Hypothesis do_inline_assembly_complete:
  forall txt sg ge cp vargs m t vres m' w w',
  inline_assembly_sem txt sg ge cp vargs m t vres m' ->
  possible_trace w t w' ->
  do_inline_assembly txt sg ge w cp vargs m = Some(w', t, vres, m').

Definition do_ef_volatile_load (chunk: memory_chunk)
       (w: world) (cp: compartment) (vargs: list val) (m: mem) : option (world * trace * val * mem) :=
  match vargs with
  | Vptr b ofs :: nil => do w',t,v <- do_volatile_load w chunk cp m b ofs; Some(w',t,v,m)
  | _ => None
  end.

Definition do_ef_volatile_store (chunk: memory_chunk)
       (w: world) (cp: compartment) (vargs: list val) (m: mem) : option (world * trace * val * mem) :=
  match vargs with
<<<<<<< HEAD
  | Vptr b ofs :: v :: nil => do w',t,m' <- do_volatile_store w chunk cp m b ofs v; Some(w',t,Vundef,m')
=======
  | Vptr b ofs :: v :: nil => do w',t,m',v' <- do_volatile_store w chunk m b ofs v; Some(w',t,Vundef,m')
>>>>>>> db8a63f2
  | _ => None
  end.

Definition do_ef_volatile_load_global (chunk: memory_chunk) (id: ident) (ofs: ptrofs)
       (w: world) (cp: compartment) (vargs: list val) (m: mem) : option (world * trace * val * mem) :=
  do b <- Genv.find_symbol ge id; do_ef_volatile_load chunk w cp (Vptr b ofs :: vargs) m.

Definition do_ef_volatile_store_global (chunk: memory_chunk) (id: ident) (ofs: ptrofs)
       (w: world) (cp: compartment) (vargs: list val) (m: mem) : option (world * trace * val * mem) :=
  do b <- Genv.find_symbol ge id; do_ef_volatile_store chunk w cp (Vptr b ofs :: vargs) m.

Definition do_alloc_size (v: val) : option ptrofs :=
  match v with
  | Vint n => if Archi.ptr64 then None else Some (Ptrofs.of_int n)
  | Vlong n => if Archi.ptr64 then Some (Ptrofs.of_int64 n) else None
  | _ => None
  end.

Definition do_ef_malloc
       (w: world) (cp: compartment) (vargs: list val) (m: mem) : option (world * trace * val * mem) :=
  match vargs with
  | v :: nil =>
      do sz <- do_alloc_size v;
      let (m', b) := Mem.alloc m cp (- size_chunk Mptr) (Ptrofs.unsigned sz) in
      do m'' <- Mem.store Mptr m' b (- size_chunk Mptr) v cp;
      Some(w, E0, Vptr b Ptrofs.zero, m'')
  | _ => None
  end.

Definition do_ef_free
       (w: world) (cp: compartment) (vargs: list val) (m: mem) : option (world * trace * val * mem) :=
  match vargs with
  | Vptr b lo :: nil =>
      do vsz <- Mem.load Mptr m b (Ptrofs.unsigned lo - size_chunk Mptr) (Some cp);
      do sz <- do_alloc_size vsz;
      check (zlt 0 (Ptrofs.unsigned sz));
      do m' <- Mem.free m b (Ptrofs.unsigned lo - size_chunk Mptr) (Ptrofs.unsigned lo + Ptrofs.unsigned sz) cp;
      Some(w, E0, Vundef, m')
  | Vint n :: nil =>
      if Int.eq_dec n Int.zero && negb Archi.ptr64
      then Some(w, E0, Vundef, m)
      else None
  | Vlong n :: nil =>
      if Int64.eq_dec n Int64.zero && Archi.ptr64
      then Some(w, E0, Vundef, m)
      else None
  | _ => None
  end.

Definition memcpy_args_ok
  (sz al: Z) (bdst: block) (odst: Z) (bsrc: block) (osrc: Z) : Prop :=
      (al = 1 \/ al = 2 \/ al = 4 \/ al = 8)
   /\ sz >= 0 /\ (al | sz)
   /\ (sz > 0 -> (al | osrc))
   /\ (sz > 0 -> (al | odst))
   /\ (bsrc <> bdst \/ osrc = odst \/ osrc + sz <= odst \/ odst + sz <= osrc).

Definition do_ef_memcpy (sz al: Z)
       (w: world) (cp: compartment) (vargs: list val) (m: mem) : option (world * trace * val * mem) :=
  match vargs with
  | Vptr bdst odst :: Vptr bsrc osrc :: nil =>
      if decide (memcpy_args_ok sz al bdst (Ptrofs.unsigned odst) bsrc (Ptrofs.unsigned osrc)) then
        do bytes <- Mem.loadbytes m bsrc (Ptrofs.unsigned osrc) sz (Some cp);
        do m' <- Mem.storebytes m bdst (Ptrofs.unsigned odst) bytes cp;
        Some(w, E0, Vundef, m')
      else None
  | _ => None
  end.

Definition do_ef_annot (text: string) (targs: list typ)
       (w: world) (cp: compartment) (vargs: list val) (m: mem) : option (world * trace * val * mem) :=
  do args <- list_eventval_of_val vargs targs;
  Some(w, Event_annot text args :: E0, Vundef, m).

Definition do_ef_annot_val (text: string) (targ: typ)
       (w: world) (cp: compartment) (vargs: list val) (m: mem) : option (world * trace * val * mem) :=
  match vargs with
  | varg :: nil =>
      do arg <- eventval_of_val varg targ;
      Some(w, Event_annot text (arg :: nil) :: E0, varg, m)
  | _ => None
  end.

Definition do_ef_debug (kind: positive) (text: ident) (targs: list typ)
       (w: world) (cp: compartment) (vargs: list val) (m: mem) : option (world * trace * val * mem) :=
  Some(w, E0, Vundef, m).

Definition do_builtin_or_external (name: string) (sg: signature)
       (w: world) (cp: compartment) (vargs: list val) (m: mem) : option (world * trace * val * mem) :=
  match lookup_builtin_function name sg with
  | Some bf => match builtin_function_sem bf vargs with Some v => Some(w, E0, v, m) | None => None end
  | None    => do_external_function name sg ge w cp vargs m
  end.

Definition do_external (ef: external_function):
       world -> compartment -> list val -> mem -> option (world * trace * val * mem) :=
  match ef with
  | EF_external name cp sg => do_external_function name sg ge
  | EF_builtin name sg => do_builtin_or_external name sg
  | EF_runtime name sg => do_builtin_or_external name sg
  | EF_vload chunk => do_ef_volatile_load chunk
  | EF_vstore chunk => do_ef_volatile_store chunk
  | EF_malloc => do_ef_malloc
  | EF_free => do_ef_free
  | EF_memcpy sz al => do_ef_memcpy sz al
  | EF_annot kind text targs => do_ef_annot text targs
  | EF_annot_val kind text targ => do_ef_annot_val text targ
  | EF_inline_asm text sg clob => do_inline_assembly text sg ge
  | EF_debug kind text targs => do_ef_debug kind text targs
  end.

Lemma do_ef_external_sound:
  forall ef w cp vargs m w' t vres m',
  do_external ef w cp vargs m = Some(w', t, vres, m') ->
  external_call ef ge cp vargs m t vres m' /\ possible_trace w t w'.
Proof with try congruence.
  intros until m'.
  assert (SIZE: forall v sz, do_alloc_size v = Some sz -> v = Vptrofs sz).
  { intros until sz; unfold Vptrofs; destruct v; simpl; destruct Archi.ptr64 eqn:SF; 
    intros EQ; inv EQ; f_equal; symmetry; eauto with ptrofs. }
  assert (BF_EX: forall name sg cp,
    do_builtin_or_external name sg w cp vargs m = Some (w', t, vres, m') ->
    builtin_or_external_sem name sg ge cp vargs m t vres m' /\ possible_trace w t w').
  { unfold do_builtin_or_external, builtin_or_external_sem; intros. 
    destruct (lookup_builtin_function name sg ) as [bf|].
  - destruct (builtin_function_sem bf vargs) as [vres1|] eqn:BF; inv H.
    split. constructor; auto. constructor.
  - eapply do_external_function_sound; eauto.
  }
  destruct ef; simpl.
- (* EF_external *)
  eapply do_external_function_sound; eauto.
- (* EF_builtin *)
  eapply BF_EX; eauto.
- (* EF_runtime *)
  eapply BF_EX; eauto.
- (* EF_vload *)
  unfold do_ef_volatile_load. destruct vargs... destruct v... destruct vargs...
  mydestr. destruct p as [[w'' t''] v]; mydestr.
  exploit do_volatile_load_sound; eauto. intuition. econstructor; eauto.
- (* EF_vstore *)
  unfold do_ef_volatile_store. destruct vargs... destruct v... destruct vargs... destruct vargs...
  mydestr. destruct p as [[[w'' t''] m''] v'']. mydestr.
  exploit do_volatile_store_sound; eauto. intuition. econstructor; eauto.
- (* EF_malloc *)
  unfold do_ef_malloc. destruct vargs... destruct vargs... mydestr.
  destruct (Mem.alloc m cp (- size_chunk Mptr) (Ptrofs.unsigned i)) as [m1 b] eqn:?. mydestr.
  split. apply SIZE in Heqo. subst v. econstructor; eauto. constructor.
- (* EF_free *)
  unfold do_ef_free. destruct vargs... destruct v... 
+ destruct vargs... mydestr; InvBooleans; subst i.
  replace (Vint Int.zero) with Vnullptr. split; constructor.
  apply negb_true_iff in H0. unfold Vnullptr; rewrite H0; auto.
+ destruct vargs... mydestr; InvBooleans; subst i.
  replace (Vlong Int64.zero) with Vnullptr. split; constructor.
  unfold Vnullptr; rewrite H0; auto.
+ destruct vargs... mydestr.
  split. apply SIZE in Heqo0. econstructor; eauto. congruence. lia.
  constructor.
- (* EF_memcpy *)
  unfold do_ef_memcpy. destruct vargs... destruct v... destruct vargs...
  destruct v... destruct vargs... mydestr. 
  apply Decidable_sound in Heqb1. red in Heqb1.
  split. econstructor; eauto; tauto. constructor.
- (* EF_annot *)
  unfold do_ef_annot. mydestr.
  split. constructor. apply list_eventval_of_val_sound; auto.
  econstructor. constructor; eauto. constructor.
- (* EF_annot_val *)
  unfold do_ef_annot_val. destruct vargs... destruct vargs... mydestr.
  split. constructor. apply eventval_of_val_sound; auto.
  econstructor. constructor; eauto. constructor.
- (* EF_inline_asm *)
  eapply do_inline_assembly_sound; eauto.
- (* EF_debug *)
  unfold do_ef_debug. mydestr. split; constructor.
Qed.

Lemma do_ef_external_complete:
  forall ef w cp vargs m w' t vres m',
  external_call ef ge cp vargs m t vres m' -> possible_trace w t w' ->
  do_external ef w cp vargs m = Some(w', t, vres, m').
Proof.
  intros.
  assert (SIZE: forall n, do_alloc_size (Vptrofs n) = Some n).
  { unfold Vptrofs, do_alloc_size; intros; destruct Archi.ptr64 eqn:SF. 
    rewrite Ptrofs.of_int64_to_int64; auto.
    rewrite Ptrofs.of_int_to_int; auto. }
  assert (BF_EX: forall name sg,
    builtin_or_external_sem name sg ge cp vargs m t vres m' ->
    do_builtin_or_external name sg w cp vargs m = Some (w', t, vres, m')).
  { unfold do_builtin_or_external, builtin_or_external_sem; intros.
    destruct (lookup_builtin_function name sg) as [bf|].
  - inv H1. inv H0. rewrite H2. auto.
  - eapply do_external_function_complete; eauto.
  }
  destruct ef; simpl in *.
- (* EF_external *)
  eapply do_external_function_complete; eauto.
- (* EF_builtin *)
  eapply BF_EX; eauto.
- (* EF_runtime *)
  eapply BF_EX; eauto.
- (* EF_vload *)
  inv H; unfold do_ef_volatile_load.
  exploit do_volatile_load_complete; eauto. intros EQ; rewrite EQ; auto.
- (* EF_vstore *)
  inv H; unfold do_ef_volatile_store.
  exploit do_volatile_store_complete; eauto. intros EQ; rewrite EQ; auto.
- (* EF_malloc *)
  inv H; unfold do_ef_malloc.
  inv H0. erewrite SIZE by eauto. rewrite H1, H2. auto.
- (* EF_free *)
  inv H; unfold do_ef_free.
+ inv H0. rewrite H1. erewrite SIZE by eauto. rewrite zlt_true. rewrite H3. auto. lia.
+ inv H0. unfold Vnullptr; destruct Archi.ptr64; auto.
- (* EF_memcpy *)
  inv H; unfold do_ef_memcpy.
  inv H0. rewrite Decidable_complete. rewrite H7; rewrite H8; auto.
  red. tauto.
- (* EF_annot *)
  inv H; unfold do_ef_annot. inv H0. inv H6. inv H4.
  rewrite (list_eventval_of_val_complete _ _ _ H1). auto.
- (* EF_annot_val *)
  inv H; unfold do_ef_annot_val. inv H0. inv H6. inv H4.
  rewrite (eventval_of_val_complete _ _ _ H1). auto.
- (* EF_inline_asm *)
  eapply do_inline_assembly_complete; eauto.
- (* EF_debug *)
  inv H. inv H0. reflexivity.
Qed.

(** * Reduction of expressions *)

Inductive reduction: Type :=
  | Lred (rule: string) (l': expr) (m': mem)
  | Rred (rule: string) (r': expr) (m': mem) (t: trace)
  | Callred (rule: string) (fd: fundef) (args: list val) (tyres: type) (t: trace) (m': mem)
  | Stuckred.

Section EXPRS.

Variable e: env.
Variable w: world.

Fixpoint sem_cast_arguments (vtl: list (val * type)) (tl: typelist) (m: mem) : option (list val) :=
  match vtl, tl with
  | nil, Tnil => Some nil
  | (v1,t1)::vtl, Tcons t1' tl =>
      do v <- sem_cast v1 t1 t1' m; do vl <- sem_cast_arguments vtl tl m; Some(v::vl)
  | _, _ => None
  end.

(** The result of stepping an expression is a list [ll] of possible reducts.
  Each element of [ll] is a pair of a context and the result of reducing
  inside this context (see type [reduction] above).
  The list [ll] is empty if the expression is fully reduced
   (it's [Eval] for a r-value and [Eloc] for a l-value).
*)

Definition reducts (A: Type): Type := list ((expr -> A) * reduction).

Definition topred (r: reduction) : reducts expr :=
  ((fun (x: expr) => x), r) :: nil.

Definition stuck : reducts expr :=
  ((fun (x: expr) => x), Stuckred) :: nil.

Definition incontext {A B: Type} (ctx: A -> B) (ll: reducts A) : reducts B :=
  map (fun z => ((fun (x: expr) => ctx(fst z x)), snd z)) ll.

Definition incontext2 {A1 A2 B: Type}
                     (ctx1: A1 -> B) (ll1: reducts A1)
                     (ctx2: A2 -> B) (ll2: reducts A2) : reducts B :=
  incontext ctx1 ll1 ++ incontext ctx2 ll2.

Declare Scope reducts_monad_scope.

Notation "'do' X <- A ; B" := (match A with Some X => B | None => stuck end)
  (at level 200, X ident, A at level 100, B at level 200)
  : reducts_monad_scope.

Notation "'do' X , Y <- A ; B" := (match A with Some (X, Y) => B | None => stuck end)
  (at level 200, X ident, Y ident, A at level 100, B at level 200)
  : reducts_monad_scope.

Notation "'do' X , Y , Z <- A ; B" := (match A with Some (X, Y, Z) => B | None => stuck end)
  (at level 200, X ident, Y ident, Z ident, A at level 100, B at level 200)
  : reducts_monad_scope.

Notation "'do' X , Y , Z , W <- A ; B" := (match A with Some (X, Y, Z, W) => B | None => stuck end)
  (at level 200, X ident, Y ident, Z ident, W ident, A at level 100, B at level 200)
  : reducts_monad_scope.

Notation " 'check' A ; B" := (if A then B else stuck)
  (at level 200, A at level 100, B at level 200)
  : reducts_monad_scope.

Local Open Scope reducts_monad_scope.

Fixpoint step_expr (cp: compartment) (k: kind) (a: expr) (m: mem): reducts expr :=
  match k, a with
  | LV, Eloc b ofs bf ty =>
      nil
  | LV, Evar x ty =>
      match e!x with
      | Some(b, ty') =>
          check type_eq ty ty';
          topred (Lred "red_var_local" (Eloc b Ptrofs.zero Full ty) m)
      | None =>
          do b <- Genv.find_symbol ge x;
          topred (Lred "red_var_global" (Eloc b Ptrofs.zero Full ty) m)
      end
  | LV, Ederef r ty =>
      match is_val r with
      | Some(Vptr b ofs, ty') =>
          topred (Lred "red_deref" (Eloc b ofs Full ty) m)
      | Some _ =>
          stuck
      | None =>
          incontext (fun x => Ederef x ty) (step_expr cp RV r m)
      end
  | LV, Efield r f ty =>
      match is_val r with
      | Some(Vptr b ofs, ty') =>
          match ty' with
          | Tstruct id _ =>
              do co <- ge.(genv_cenv)!id;
              match field_offset ge f (co_members co) with
              | Error _ => stuck
              | OK (delta, bf) => topred (Lred "red_field_struct" (Eloc b (Ptrofs.add ofs (Ptrofs.repr delta)) bf ty) m)
              end
          | Tunion id _ =>
              do co <- ge.(genv_cenv)!id;
              match union_field_offset ge f (co_members co) with
              | Error _ => stuck
              | OK (delta, bf) => topred (Lred "red_field_union" (Eloc b (Ptrofs.add ofs (Ptrofs.repr delta)) bf ty) m)
              end
          | _ => stuck
          end
      | Some _ =>
          stuck
      | None =>
          incontext (fun x => Efield x f ty) (step_expr cp RV r m)
      end
  | RV, Eval v ty =>
      nil
  | RV, Evalof l ty =>
      match is_loc l with
      | Some(b, ofs, bf, ty') =>
          check type_eq ty ty';
<<<<<<< HEAD
          do w',t,v <- do_deref_loc w ty m b ofs cp;
=======
          do w',t,v <- do_deref_loc w ty m b ofs bf;
>>>>>>> db8a63f2
          topred (Rred "red_rvalof" (Eval v ty) m t)
      | None =>
          incontext (fun x => Evalof x ty) (step_expr cp LV l m)
      end
  | RV, Eaddrof l ty =>
      match is_loc l with
<<<<<<< HEAD
      | Some(b, ofs, ty') => topred (Rred "red_addrof" (Eval (Vptr b ofs) ty) m E0)
      | None => incontext (fun x => Eaddrof x ty) (step_expr cp LV l m)
=======
      | Some(b, ofs, bf, ty') =>
          match bf with Full => topred (Rred "red_addrof" (Eval (Vptr b ofs) ty) m E0)
                      | Bits _ _ _ _ => stuck
          end
      | None => incontext (fun x => Eaddrof x ty) (step_expr LV l m)
>>>>>>> db8a63f2
      end
  | RV, Eunop op r1 ty =>
      match is_val r1 with
      | Some(v1, ty1) =>
          do v <- sem_unary_operation op v1 ty1 m;
          topred (Rred "red_unop" (Eval v ty) m E0)
      | None =>
          incontext (fun x => Eunop op x ty) (step_expr cp RV r1 m)
      end
  | RV, Ebinop op r1 r2 ty =>
      match is_val r1, is_val r2 with
      | Some(v1, ty1), Some(v2, ty2) =>
          do v <- sem_binary_operation ge op v1 ty1 v2 ty2 m;
          topred (Rred "red_binop" (Eval v ty) m E0)
      | _, _ =>
         incontext2 (fun x => Ebinop op x r2 ty) (step_expr cp RV r1 m)
                    (fun x => Ebinop op r1 x ty) (step_expr cp RV r2 m)
      end
  | RV, Ecast r1 ty =>
      match is_val r1 with
      | Some(v1, ty1) =>
          do v <- sem_cast v1 ty1 ty m;
          topred (Rred "red_cast" (Eval v ty) m E0)
      | None =>
          incontext (fun x => Ecast x ty) (step_expr cp RV r1 m)
      end
  | RV, Eseqand r1 r2 ty =>
      match is_val r1 with
      | Some(v1, ty1) =>
          do b <- bool_val v1 ty1 m;
          if b then topred (Rred "red_seqand_true" (Eparen r2 type_bool ty) m E0)
               else topred (Rred "red_seqand_false" (Eval (Vint Int.zero) ty) m E0)
      | None =>
          incontext (fun x => Eseqand x r2 ty) (step_expr cp RV r1 m)
      end
  | RV, Eseqor r1 r2 ty =>
      match is_val r1 with
      | Some(v1, ty1) =>
          do b <- bool_val v1 ty1 m;
          if b then topred (Rred "red_seqor_true" (Eval (Vint Int.one) ty) m E0)
               else topred (Rred "red_seqor_false" (Eparen r2 type_bool ty) m E0)
      | None =>
          incontext (fun x => Eseqor x r2 ty) (step_expr cp RV r1 m)
      end
  | RV, Econdition r1 r2 r3 ty =>
      match is_val r1 with
      | Some(v1, ty1) =>
          do b <- bool_val v1 ty1 m;
          topred (Rred "red_condition" (Eparen (if b then r2 else r3) ty ty) m E0)
      | None =>
          incontext (fun x => Econdition x r2 r3 ty) (step_expr cp RV r1 m)
      end
  | RV, Esizeof ty' ty =>
      topred (Rred "red_sizeof" (Eval (Vptrofs (Ptrofs.repr (sizeof ge ty'))) ty) m E0)
  | RV, Ealignof ty' ty =>
      topred (Rred "red_alignof" (Eval (Vptrofs (Ptrofs.repr (alignof ge ty'))) ty) m E0)
  | RV, Eassign l1 r2 ty =>
      match is_loc l1, is_val r2 with
      | Some(b, ofs, bf, ty1), Some(v2, ty2) =>
          check type_eq ty1 ty;
          do v <- sem_cast v2 ty2 ty1 m;
<<<<<<< HEAD
          do w',t,m' <- do_assign_loc w ty1 m b ofs v cp;
          topred (Rred "red_assign" (Eval v ty) m' t)
=======
          do w',t,m',v' <- do_assign_loc w ty1 m b ofs bf v;
          topred (Rred "red_assign" (Eval v' ty) m' t)
>>>>>>> db8a63f2
      | _, _ =>
         incontext2 (fun x => Eassign x r2 ty) (step_expr cp LV l1 m)
                    (fun x => Eassign l1 x ty) (step_expr cp RV r2 m)
      end
  | RV, Eassignop op l1 r2 tyres ty =>
      match is_loc l1, is_val r2 with
      | Some(b, ofs, bf, ty1), Some(v2, ty2) =>
          check type_eq ty1 ty;
<<<<<<< HEAD
          do w',t,v1 <- do_deref_loc w ty1 m b ofs cp;
          let r' := Eassign (Eloc b ofs ty1)
=======
          do w',t,v1 <- do_deref_loc w ty1 m b ofs bf;
          let r' := Eassign (Eloc b ofs bf ty1)
>>>>>>> db8a63f2
                           (Ebinop op (Eval v1 ty1) (Eval v2 ty2) tyres) ty1 in
          topred (Rred "red_assignop" r' m t)
      | _, _ =>
         incontext2 (fun x => Eassignop op x r2 tyres ty) (step_expr cp LV l1 m)
                    (fun x => Eassignop op l1 x tyres ty) (step_expr cp RV r2 m)
      end
  | RV, Epostincr id l ty =>
      match is_loc l with
      | Some(b, ofs, bf, ty1) =>
          check type_eq ty1 ty;
<<<<<<< HEAD
          do w',t, v1 <- do_deref_loc w ty m b ofs cp;
=======
          do w',t, v1 <- do_deref_loc w ty m b ofs bf;
>>>>>>> db8a63f2
          let op := match id with Incr => Oadd | Decr => Osub end in
          let r' :=
            Ecomma (Eassign (Eloc b ofs bf ty)
                           (Ebinop op (Eval v1 ty) (Eval (Vint Int.one) type_int32s) (incrdecr_type ty))
                           ty)
                   (Eval v1 ty) ty in
          topred (Rred "red_postincr" r' m t)
      | None =>
          incontext (fun x => Epostincr id x ty) (step_expr cp LV l m)
      end
  | RV, Ecomma r1 r2 ty =>
      match is_val r1 with
      | Some _ =>
          check type_eq (typeof r2) ty;
          topred (Rred "red_comma" r2 m E0)
      | None =>
          incontext (fun x => Ecomma x r2 ty) (step_expr cp RV r1 m)
      end
  | RV, Eparen r1 tycast ty =>
      match is_val r1 with
      | Some (v1, ty1) =>
          do v <- sem_cast v1 ty1 tycast m;
          topred (Rred "red_paren" (Eval v ty) m E0)
      | None =>
          incontext (fun x => Eparen x tycast ty) (step_expr cp RV r1 m)
      end
  | RV, Ecall r1 rargs ty =>
      match is_val r1, is_val_list rargs with
      | Some(vf, tyf), Some vtl =>
          match classify_fun tyf with
          | fun_case_f tyargs tyres cconv =>
              do fd <- Genv.find_funct ge vf;
              check (Genv.allowed_call_b ge cp vf);
              do vargs <- sem_cast_arguments vtl tyargs m;
              check type_eq (type_of_fundef fd) (Tfunction tyargs tyres cconv);
              check (match Genv.type_of_call ge cp (Genv.find_comp ge vf) with
                     | Genv.CrossCompartmentCall => forallb not_ptr_b vargs
                     | _ => true end);
              do t <- get_call_trace cp (Genv.find_comp ge vf) vf vargs (typlist_of_typelist tyargs);
              topred (Callred "red_call" fd vargs ty t m)
          | _ => stuck
          end
      | _, _ =>
          incontext2 (fun x => Ecall x rargs ty) (step_expr cp RV r1 m)
                     (fun x => Ecall r1 x ty) (step_exprlist cp rargs m)
      end
  | RV, Ebuiltin ef tyargs rargs ty =>
      match is_val_list rargs with
      | Some vtl =>
          do vargs <- sem_cast_arguments vtl tyargs m;
          match do_external ef w cp vargs m with
          | None => stuck
          | Some(w',t,v,m') => topred (Rred "red_builtin" (Eval v ty) m' t)
          end
      | _ =>
          incontext (fun x => Ebuiltin ef tyargs x ty) (step_exprlist cp rargs m)
      end
  | _, _ => stuck
  end

with step_exprlist (cp: compartment) (rl: exprlist) (m: mem): reducts exprlist :=
  match rl with
  | Enil =>
      nil
  | Econs r1 rs =>
      incontext2 (fun x => Econs x rs) (step_expr cp RV r1 m)
                 (fun x => Econs r1 x) (step_exprlist cp rs m)
  end.

(** Technical properties on safe expressions. *)

Inductive imm_safe_t (cp: compartment): kind -> expr -> mem -> Prop :=
  | imm_safe_t_val: forall v ty m,
<<<<<<< HEAD
      imm_safe_t cp RV (Eval v ty) m
  | imm_safe_t_loc: forall b ofs ty m,
      imm_safe_t cp LV (Eloc b ofs ty) m
=======
      imm_safe_t RV (Eval v ty) m
  | imm_safe_t_loc: forall b ofs ty bf m,
      imm_safe_t LV (Eloc b ofs bf ty) m
>>>>>>> db8a63f2
  | imm_safe_t_lred: forall to C l m l' m',
      lred ge e l m l' m' ->
      context LV to C ->
      imm_safe_t cp to (C l) m
  | imm_safe_t_rred: forall to C r m t r' m' w',
      rred ge cp r m t r' m' -> possible_trace w t w' ->
      context RV to C ->
      imm_safe_t cp to (C r) m
  | imm_safe_t_callred: forall to C r m fd args ty t,
      callred ge cp r m fd args ty t ->
      context RV to C ->
      imm_safe_t cp to (C r) m.

Remark imm_safe_t_imm_safe:
  forall cp k a m, imm_safe_t cp k a m -> imm_safe ge e cp k a m.
Proof.
  induction 1.
  constructor.
  constructor.
  eapply imm_safe_lred; eauto.
  eapply imm_safe_rred; eauto.
  eapply imm_safe_callred; eauto.
Qed.

Fixpoint exprlist_all_values (rl: exprlist) : Prop :=
  match rl with
  | Enil => True
  | Econs (Eval v ty) rl' => exprlist_all_values rl'
  | Econs _ _ => False
  end.

Definition invert_expr_prop (cp: compartment) (a: expr) (m: mem) : Prop :=
  match a with
  | Eloc b ofs bf ty => False
  | Evar x ty =>
      exists b,
      e!x = Some(b, ty)
      \/ (e!x = None /\ Genv.find_symbol ge x = Some b)
  | Ederef (Eval v ty1) ty =>
      exists b, exists ofs, v = Vptr b ofs
  | Eaddrof (Eloc b ofs bf ty1) ty =>
      bf = Full
  | Efield (Eval v ty1) f ty =>
      exists b, exists ofs, v = Vptr b ofs /\
      match ty1 with
      | Tstruct id _ => exists co delta bf, ge.(genv_cenv)!id = Some co /\ field_offset ge f (co_members co) = OK (delta, bf)
      | Tunion id _ => exists co delta bf, ge.(genv_cenv)!id = Some co /\ union_field_offset ge f (co_members co) = OK (delta, bf)
      | _ => False
      end
  | Eval v ty => False
<<<<<<< HEAD
  | Evalof (Eloc b ofs ty') ty =>
      ty' = ty /\ exists t, exists v, exists w', deref_loc ge cp ty m b ofs t v /\ possible_trace w t w'
=======
  | Evalof (Eloc b ofs bf ty') ty =>
      ty' = ty /\ exists t, exists v, exists w', deref_loc ge ty m b ofs bf t v /\ possible_trace w t w'
>>>>>>> db8a63f2
  | Eunop op (Eval v1 ty1) ty =>
      exists v, sem_unary_operation op v1 ty1 m = Some v
  | Ebinop op (Eval v1 ty1) (Eval v2 ty2) ty =>
      exists v, sem_binary_operation ge op v1 ty1 v2 ty2 m = Some v
  | Ecast (Eval v1 ty1) ty =>
      exists v, sem_cast v1 ty1 ty m = Some v
  | Eseqand (Eval v1 ty1) r2 ty =>
      exists b, bool_val v1 ty1 m = Some b
  | Eseqor (Eval v1 ty1) r2 ty =>
      exists b, bool_val v1 ty1 m = Some b
  | Econdition (Eval v1 ty1) r1 r2 ty =>
      exists b, bool_val v1 ty1 m = Some b
<<<<<<< HEAD
  | Eassign (Eloc b ofs ty1) (Eval v2 ty2) ty =>
      exists v, exists m', exists t, exists w',
      ty = ty1 /\ sem_cast v2 ty2 ty1 m = Some v /\ assign_loc ge cp ty1 m b ofs v t m' /\ possible_trace w t w'
  | Eassignop op (Eloc b ofs ty1) (Eval v2 ty2) tyres ty =>
      exists t, exists v1, exists w',
      ty = ty1 /\ deref_loc ge cp ty1 m b ofs t v1 /\ possible_trace w t w'
  | Epostincr id (Eloc b ofs ty1) ty =>
      exists t, exists v1, exists w',
      ty = ty1 /\ deref_loc ge cp ty m b ofs t v1 /\ possible_trace w t w'
=======
  | Eassign (Eloc b ofs bf ty1) (Eval v2 ty2) ty =>
      exists v, exists m', exists v', exists t, exists w',
      ty = ty1 /\ sem_cast v2 ty2 ty1 m = Some v /\ assign_loc ge ty1 m b ofs bf v t m' v' /\ possible_trace w t w'
  | Eassignop op (Eloc b ofs bf ty1) (Eval v2 ty2) tyres ty =>
      exists t, exists v1, exists w',
      ty = ty1 /\ deref_loc ge ty1 m b ofs bf t v1 /\ possible_trace w t w'
  | Epostincr id (Eloc b ofs bf ty1) ty =>
      exists t, exists v1, exists w',
      ty = ty1 /\ deref_loc ge ty m b ofs bf t v1 /\ possible_trace w t w'
>>>>>>> db8a63f2
  | Ecomma (Eval v ty1) r2 ty =>
      typeof r2 = ty
  | Eparen (Eval v1 ty1) tycast ty =>
      exists v, sem_cast v1 ty1 tycast m = Some v
  | Ecall (Eval vf tyf) rargs ty =>
      exprlist_all_values rargs ->
      exists tyargs tyres cconv fd vl t,
         classify_fun tyf = fun_case_f tyargs tyres cconv
      /\ Genv.find_funct ge vf = Some fd
      /\ cast_arguments m rargs tyargs vl
      /\ type_of_fundef fd = Tfunction tyargs tyres cconv
      /\ Genv.allowed_call ge cp vf
      /\ (Genv.type_of_call ge cp (Genv.find_comp ge vf) = Genv.CrossCompartmentCall -> Forall not_ptr vl)
      /\ call_trace ge cp (Genv.find_comp ge vf) vf vl (typlist_of_typelist tyargs) t
  | Ebuiltin ef tyargs rargs ty =>
      exprlist_all_values rargs ->
      exists vargs t vres m' w',
         cast_arguments m rargs tyargs vargs
      /\ external_call ef ge cp vargs m t vres m'
      /\ possible_trace w t w'
  | _ => True
  end.

Lemma lred_invert:
  forall cp l m l' m', lred ge e l m l' m' -> invert_expr_prop cp l m.
Proof.
  induction 1; red; auto.
  exists b; auto.
  exists b; auto.
  exists b; exists ofs; auto.
  exists b; exists ofs; split; auto. exists co, delta, bf; auto.
  exists b; exists ofs; split; auto. exists co, delta, bf; auto.
Qed.

Lemma rred_invert:
  forall cp w' r m t r' m', rred ge cp r m t r' m' -> possible_trace w t w' -> invert_expr_prop cp r m.
Proof.
  induction 1; intros; red; auto.
  split; auto; exists t; exists v; exists w'; auto.
  exists v; auto.
  exists v; auto.
  exists v; auto.
  exists true; auto. exists false; auto.
  exists true; auto. exists false; auto.
  exists b; auto.
  exists v; exists m'; exists v'; exists t; exists w'; auto.
  exists t; exists v1; exists w'; auto.
  exists t; exists v1; exists w'; auto.
  exists v; auto.
  intros; exists vargs; exists t; exists vres; exists m'; exists w'; auto.
Qed.

Lemma callred_invert:
  forall cp r fd args ty t m,
  callred ge cp r m fd args ty t ->
  invert_expr_prop cp r m.
Proof.
  intros. inv H. simpl.
  intros. exists tyargs, tyres, cconv, fd, args, t; auto.
  repeat split; auto.
Qed.

Scheme context_ind2 := Minimality for context Sort Prop
  with contextlist_ind2 := Minimality for contextlist Sort Prop.
Combined Scheme context_contextlist_ind from context_ind2, contextlist_ind2.

Lemma invert_expr_context:
  (forall from to C, context from to C ->
   forall cp a m,
   invert_expr_prop cp a m ->
   invert_expr_prop cp (C a) m)
/\(forall from C, contextlist from C ->
  forall cp a m,
  invert_expr_prop cp a m ->
  ~exprlist_all_values (C a)).
Proof.
  apply context_contextlist_ind; intros; try (exploit H0; [eauto|intros]); simpl.
  auto.
  destruct (C a); auto; contradiction.
  destruct (C a); auto; contradiction.
  destruct (C a); auto; contradiction.
  destruct (C a); auto; contradiction.
  destruct (C a); auto; contradiction.
  destruct (C a); auto; contradiction.
  destruct e1; auto; destruct (C a); auto; contradiction.
  destruct (C a); auto; contradiction.
  destruct (C a); auto; contradiction.
  destruct (C a); auto; contradiction.
  destruct (C a); auto; contradiction.
  destruct (C a); auto; contradiction.
  destruct e1; auto; destruct (C a); auto; contradiction.
  destruct (C a); auto; contradiction.
  destruct e1; auto; destruct (C a); auto; contradiction.
  destruct (C a); auto; contradiction.
  destruct (C a); auto; contradiction.
  destruct e1; auto. intros. elim (H0 cp a m); auto.
  intros. elim (H0 cp a m); auto.
  destruct (C a); auto; contradiction.
  destruct (C a); auto; contradiction.
  red; intros. destruct (C a); auto.
  red; intros. destruct e1; auto. elim (H0 cp a m); auto.
Qed.

Lemma imm_safe_t_inv:
  forall cp k a m,
  imm_safe_t cp k a m ->
  match a with
  | Eloc _ _ _ _ => True
  | Eval _ _ => True
  | _ => invert_expr_prop cp a m
  end.
Proof.
  destruct invert_expr_context as [A B].
  intros. inv H.
  auto.
  auto.
  assert (invert_expr_prop cp (C l) m).
    eapply A; eauto. eapply lred_invert; eauto.
  red in H. destruct (C l); auto; contradiction.
  assert (invert_expr_prop cp (C r) m).
    eapply A; eauto. eapply rred_invert; eauto.
  red in H. destruct (C r); auto; contradiction.
  assert (invert_expr_prop cp (C r) m).
    eapply A; eauto. eapply callred_invert; eauto.
  red in H. destruct (C r); auto; contradiction.
Qed.

(** Soundness: if [step_expr] returns [Some ll], then every element
  of [ll] is a reduct. *)

Lemma context_compose:
  forall k2 k3 C2, context k2 k3 C2 ->
  forall k1 C1, context k1 k2 C1 ->
  context k1 k3 (fun x => C2(C1 x))
with contextlist_compose:
  forall k2 C2, contextlist k2 C2 ->
  forall k1 C1, context k1 k2 C1 ->
  contextlist k1 (fun x => C2(C1 x)).
Proof.
  induction 1; intros; try (constructor; eauto).
  replace (fun x => C1 x) with C1. auto. apply extensionality; auto.
  induction 1; intros; constructor; eauto.
Qed.

Local Hint Constructors context contextlist : core.
Local Hint Resolve context_compose contextlist_compose : core.

Definition reduction_ok (cp: compartment) (k: kind) (a: expr) (m: mem) (rd: reduction) : Prop :=
  match k, rd with
  | LV, Lred _ l' m' => lred ge e a m l' m'
  | RV, Rred _ r' m' t => rred ge cp a m t r' m' /\ exists w', possible_trace w t w'
  | RV, Callred _ fd args tyres t m' => callred ge cp a m fd args tyres t /\ m' = m
  | LV, Stuckred => ~imm_safe_t cp k a m
  | RV, Stuckred => ~imm_safe_t cp k a m
  | _, _ => False
  end.

Definition reducts_ok (cp: compartment) (k: kind) (a: expr) (m: mem) (ll: reducts expr) : Prop :=
  (forall C rd,
      In (C, rd) ll ->
      exists a', exists k', context k' k C /\ a = C a' /\ reduction_ok cp k' a' m rd)
  /\ (ll = nil -> match k with LV => is_loc a <> None | RV => is_val a <> None end).

Definition list_reducts_ok (cp: compartment) (al: exprlist) (m: mem) (ll: reducts exprlist) : Prop :=
  (forall C rd,
      In (C, rd) ll ->
      exists a', exists k', contextlist k' C /\ al = C a' /\ reduction_ok cp k' a' m rd)
  /\ (ll = nil -> is_val_list al <> None).

Ltac monadInv :=
  match goal with
  | [ H: match ?x with Some _ => _ | None => None end = Some ?y |- _ ] =>
      destruct x eqn:?; [monadInv|discriminate]
  | [ H: match ?x with left _ => _ | right _ => None end = Some ?y |- _ ] =>
      destruct x; [monadInv|discriminate]
  | _ => idtac
  end.

Lemma sem_cast_arguments_sound:
  forall m rargs vtl tyargs vargs,
  is_val_list rargs = Some vtl ->
  sem_cast_arguments vtl tyargs m = Some vargs ->
  cast_arguments m rargs tyargs vargs.
Proof.
  induction rargs; simpl; intros.
  inv H. destruct tyargs; simpl in H0; inv H0. constructor.
  monadInv. inv H. simpl in H0. destruct p as [v1 t1]. destruct tyargs; try congruence. monadInv.
  inv H0. rewrite (is_val_inv _ _ _ Heqo). constructor. auto. eauto.
Qed.

Lemma sem_cast_arguments_complete:
  forall m al tyl vl,
  cast_arguments m al tyl vl ->
  exists vtl, is_val_list al = Some vtl /\ sem_cast_arguments vtl tyl m = Some vl.
Proof.
  induction 1.
  exists (@nil (val * type)); auto.
  destruct IHcast_arguments as [vtl [A B]].
  exists ((v, ty) :: vtl); simpl. rewrite A; rewrite B; rewrite H. auto.
Qed.

Lemma topred_ok:
  forall cp k a m rd,
  reduction_ok cp k a m rd ->
  reducts_ok cp k a m (topred rd).
Proof.
  intros. unfold topred; split; simpl; intros.
  destruct H0; try contradiction. inv H0. exists a; exists k; auto.
  congruence.
Qed.

Lemma stuck_ok:
  forall cp k a m,
  ~imm_safe_t cp k a m ->
  reducts_ok cp k a m stuck.
Proof.
  intros. unfold stuck; split; simpl; intros.
  destruct H0; try contradiction. inv H0. exists a; exists k; intuition. red. destruct k; auto.
  congruence.
Qed.

Lemma wrong_kind_ok:
  forall cp k a m,
  k <> Cstrategy.expr_kind a ->
  reducts_ok cp k a m stuck.
Proof.
  intros. apply stuck_ok. red; intros. exploit Cstrategy.imm_safe_kind; eauto.
  eapply imm_safe_t_imm_safe; eauto.
Qed.

Lemma not_invert_ok:
  forall cp k a m,
  match a with
  | Eloc _ _ _ _ => False
  | Eval _ _ => False
  | _ => invert_expr_prop cp a m -> False
  end ->
  reducts_ok cp k a m stuck.
Proof.
  intros. apply stuck_ok. red; intros.
  exploit imm_safe_t_inv; eauto. destruct a; auto.
Qed.

Lemma incontext_ok:
  forall cp k a m C res k' a',
  reducts_ok cp k' a' m res ->
  a = C a' ->
  context k' k C ->
  match k' with LV => is_loc a' = None | RV => is_val a' = None end ->
  reducts_ok cp k a m (incontext C res).
Proof.
  unfold reducts_ok, incontext; intros. destruct H. split; intros.
  exploit list_in_map_inv; eauto. intros [[C1 rd1] [P Q]]. inv P.
  exploit H; eauto. intros [a'' [k'' [U [V W]]]].
  exists a''; exists k''. split. eapply context_compose; eauto. rewrite V; auto.
  destruct res; simpl in H4; try congruence. destruct k'; intuition congruence.
Qed.

Lemma incontext2_ok:
  forall cp k a m k1 a1 res1 k2 a2 res2 C1 C2,
  reducts_ok cp k1 a1 m res1 ->
  reducts_ok cp k2 a2 m res2 ->
  a = C1 a1 -> a = C2 a2 ->
  context k1 k C1 -> context k2 k C2 ->
  match k1 with LV => is_loc a1 = None | RV => is_val a1 = None end
  \/ match k2 with LV => is_loc a2 = None | RV => is_val a2 = None end ->
  reducts_ok cp k a m (incontext2 C1 res1 C2 res2).
Proof.
  unfold reducts_ok, incontext2, incontext; intros. destruct H; destruct H0; split; intros.
  destruct (in_app_or _ _ _ H8).
  exploit list_in_map_inv; eauto. intros [[C' rd'] [P Q]]. inv P.
  exploit H; eauto. intros [a'' [k'' [U [V W]]]].
  exists a''; exists k''. split. eapply context_compose; eauto. rewrite V; auto.
  exploit list_in_map_inv; eauto. intros [[C' rd'] [P Q]]. inv P.
  exploit H0; eauto. intros [a'' [k'' [U [V W]]]].
  exists a''; exists k''. split. eapply context_compose; eauto. rewrite H2; rewrite V; auto.
  destruct res1; simpl in H8; try congruence. destruct res2; simpl in H8; try congruence.
  destruct H5. destruct k1; intuition congruence. destruct k2; intuition congruence.
Qed.

Lemma incontext_list_ok:
  forall cp ef tyargs al ty m res,
  list_reducts_ok cp al m res ->
  is_val_list al = None ->
  reducts_ok cp RV (Ebuiltin ef tyargs al ty) m
                   (incontext (fun x => Ebuiltin ef tyargs x ty) res).
Proof.
  unfold reducts_ok, incontext; intros. destruct H. split; intros.
  exploit list_in_map_inv; eauto. intros [[C1 rd1] [P Q]]. inv P.
  exploit H; eauto. intros [a'' [k'' [U [V W]]]].
  exists a''; exists k''. split. eauto. rewrite V; auto.
  destruct res; simpl in H2. elim H1; auto. congruence.
Qed.

Lemma incontext2_list_ok:
  forall cp a1 a2 ty m res1 res2,
  reducts_ok cp RV a1 m res1 ->
  list_reducts_ok cp a2 m res2 ->
  is_val a1 = None \/ is_val_list a2 = None ->
  reducts_ok cp RV (Ecall a1 a2 ty) m
                   (incontext2 (fun x => Ecall x a2 ty) res1
                               (fun x => Ecall a1 x ty) res2).
Proof.
  unfold reducts_ok, incontext2, incontext; intros. destruct H; destruct H0; split; intros.
  destruct (in_app_or _ _ _ H4).
  exploit list_in_map_inv; eauto. intros [[C' rd'] [P Q]]. inv P.
  exploit H; eauto. intros [a'' [k'' [U [V W]]]].
  exists a''; exists k''. split. eauto. rewrite V; auto.
  exploit list_in_map_inv; eauto. intros [[C' rd'] [P Q]]. inv P.
  exploit H0; eauto. intros [a'' [k'' [U [V W]]]].
  exists a''; exists k''. split. eauto. rewrite V; auto.
  destruct res1; simpl in H4; try congruence. destruct res2; simpl in H4; try congruence.
  tauto.
Qed.

Lemma incontext2_list_ok':
  forall cp a1 a2 m res1 res2,
  reducts_ok cp RV a1 m res1 ->
  list_reducts_ok cp a2 m res2 ->
  list_reducts_ok cp (Econs a1 a2) m
                     (incontext2 (fun x => Econs x a2) res1
                                 (fun x => Econs a1 x) res2).
Proof.
  unfold reducts_ok, list_reducts_ok, incontext2, incontext; intros.
  destruct H; destruct H0. split; intros.
  destruct (in_app_or _ _ _ H3).
  exploit list_in_map_inv; eauto. intros [[C' rd'] [P Q]]. inv P.
  exploit H; eauto. intros [a'' [k'' [U [V W]]]].
  exists a''; exists k''. split. eauto. rewrite V; auto.
  exploit list_in_map_inv; eauto. intros [[C' rd'] [P Q]]. inv P.
  exploit H0; eauto. intros [a'' [k'' [U [V W]]]].
  exists a''; exists k''. split. eauto. rewrite V; auto.
  destruct res1; simpl in H3; try congruence. destruct res2; simpl in H3; try congruence.
  simpl. destruct (is_val a1). destruct (is_val_list a2). congruence. intuition congruence. intuition congruence.
Qed.

Lemma is_val_list_all_values:
  forall al vtl, is_val_list al = Some vtl -> exprlist_all_values al.
Proof.
  induction al; simpl; intros. auto.
  destruct (is_val r1) as [[v ty]|] eqn:?; try discriminate.
  destruct (is_val_list al) as [vtl'|] eqn:?; try discriminate.
  rewrite (is_val_inv _ _ _ Heqo). eauto.
Qed.

Ltac myinv :=
  match goal with
  | [ H: False |- _ ] => destruct H
  | [ H: _ /\ _ |- _ ] => destruct H; myinv
  | [ H: exists _, _ |- _ ] => destruct H; myinv
  | _ => idtac
  end.

Theorem step_expr_sound:
  forall cp a k m, reducts_ok cp k a m (step_expr cp k a m)
with step_exprlist_sound:
  forall cp al m, list_reducts_ok cp al m (step_exprlist cp al m).
Proof with (try (apply not_invert_ok; simpl; intro; myinv; intuition congruence; fail)).
  induction a; intros; simpl; destruct k; try (apply wrong_kind_ok; simpl; congruence).
(* Eval *)
  split; intros. tauto. simpl; congruence.
(* Evar *)
  destruct (e!x) as [[b ty']|] eqn:?.
  destruct (type_eq ty ty')...
  subst. apply topred_ok; auto. apply red_var_local; auto.
  destruct (Genv.find_symbol ge x) as [b|] eqn:?...
  apply topred_ok; auto. apply red_var_global; auto.
(* Efield *)
  destruct (is_val a) as [[v ty'] | ] eqn:?.
  rewrite (is_val_inv _ _ _ Heqo).
  destruct v...
  destruct ty'...
  (* top struct *)
  destruct (ge.(genv_cenv)!i0) as [co|] eqn:?...
  destruct (field_offset ge f (co_members co)) as [[delta bf]|] eqn:?...
  apply topred_ok; auto. eapply red_field_struct; eauto.
  (* top union *)
  destruct (ge.(genv_cenv)!i0) as [co|] eqn:?...
  destruct (union_field_offset ge f (co_members co)) as [[delta bf]|] eqn:?...
  apply topred_ok; auto. eapply red_field_union; eauto.
  (* in depth *)
  eapply incontext_ok; eauto.
(* Evalof *)
  destruct (is_loc a) as [[[[b ofs] bf] ty']  | ] eqn:?. rewrite (is_loc_inv _ _ _ _ _ Heqo).
  (* top *)
  destruct (type_eq ty ty')... subst ty'.
  destruct (do_deref_loc w ty m b ofs bf) as [[[w' t] v] | ] eqn:?.
  exploit do_deref_loc_sound; eauto. intros [A B].
  apply topred_ok; auto. red. split. apply red_rvalof; auto. exists w'; auto.
  apply not_invert_ok; simpl; intros; myinv. exploit do_deref_loc_complete; eauto. congruence.
  (* depth *)
  eapply incontext_ok; eauto.
(* Ederef *)
  destruct (is_val a) as [[v ty'] | ] eqn:?. rewrite (is_val_inv _ _ _ Heqo).
  (* top *)
  destruct v... apply topred_ok; auto. apply red_deref; auto.
  (* depth *)
  eapply incontext_ok; eauto.
(* Eaddrof *)
  destruct (is_loc a) as [[[[b ofs] bf ] ty'] | ] eqn:?. rewrite (is_loc_inv _ _ _ _ _ Heqo).
  (* top *)
  destruct bf... 
  apply topred_ok; auto. split. apply red_addrof; auto. exists w; constructor.
  (* depth *)
  eapply incontext_ok; eauto.
(* unop *)
  destruct (is_val a) as [[v ty'] | ] eqn:?. rewrite (is_val_inv _ _ _ Heqo).
  (* top *)
  destruct (sem_unary_operation op v ty' m) as [v'|] eqn:?...
  apply topred_ok; auto. split. apply red_unop; auto. exists w; constructor.
  (* depth *)
  eapply incontext_ok; eauto.
(* binop *)
  destruct (is_val a1) as [[v1 ty1] | ] eqn:?.
  destruct (is_val a2) as [[v2 ty2] | ] eqn:?.
  rewrite (is_val_inv _ _ _ Heqo). rewrite (is_val_inv _ _ _ Heqo0).
  (* top *)
  destruct (sem_binary_operation ge op v1 ty1 v2 ty2 m) as [v|] eqn:?...
  apply topred_ok; auto. split. apply red_binop; auto. exists w; constructor.
  (* depth *)
  eapply incontext2_ok; eauto.
  eapply incontext2_ok; eauto.
(* cast *)
  destruct (is_val a) as [[v ty'] | ] eqn:?. rewrite (is_val_inv _ _ _ Heqo).
  (* top *)
  destruct (sem_cast v ty' ty m) as [v'|] eqn:?...
  apply topred_ok; auto. split. apply red_cast; auto. exists w; constructor.
  (* depth *)
  eapply incontext_ok; eauto.
(* seqand *)
  destruct (is_val a1) as [[v ty'] | ] eqn:?. rewrite (is_val_inv _ _ _ Heqo).
  (* top *)
  destruct (bool_val v ty' m) as [v'|] eqn:?... destruct v'.
  apply topred_ok; auto. split. eapply red_seqand_true; eauto. exists w; constructor.
  apply topred_ok; auto. split. eapply red_seqand_false; eauto. exists w; constructor.
  (* depth *)
  eapply incontext_ok; eauto.
(* seqor *)
  destruct (is_val a1) as [[v ty'] | ] eqn:?. rewrite (is_val_inv _ _ _ Heqo).
  (* top *)
  destruct (bool_val v ty' m) as [v'|] eqn:?... destruct v'.
  apply topred_ok; auto. split. eapply red_seqor_true; eauto. exists w; constructor.
  apply topred_ok; auto. split. eapply red_seqor_false; eauto. exists w; constructor.
  (* depth *)
  eapply incontext_ok; eauto.
(* condition *)
  destruct (is_val a1) as [[v ty'] | ] eqn:?. rewrite (is_val_inv _ _ _ Heqo).
  (* top *)
  destruct (bool_val v ty' m) as [v'|] eqn:?...
  apply topred_ok; auto. split. eapply red_condition; eauto. exists w; constructor.
  (* depth *)
  eapply incontext_ok; eauto.
(* sizeof *)
  apply topred_ok; auto. split. apply red_sizeof. exists w; constructor.
(* alignof *)
  apply topred_ok; auto. split. apply red_alignof. exists w; constructor.
(* assign *)
  destruct (is_loc a1) as [[[[b ofs] bf] ty1] | ] eqn:?.
  destruct (is_val a2) as [[v2 ty2] | ] eqn:?.
  rewrite (is_loc_inv _ _ _ _ _ Heqo). rewrite (is_val_inv _ _ _ Heqo0).
  (* top *)
  destruct (type_eq ty1 ty)... subst ty1.
  destruct (sem_cast v2 ty2 ty m) as [v|] eqn:?...
  destruct (do_assign_loc w ty m b ofs bf v) as [[[[w' t] m'] v']|] eqn:?.
  exploit do_assign_loc_sound; eauto. intros [P Q].
  apply topred_ok; auto. split. eapply red_assign; eauto. exists w'; auto.
  apply not_invert_ok; simpl; intros; myinv. exploit do_assign_loc_complete; eauto. congruence.
  (* depth *)
  eapply incontext2_ok; eauto.
  eapply incontext2_ok; eauto.
(* assignop *)
  destruct (is_loc a1) as [[[[b ofs] bf] ty1] | ] eqn:?.
  destruct (is_val a2) as [[v2 ty2] | ] eqn:?.
  rewrite (is_loc_inv _ _ _ _ _ Heqo). rewrite (is_val_inv _ _ _ Heqo0).
  (* top *)
  destruct (type_eq ty1 ty)... subst ty1.
  destruct (do_deref_loc w ty m b ofs bf) as [[[w' t] v] | ] eqn:?.
  exploit do_deref_loc_sound; eauto. intros [A B].
  apply topred_ok; auto. red. split. apply red_assignop; auto. exists w'; auto.
  apply not_invert_ok; simpl; intros; myinv. exploit do_deref_loc_complete; eauto. congruence.
  (* depth *)
  eapply incontext2_ok; eauto.
  eapply incontext2_ok; eauto.
(* postincr *)
  destruct (is_loc a) as [[[[b ofs] bf] ty'] | ] eqn:?. rewrite (is_loc_inv _ _ _ _ _ Heqo).
  (* top *)
  destruct (type_eq ty' ty)... subst ty'.
  destruct (do_deref_loc w ty m b ofs bf) as [[[w' t] v] | ] eqn:?.
  exploit do_deref_loc_sound; eauto. intros [A B].
  apply topred_ok; auto. red. split. apply red_postincr; auto. exists w'; auto.
  apply not_invert_ok; simpl; intros; myinv. exploit do_deref_loc_complete; eauto. congruence.
  (* depth *)
  eapply incontext_ok; eauto.
(* comma *)
  destruct (is_val a1) as [[v ty'] | ] eqn:?. rewrite (is_val_inv _ _ _ Heqo).
  (* top *)
  destruct (type_eq (typeof a2) ty)... subst ty.
  apply topred_ok; auto. split. apply red_comma; auto. exists w; constructor.
  (* depth *)
  eapply incontext_ok; eauto.
(* call *)
  destruct (is_val a) as [[vf tyf] | ] eqn:?.
  destruct (is_val_list rargs) as [vtl | ] eqn:?.
  rewrite (is_val_inv _ _ _ Heqo). exploit is_val_list_all_values; eauto. intros ALLVAL.
  (* top *)
  destruct (classify_fun tyf) as [tyargs tyres cconv|] eqn:?...
  destruct (Genv.find_funct ge vf) as [fd|] eqn:?...
  destruct (Genv.allowed_call_b ge cp vf) eqn:ALLOWED...
  destruct (sem_cast_arguments vtl tyargs m) as [vargs|] eqn:?...
  destruct (type_eq (type_of_fundef fd) (Tfunction tyargs tyres cconv))...
  destruct (Genv.type_of_call ge cp (Genv.find_comp ge vf)) eqn:?...
  destruct (get_call_trace cp (Genv.find_comp ge vf) vf vargs (typlist_of_typelist tyargs)) eqn:?...
  apply topred_ok; auto. red. split; auto. eapply red_call; eauto.
  eapply sem_cast_arguments_sound; eauto.
  (* Use Heqb *)
  eapply Genv.allowed_call_reflect; eauto. congruence.
  eapply get_call_trace_eq; eauto.
  apply not_invert_ok; simpl; intros; myinv. specialize (H ALLVAL). myinv.
  eapply get_call_trace_eq in H5.
  rewrite Heqc in H; inv H.
  rewrite Heqo1 in H0; inv H0.
  exploit sem_cast_arguments_complete; eauto. intros [vtl' [P Q]]. rewrite Heqo0 in P. inv P.
  rewrite Heqo2 in Q; inv Q. congruence.
  destruct (forallb not_ptr_b vargs) eqn:?...
  destruct (get_call_trace cp (Genv.find_comp ge vf) vf vargs (typlist_of_typelist tyargs)) eqn:?...
  apply topred_ok; auto. red. split; auto. eapply red_call; eauto.
  eapply sem_cast_arguments_sound; eauto.
  eapply Genv.allowed_call_reflect; eauto.
  intros. pose proof (proj1 (forallb_forall _ _) Heqb). eapply Forall_forall. intros; eapply not_ptr_reflect; eauto.
  eapply get_call_trace_eq; eauto.
  apply not_invert_ok; simpl; intros; myinv. specialize (H ALLVAL). myinv.
  (* apply Genv.cross_call_reflect in Heqb. *) specialize (H4 Heqc0).
  rewrite Heqc in H; inv H.
  rewrite Heqo1 in H0; inv H0.
  exploit sem_cast_arguments_complete; eauto. intros [vtl' [P Q]]. rewrite Heqo0 in P. inv P.
  rewrite Heqo2 in Q; inv Q. eapply get_call_trace_eq in H5; congruence.
  apply not_invert_ok; simpl; intros; myinv. specialize (H ALLVAL). myinv.
  (* apply Genv.cross_call_reflect in Heqb. *) specialize (H4 Heqc0).
  rewrite Heqc in H; inv H.
  rewrite Heqo1 in H0; inv H0.
  exploit sem_cast_arguments_complete; eauto. intros [vtl' [P Q]]. rewrite Heqo0 in P. inv P.
  rewrite Heqo2 in Q; inv Q.
  pose proof (proj1 (Forall_forall _ _) H4).
  eapply eq_true_false_abs with (b := forallb not_ptr_b x3); [| auto].
  eapply forallb_forall. intros. eapply not_ptr_reflect; eauto.
  destruct (get_call_trace cp (Genv.find_comp ge vf) vf vargs (typlist_of_typelist tyargs)) eqn:?...
  apply topred_ok; auto. red. split; auto. eapply red_call; eauto.
  eapply sem_cast_arguments_sound; eauto.
  eapply Genv.allowed_call_reflect; eauto. congruence.
  eapply get_call_trace_eq; eauto.
  apply not_invert_ok; simpl; intros; myinv. specialize (H ALLVAL). myinv.
  rewrite Heqc in H; inv H.
  rewrite Heqo1 in H0; inv H0.
  exploit sem_cast_arguments_complete; eauto. intros [vtl' [P Q]]. rewrite Heqo0 in P. inv P.
  rewrite Heqo2 in Q; inv Q. eapply get_call_trace_eq in H5; congruence.
  apply not_invert_ok; simpl; intros; myinv. specialize (H ALLVAL). myinv. congruence.
  (* intros. apply Genv.cross_call_reflect in H; congruence. *)

  apply not_invert_ok; simpl; intros; myinv. specialize (H ALLVAL). myinv.
  exploit sem_cast_arguments_complete; eauto. intros [vtl' [P Q]]. congruence.
  apply not_invert_ok; simpl; intros; myinv. specialize (H ALLVAL). myinv.
  (* Use Heqb *)
  match goal with
  | H: Genv.allowed_call _ _ _ |- _ => rewrite Genv.allowed_call_reflect in H; congruence
  end.
  apply not_invert_ok; simpl; intros; myinv. specialize (H ALLVAL). myinv. congruence.
  apply not_invert_ok; simpl; intros; myinv. specialize (H ALLVAL). myinv. congruence.
  (* depth *)
  eapply incontext2_list_ok; eauto.
  eapply incontext2_list_ok; eauto.
(* builtin *)
  destruct (is_val_list rargs) as [vtl | ] eqn:?.
  exploit is_val_list_all_values; eauto. intros ALLVAL.
  (* top *)
  destruct (sem_cast_arguments vtl tyargs m) as [vargs|] eqn:?...
  destruct (do_external ef w cp vargs m) as [[[[? ?] v] m'] | ] eqn:?...
  exploit do_ef_external_sound; eauto. intros [EC PT].
  apply topred_ok; auto. red. split; auto. eapply red_builtin; eauto.
  eapply sem_cast_arguments_sound; eauto.
  exists w0; auto.
  apply not_invert_ok; simpl; intros; myinv. specialize (H ALLVAL). myinv.
  assert (x = vargs).
    exploit sem_cast_arguments_complete; eauto. intros [vtl' [A B]]. congruence.
  subst x. exploit do_ef_external_complete; eauto. congruence.
  apply not_invert_ok; simpl; intros; myinv. specialize (H ALLVAL). myinv.
  exploit sem_cast_arguments_complete; eauto. intros [vtl' [A B]]. congruence.
  (* depth *)
  eapply incontext_list_ok; eauto.

(* loc *)
  split; intros. tauto. simpl; congruence.
(* paren *)
  destruct (is_val a) as [[v ty'] | ] eqn:?. rewrite (is_val_inv _ _ _ Heqo).
  (* top *)
  destruct (sem_cast v ty' tycast m) as [v'|] eqn:?...
  apply topred_ok; auto. split. apply red_paren; auto. exists w; constructor.
  (* depth *)
  eapply incontext_ok; eauto.

  induction al; simpl; intros.
(* nil *)
  split; intros. tauto. simpl; congruence.
(* cons *)
  eapply incontext2_list_ok'; eauto.
Qed.

Lemma step_exprlist_val_list:
  forall cp m al, is_val_list al <> None -> step_exprlist cp al m = nil.
Proof.
  induction al; simpl; intros.
  auto.
  destruct (is_val r1) as [[v1 ty1]|] eqn:?; try congruence.
  destruct (is_val_list al) eqn:?; try congruence.
  rewrite (is_val_inv _ _ _ Heqo).
  rewrite IHal. auto. congruence.
Qed.

(** Completeness part 1: [step_expr] contains all possible non-error reducts. *)

Lemma lred_topred:
  forall cp l1 m1 l2 m2,
  lred ge e l1 m1 l2 m2 ->
  exists rule, step_expr cp LV l1 m1 = topred (Lred rule l2 m2).
Proof.
  induction 1; simpl.
(* var local *)
  rewrite H. rewrite dec_eq_true. econstructor; eauto.
(* var global *)
  rewrite H; rewrite H0. econstructor; eauto.
(* deref *)
  econstructor; eauto.
(* field struct *)
  rewrite H, H0; econstructor; eauto.
(* field union *)
  rewrite H, H0; econstructor; eauto.
Qed.

Lemma rred_topred:
  forall cp w' r1 m1 t r2 m2,
  rred ge cp r1 m1 t r2 m2 -> possible_trace w t w' ->
  exists rule, step_expr cp RV r1 m1 = topred (Rred rule r2 m2 t).
Proof.
  induction 1; simpl; intros.
(* valof *)
  rewrite dec_eq_true.
  rewrite (do_deref_loc_complete _ _ _ _ _ _ _ _ _ H H0). econstructor; eauto.
(* addrof *)
  inv H. econstructor; eauto.
(* unop *)
  inv H0. rewrite H; econstructor; eauto.
(* binop *)
  inv H0. rewrite H; econstructor; eauto.
(* cast *)
  inv H0. rewrite H; econstructor; eauto.
(* seqand *)
  inv H0. rewrite H; econstructor; eauto.
  inv H0. rewrite H; econstructor; eauto.
(* seqor *)
  inv H0. rewrite H; econstructor; eauto.
  inv H0. rewrite H; econstructor; eauto.
(* condition *)
  inv H0. rewrite H; econstructor; eauto.
(* sizeof *)
  inv H. econstructor; eauto.
(* alignof *)
  inv H. econstructor; eauto.
(* assign *)
<<<<<<< HEAD
  rewrite dec_eq_true. rewrite H. rewrite (do_assign_loc_complete _ _ _ _ _ _ _ _ _ _ H0 H1).
=======
  rewrite dec_eq_true. rewrite H. rewrite (do_assign_loc_complete _ _ _ _ _ _ _ _ _ _ _ H0 H1).
>>>>>>> db8a63f2
  econstructor; eauto.
(* assignop *)
  rewrite dec_eq_true. rewrite (do_deref_loc_complete _ _ _ _ _ _ _ _ _ H H0).
  econstructor; eauto.
(* postincr *)
  rewrite dec_eq_true. subst. rewrite (do_deref_loc_complete _ _ _ _ _ _ _ _ _ H H1).
  econstructor; eauto.
(* comma *)
  inv H0. rewrite dec_eq_true. econstructor; eauto.
(* paren *)
  inv H0. rewrite H; econstructor; eauto.
(* builtin *)
  exploit sem_cast_arguments_complete; eauto. intros [vtl [A B]].
  exploit do_ef_external_complete; eauto. intros C.
  rewrite A. rewrite B. rewrite C. econstructor; eauto.
Qed.

Lemma callred_topred:
  forall cp a fd args ty t m,
  callred ge cp a m fd args ty t ->
  exists rule, step_expr cp RV a m = topred (Callred rule fd args ty t m).
Proof.
  induction 1; simpl.
  rewrite H2. exploit sem_cast_arguments_complete; eauto. intros [vtl [A B]].
  rewrite A; rewrite H; rewrite B; rewrite H1; rewrite dec_eq_true.
  eapply Genv.allowed_call_reflect in ALLOWED.
  rewrite ALLOWED.
  econstructor; eauto.
  destruct (Genv.type_of_call ge cp (Genv.find_comp ge vf)) eqn:?; try reflexivity.
  eapply get_call_trace_eq in EV; rewrite EV; eauto.
  specialize (NO_CROSS_PTR eq_refl).
  pose proof (proj1 (Forall_forall _ _) NO_CROSS_PTR) as G.
  assert (forallb not_ptr_b vargs = true) as G'.
  { eapply forallb_forall.
    intros. eapply not_ptr_reflect. eauto. }
  rewrite G'.
  eapply get_call_trace_eq in EV; rewrite EV; eauto.
  eapply get_call_trace_eq in EV; rewrite EV; eauto.
Qed.


Definition reducts_incl {A B: Type} (C: A -> B) (res1: reducts A) (res2: reducts B) : Prop :=
  forall C1 rd, In (C1, rd) res1 -> In ((fun x => C(C1 x)), rd) res2.

Lemma reducts_incl_trans:
  forall (A1 A2: Type) (C: A1 -> A2) res1 res2, reducts_incl C res1 res2 ->
  forall (A3: Type) (C': A2 -> A3) res3,
  reducts_incl C' res2 res3 ->
  reducts_incl (fun x => C'(C x)) res1 res3.
Proof.
  unfold reducts_incl; intros. auto.
Qed.

Lemma reducts_incl_nil:
  forall (A B: Type) (C: A -> B) res,
  reducts_incl C nil res.
Proof.
  intros; red. intros; contradiction.
Qed.

Lemma reducts_incl_val:
  forall (A: Type) cp a m v ty (C: expr -> A) res,
  is_val a = Some(v, ty) -> reducts_incl C (step_expr cp RV a m) res.
Proof.
  intros. rewrite (is_val_inv _ _ _ H). apply reducts_incl_nil.
Qed.

Lemma reducts_incl_loc:
<<<<<<< HEAD
  forall (A: Type) cp a m b ofs ty (C: expr -> A) res,
  is_loc a = Some(b, ofs, ty) -> reducts_incl C (step_expr cp LV a m) res.
=======
  forall (A: Type) a m b ofs ty bf (C: expr -> A) res,
  is_loc a = Some(b, ofs, bf, ty) -> reducts_incl C (step_expr LV a m) res.
>>>>>>> db8a63f2
Proof.
  intros. rewrite (is_loc_inv _ _ _ _ _ H). apply reducts_incl_nil.
Qed.

Lemma reducts_incl_listval:
  forall (A: Type) cp a m vtl (C: exprlist -> A) res,
  is_val_list a = Some vtl -> reducts_incl C (step_exprlist cp a m) res.
Proof.
  intros. rewrite step_exprlist_val_list. apply reducts_incl_nil. congruence.
Qed.

Lemma reducts_incl_incontext:
  forall (A B: Type) (C: A -> B) res,
  reducts_incl C res (incontext C res).
Proof.
  unfold reducts_incl, incontext. intros.
  set (f := fun z : (expr -> A) * reduction => (fun x : expr => C (fst z x), snd z)).
  change (In (f (C1, rd)) (map f res)). apply in_map. auto.
Qed.

Lemma reducts_incl_incontext2_left:
  forall (A1 A2 B: Type) (C1: A1 -> B) res1 (C2: A2 -> B) res2,
  reducts_incl C1 res1 (incontext2 C1 res1 C2 res2).
Proof.
  unfold reducts_incl, incontext2, incontext. intros.
  rewrite in_app_iff. left.
  set (f := fun z : (expr -> A1) * reduction => (fun x : expr => C1 (fst z x), snd z)).
  change (In (f (C0, rd)) (map f res1)). apply in_map; auto.
Qed.

Lemma reducts_incl_incontext2_right:
  forall (A1 A2 B: Type) (C1: A1 -> B) res1 (C2: A2 -> B) res2,
  reducts_incl C2 res2 (incontext2 C1 res1 C2 res2).
Proof.
  unfold reducts_incl, incontext2, incontext. intros.
  rewrite in_app_iff. right.
  set (f := fun z : (expr -> A2) * reduction => (fun x : expr => C2 (fst z x), snd z)).
  change (In (f (C0, rd)) (map f res2)). apply in_map; auto.
Qed.

Local Hint Resolve reducts_incl_val reducts_incl_loc reducts_incl_listval
                   reducts_incl_incontext reducts_incl_incontext2_left
                   reducts_incl_incontext2_right : core.

Lemma step_expr_context:
  forall from to C, context from to C ->
  forall cp a m, reducts_incl C (step_expr cp from a m) (step_expr cp to (C a) m)
with step_exprlist_context:
  forall from C, contextlist from C ->
  forall cp a m, reducts_incl C (step_expr cp from a m) (step_exprlist cp (C a) m).
Proof.
  induction 1; simpl; intros.
(* top *)
  red. destruct (step_expr cp k a m); auto.
  try (* no eta in 8.3 *)
   (intros;
    replace (fun x => C1 x) with C1 by (apply extensionality; auto);
    auto).
(* deref *)
  eapply reducts_incl_trans with (C' := fun x => Ederef x ty); eauto.
  destruct (is_val (C a)) as [[v ty']|] eqn:?; eauto.
(* field *)
  eapply reducts_incl_trans with (C' := fun x => Efield x f ty); eauto.
  destruct (is_val (C a)) as [[v ty']|] eqn:?; eauto.
(* valof *)
  eapply reducts_incl_trans with (C' := fun x => Evalof x ty); eauto.
  destruct (is_loc (C a)) as [[[[b ofs] bf] ty']|] eqn:?; eauto.
(* addrof *)
  eapply reducts_incl_trans with (C' := fun x => Eaddrof x ty); eauto.
  destruct (is_loc (C a)) as [[[[b ofs] bf] ty']|] eqn:?; eauto.
(* unop *)
  eapply reducts_incl_trans with (C' := fun x => Eunop op x ty); eauto.
  destruct (is_val (C a)) as [[v ty']|] eqn:?; eauto.
(* binop left *)
  eapply reducts_incl_trans with (C' := fun x => Ebinop op x e2 ty); eauto.
  destruct (is_val (C a)) as [[v ty']|] eqn:?; eauto.
(* binop right *)
  eapply reducts_incl_trans with (C' := fun x => Ebinop op e1 x ty); eauto.
  destruct (is_val e1) as [[v1 ty1]|] eqn:?; eauto.
  destruct (is_val (C a)) as [[v2 ty2]|] eqn:?; eauto.
(* cast *)
  eapply reducts_incl_trans with (C' := fun x => Ecast x ty); eauto.
  destruct (is_val (C a)) as [[v ty']|] eqn:?; eauto.
(* seqand *)
  eapply reducts_incl_trans with (C' := fun x => Eseqand x r2 ty); eauto.
  destruct (is_val (C a)) as [[v ty']|] eqn:?; eauto.
(* seqor *)
  eapply reducts_incl_trans with (C' := fun x => Eseqor x r2 ty); eauto.
  destruct (is_val (C a)) as [[v ty']|] eqn:?; eauto.
(* condition *)
  eapply reducts_incl_trans with (C' := fun x => Econdition x r2 r3 ty); eauto.
  destruct (is_val (C a)) as [[v ty']|] eqn:?; eauto.
(* assign left *)
  eapply reducts_incl_trans with (C' := fun x => Eassign x e2 ty); eauto.
  destruct (is_loc (C a)) as [[[[b ofs] bf] ty']|] eqn:?; eauto.
(* assign right *)
  eapply reducts_incl_trans with (C' := fun x => Eassign e1 x ty); eauto.
  destruct (is_loc e1) as [[[[b ofs] bf] ty1]|] eqn:?; eauto.
  destruct (is_val (C a)) as [[v2 ty2]|] eqn:?; eauto.
(* assignop left *)
  eapply reducts_incl_trans with (C' := fun x => Eassignop op x e2 tyres ty); eauto.
  destruct (is_loc (C a)) as [[[[b ofs] bf] ty']|] eqn:?; eauto.
(* assignop right *)
  eapply reducts_incl_trans with (C' := fun x => Eassignop op e1 x tyres ty); eauto.
  destruct (is_loc e1) as [[[[b ofs] bf] ty1]|] eqn:?; eauto.
  destruct (is_val (C a)) as [[v2 ty2]|] eqn:?; eauto.
(* postincr *)
  eapply reducts_incl_trans with (C' := fun x => Epostincr id x ty); eauto.
  destruct (is_loc (C a)) as [[[[b ofs] bf] ty']|] eqn:?; eauto.
(* call left *)
  eapply reducts_incl_trans with (C' := fun x => Ecall x el ty); eauto.
  destruct (is_val (C a)) as [[v ty']|] eqn:?; eauto.
(* call right *)
  eapply reducts_incl_trans with (C' := fun x => Ecall e1 x ty). apply step_exprlist_context. auto.
  destruct (is_val e1) as [[v1 ty1]|] eqn:?; eauto.
  destruct (is_val_list (C a)) as [vl|] eqn:?; eauto.
(* builtin *)
  eapply reducts_incl_trans with (C' := fun x => Ebuiltin ef tyargs x ty). apply step_exprlist_context. auto.
  destruct (is_val_list (C a)) as [vl|] eqn:?; eauto.
(* comma *)
  eapply reducts_incl_trans with (C' := fun x => Ecomma x e2 ty); eauto.
  destruct (is_val (C a)) as [[v ty']|] eqn:?; eauto.
(* paren *)
  eapply reducts_incl_trans with (C' := fun x => Eparen x tycast ty); eauto.
  destruct (is_val (C a)) as [[v ty']|] eqn:?; eauto.

  induction 1; simpl; intros.
(* cons left *)
  eapply reducts_incl_trans with (C' := fun x => Econs x el).
  apply step_expr_context; eauto. eauto.
(* binop right *)
  eapply reducts_incl_trans with (C' := fun x => Econs e1 x).
  apply step_exprlist_context; eauto. eauto.
Qed.

(** Completeness part 2: if we can reduce to [Stuckstate], [step_expr]
    contains at least one [Stuckred] reduction. *)

Lemma not_stuckred_imm_safe:
  forall cp m a k,
  (forall C, ~In (C, Stuckred) (step_expr cp k a m)) -> imm_safe_t cp k a m.
Proof.
  intros. generalize (step_expr_sound cp a k m). intros [A B].
  destruct (step_expr cp k a m) as [|[C rd] res] eqn:?.
  specialize (B (eq_refl _)). destruct k.
  destruct a; simpl in B; try congruence. constructor.
  destruct a; simpl in B; try congruence. constructor.
  assert (NOTSTUCK: rd <> Stuckred).
    red; intros. elim (H C); subst rd; auto with coqlib.
  exploit A. eauto with coqlib. intros [a' [k' [P [Q R]]]].
  destruct k'; destruct rd; simpl in R; intuition.
  subst a. eapply imm_safe_t_lred; eauto.
  subst a. destruct H1 as [w' PT]. eapply imm_safe_t_rred; eauto.
  subst. eapply imm_safe_t_callred; eauto.
Qed.

Lemma not_imm_safe_stuck_red:
  forall cp m a k C,
  context k RV C ->
  ~imm_safe_t cp k a m ->
  exists C', In (C', Stuckred) (step_expr cp RV (C a) m).
Proof.
  intros.
  assert (exists C', In (C', Stuckred) (step_expr cp k a m)).
    destruct (classic (exists C', In (C', Stuckred) (step_expr cp k a m))); auto.
    elim H0. apply not_stuckred_imm_safe. apply not_ex_all_not. auto.
  destruct H1 as [C' IN].
  specialize (step_expr_context _ _ _ H cp a m). unfold reducts_incl.
  intro.
  exists (fun x => (C (C' x))). apply H1; auto.
Qed.

(** Connections between [imm_safe_t] and [imm_safe] *)

Lemma imm_safe_imm_safe_t:
  forall cp k a m,
  imm_safe ge e cp k a m ->
  imm_safe_t cp k a m \/
  exists C, exists a1, exists t, exists a1', exists m',
    context RV k C /\ a = C a1 /\ rred ge cp a1 m t a1' m' /\ forall w', ~possible_trace w t w'.
Proof.
  intros. inv H.
  left. apply imm_safe_t_val.
  left. apply imm_safe_t_loc.
  left. eapply imm_safe_t_lred; eauto.
  destruct (classic (exists w', possible_trace w t w')) as [[w' A] | A].
  left. eapply imm_safe_t_rred; eauto.
  right. exists C; exists e0; exists t; exists e'; exists m'; intuition. apply A; exists w'; auto.
  left. eapply imm_safe_t_callred; eauto.
Qed.

(** A state can "crash the world" if it can make an observable transition
  whose trace is not accepted by the external world. *)

Definition can_crash_world (w: world) (S: state) : Prop :=
  exists t, exists S', Csem.step ge S t S' /\ forall w', ~possible_trace w t w'.

Theorem not_imm_safe_t:
  forall K C a m f k,
  context K RV C ->
  ~imm_safe_t (comp_of f) K a m ->
  Csem.step ge (ExprState f (C a) k e m) E0 Stuckstate \/ can_crash_world w (ExprState f (C a) k e m).
Proof.
  intros. destruct (classic (imm_safe ge e (comp_of f) K a m)).
  exploit imm_safe_imm_safe_t; eauto.
  intros [A | [C1 [a1 [t [a1' [m' [A [B [D E]]]]]]]]]. contradiction.
  right. red. exists t; econstructor; split; auto.
  left. rewrite B. eapply step_rred with (C := fun x => C(C1 x)). eauto. eauto.
  left. left. eapply step_stuck; eauto; congruence.
Qed.

End EXPRS.

(** * Transitions over states. *)

(* NOTE: default compartment previously *)
Fixpoint do_alloc_variables (e: env) (m: mem) (cp: compartment) (l: list (ident * type)) {struct l} : env * mem :=
  match l with
  | nil => (e,m)
  | (id, ty) :: l' =>
      let (m1,b1) := Mem.alloc m cp 0 (sizeof ge ty) in
      do_alloc_variables (PTree.set id (b1, ty) e) m1 cp l'
end.

Lemma do_alloc_variables_sound:
  forall l e m cp, alloc_variables ge cp e m l (fst (do_alloc_variables e m cp l)) (snd (do_alloc_variables e m cp l)).
Proof.
  induction l; intros; simpl.
  constructor.
  destruct a as [id ty]. destruct (Mem.alloc m cp 0 (sizeof ge ty)) as [m1 b1] eqn:?; simpl.
  econstructor; eauto.
Qed.

Lemma do_alloc_variables_complete:
  forall e1 m1 l e2 m2 cp, alloc_variables ge cp e1 m1 l e2 m2 ->
  do_alloc_variables e1 m1 cp l = (e2, m2).
Proof.
  induction 1; simpl.
  auto.
  rewrite H; rewrite IHalloc_variables; auto.
Qed.

Function sem_bind_parameters (w: world) (e: env) (m: mem) (l: list (ident * type)) (lv: list val) (cp: compartment)
                          {struct l} : option mem :=
  match l, lv  with
  | nil, nil => Some m
  | (id, ty) :: params, v1::lv =>
      match PTree.get id e with
         | Some (b, ty') =>
             check (type_eq ty ty');
<<<<<<< HEAD
             do w', t, m1 <- do_assign_loc w ty m b Ptrofs.zero v1 cp;
             match t with nil => sem_bind_parameters w e m1 params lv cp | _ => None end
=======
             do w', t, m1, v' <- do_assign_loc w ty m b Ptrofs.zero Full v1;
             match t with nil => sem_bind_parameters w e m1 params lv | _ => None end
>>>>>>> db8a63f2
        | None => None
      end
   | _, _ => None
end.

Lemma sem_bind_parameters_sound : forall w e m l lv cp m',
  sem_bind_parameters w e m l lv cp = Some m' ->
  bind_parameters ge cp e m l lv m'.
Proof.
   intros; functional induction (sem_bind_parameters w e m l lv cp); try discriminate.
   inversion H; constructor; auto.
   exploit do_assign_loc_sound; eauto. intros [A B]. econstructor; eauto.
Qed.

Lemma sem_bind_parameters_complete : forall w cp e m l lv m',
  bind_parameters ge cp e m l lv m' ->
  sem_bind_parameters w e m l lv cp = Some m'.
Proof.
Local Opaque do_assign_loc.
   induction 1; simpl; auto.
   rewrite H. rewrite dec_eq_true.
   assert (possible_trace w E0 w) by constructor.
<<<<<<< HEAD
   rewrite (do_assign_loc_complete _ _ _ _ _ _ _ _ _ _ H0 H2).
=======
   rewrite (do_assign_loc_complete _ _ _ _ _ _ _ _ _ _ _ H0 H2).
>>>>>>> db8a63f2
   simpl. auto.
Qed.

Inductive transition : Type := TR (rule: string) (t: trace) (S': state).

Definition expr_final_state (f: function) (k: cont) (e: env) (C_rd: (expr -> expr) * reduction) :=
  match snd C_rd with
  | Lred rule a m => TR rule E0 (ExprState f (fst C_rd a) k e m)
  | Rred rule a m t => TR rule t (ExprState f (fst C_rd a) k e m)
  | Callred rule fd vargs ty t m => TR rule t (Callstate fd vargs (Kcall f e (fst C_rd) ty k) m)
  | Stuckred => TR "step_stuck" E0 Stuckstate
  end.

Local Open Scope list_monad_scope.

Definition ret (rule: string) (S: state) : list transition :=
  TR rule E0 S :: nil.

Definition do_step (w: world) (s: state) : list transition :=
  match s with

  | ExprState f a k e m =>
      match is_val a with
      | Some(v, ty) =>
        match k with
        | Kdo k => ret "step_do_2" (State f Sskip k e m )
        | Kifthenelse s1 s2 k =>
            do b <- bool_val v ty m;
            ret "step_ifthenelse_2" (State f (if b then s1 else s2) k e m)
        | Kwhile1 x s k =>
            do b <- bool_val v ty m;
            if b
            then ret "step_while_true" (State f s (Kwhile2 x s k) e m)
            else ret "step_while_false" (State f Sskip k e m)
        | Kdowhile2 x s k =>
            do b <- bool_val v ty m;
            if b
            then ret "step_dowhile_true" (State f (Sdowhile x s) k e m)
            else ret "step_dowhile_false" (State f Sskip k e m)
        | Kfor2 a2 a3 s k =>
            do b <- bool_val v ty m;
            if b
            then ret "step_for_true" (State f s (Kfor3 a2 a3 s k) e m)
            else ret "step_for_false" (State f Sskip k e m)
        | Kreturn k =>
            do v' <- sem_cast v ty f.(fn_return) m;
            do m' <- Mem.free_list m (blocks_of_env ge e) (comp_of f);
            ret "step_return_2" (Returnstate v' (call_cont k) m' (rettype_of_type f.(fn_return)) (comp_of f))
        | Kswitch1 sl k =>
            do n <- sem_switch_arg v ty;
            ret "step_expr_switch" (State f (seq_of_labeled_statement (select_switch n sl)) (Kswitch2 k) e m)
        | _ => nil
        end

      | None =>
          map (expr_final_state f k e) (step_expr e w (comp_of f) RV a m)
      end

  | State f (Sdo x) k e m =>
      ret "step_do_1" (ExprState f x (Kdo k) e m)
  | State f (Ssequence s1 s2) k e m =>
      ret "step_seq" (State f s1 (Kseq s2 k) e m)
  | State f Sskip (Kseq s k) e m =>
      ret "step_skip_seq" (State f s k e m)
  | State f Scontinue (Kseq s k) e m =>
      ret "step_continue_seq" (State f Scontinue k e m)
  | State f Sbreak (Kseq s k) e m =>
      ret "step_break_seq" (State f Sbreak k e m)

  | State f (Sifthenelse a s1 s2) k e m =>
      ret "step_ifthenelse_1" (ExprState f a (Kifthenelse s1 s2 k) e m)

  | State f (Swhile x s) k e m =>
      ret "step_while" (ExprState f x (Kwhile1 x s k) e m)
  | State f (Sskip|Scontinue) (Kwhile2 x s k) e m =>
      ret "step_skip_or_continue_while" (State f (Swhile x s) k e m)
  | State f Sbreak (Kwhile2 x s k) e m =>
      ret "step_break_while" (State f Sskip k e m)

  | State f (Sdowhile a s) k e m =>
      ret "step_dowhile" (State f s (Kdowhile1 a s k) e m)
  | State f (Sskip|Scontinue) (Kdowhile1 x s k) e m =>
      ret "step_skip_or_continue_dowhile" (ExprState f x (Kdowhile2 x s k) e m)
  | State f Sbreak (Kdowhile1 x s k) e m =>
      ret "step_break_dowhile" (State f Sskip k e m)

  | State f (Sfor a1 a2 a3 s) k e m =>
      if is_skip a1
      then ret "step_for" (ExprState f a2 (Kfor2 a2 a3 s k) e m)
      else ret "step_for_start" (State f a1 (Kseq (Sfor Sskip a2 a3 s) k) e m)
  | State f (Sskip|Scontinue) (Kfor3 a2 a3 s k) e m =>
      ret "step_skip_or_continue_for3" (State f a3 (Kfor4 a2 a3 s k) e m)
  | State f Sbreak (Kfor3 a2 a3 s k) e m =>
      ret "step_break_for3" (State f Sskip k e m)
  | State f Sskip (Kfor4 a2 a3 s k) e m =>
      ret "step_skip_for4" (State f (Sfor Sskip a2 a3 s) k e m)

  | State f (Sreturn None) k e m =>
      do m' <- Mem.free_list m (blocks_of_env ge e) (comp_of f);
      ret "step_return_0" (Returnstate Vundef (call_cont k) m' (rettype_of_type f.(fn_return)) (comp_of f))
  | State f (Sreturn (Some x)) k e m =>
      ret "step_return_1" (ExprState f x (Kreturn k) e m)
  | State f Sskip ((Kstop | Kcall _ _ _ _ _) as k) e m =>
      do m' <- Mem.free_list m (blocks_of_env ge e) (comp_of f);
      ret "step_skip_call" (Returnstate Vundef k m' (rettype_of_type f.(fn_return)) (comp_of f))

  | State f (Sswitch x sl) k e m =>
      ret "step_switch" (ExprState f x (Kswitch1 sl k) e m)
  | State f (Sskip|Sbreak) (Kswitch2 k) e m =>
      ret "step_skip_break_switch" (State f Sskip k e m)
  | State f Scontinue (Kswitch2 k) e m =>
      ret "step_continue_switch" (State f Scontinue k e m)

  | State f (Slabel lbl s) k e m =>
      ret "step_label" (State f s k e m)
  | State f (Sgoto lbl) k e m =>
      match find_label lbl f.(fn_body) (call_cont k) with
      | Some(s', k') => ret "step_goto" (State f s' k' e m)
      | None => nil
      end

  | Callstate (Internal f) vargs k m =>
      check (list_norepet_dec ident_eq (var_names (fn_params f) ++ var_names (fn_vars f)));
      let (e,m1) := do_alloc_variables empty_env m (fn_comp f) (f.(fn_params) ++ f.(fn_vars)) in
      do m2 <- sem_bind_parameters w e m1 f.(fn_params) vargs (fn_comp f);
      ret "step_internal_function" (State f f.(fn_body) k e m2)
  | Callstate (External ef _ tres _) vargs k m =>
      match do_external ef w (call_comp k) vargs m with
      | None => nil
      | Some(w',t,v,m') => TR "step_external_function" t (Returnstate v k m' (rettype_of_type tres) (comp_of ef)) :: nil
      end

  | Returnstate v (Kcall f e C ty k) m ty' cp =>
      check (match Genv.type_of_call ge (comp_of f) cp with
             | Genv.CrossCompartmentCall => not_ptr_b v
             | _ => true end);
      do t <- get_return_trace (comp_of f) cp v ty';
      TR "step_returnstate" t (ExprState f (C (Eval v ty)) k e m) :: nil

  | _ => nil
  end.

Ltac myinv :=
  match goal with
  | [ |- In _ nil -> _ ] => let X := fresh "X" in intro X; elim X
  | [ |- In _ (ret _ _) -> _ ] =>
        let X := fresh "X" in
        intro X; elim X; clear X;
        [let EQ := fresh "EQ" in intro EQ; unfold ret in EQ; inv EQ; myinv | myinv]
  | [ |- In _ (_ :: nil) -> _ ] =>
        let X := fresh "X" in
        intro X; elim X; clear X; [let EQ := fresh "EQ" in intro EQ; inv EQ; myinv | myinv]
  | [ |- In _ (match ?x with Some _ => _ | None => _ end) -> _ ] => destruct x eqn:?; myinv
  | [ |- In _ (match ?x with false => _ | true => _ end) -> _ ] => destruct x eqn:?; myinv
  | [ |- In _ (match ?x with left _ => _ | right _ => _ end) -> _ ] => destruct x; myinv
  | _ => idtac
  end.

Local Hint Extern 3 => exact I : core.

Theorem do_step_sound:
  forall w S rule t S',
  In (TR rule t S') (do_step w S) ->
  Csem.step ge S t S' \/ (t = E0 /\ S' = Stuckstate /\ can_crash_world w S).
Proof with try (left; right; econstructor; eauto; fail).
  intros until S'. destruct S; simpl.
(* State *)
  destruct s; myinv...
  (* skip *)
  destruct k; myinv...
  (* break *)
  destruct k; myinv...
  (* continue *)
  destruct k; myinv...
  (* goto *)
  destruct p as [s' k']. myinv...
(* ExprState *)
  destruct (is_val r) as [[v ty]|] eqn:?.
  (* expression is a value *)
  rewrite (is_val_inv _ _ _ Heqo).
  destruct k; myinv...
  (* expression reduces *)
  intros. exploit list_in_map_inv; eauto. intros [[C rd] [A B]].
  generalize (step_expr_sound e w (comp_of f) r RV m). unfold reducts_ok. intros [P Q].
  exploit P; eauto. intros [a' [k' [CTX [EQ RD]]]].
  unfold expr_final_state in A. simpl in A.
  destruct k'; destruct rd; inv A; simpl in RD; try contradiction.
  (* lred *)
  left; left; apply step_lred; auto.
  (* stuck lred *)
  exploit not_imm_safe_t; eauto. intros [R | R]; eauto.
  (* rred *)
  destruct RD. left; left; apply step_rred; auto.
  (* callred *)
  destruct RD; subst m'. left; left; apply step_call; eauto.
  (* stuck rred *)
  exploit not_imm_safe_t; eauto. intros [R | R]; eauto.
(* callstate *)
  destruct fd; myinv.
  (* internal *)
  destruct (do_alloc_variables empty_env m (fn_comp f) (fn_params f ++ fn_vars f)) as [e m1] eqn:?.
  myinv. left; right; apply step_internal_function with m1. auto.
  change e with (fst (e,m1)). change m1 with (snd (e,m1)) at 2. rewrite <- Heqp.
  apply do_alloc_variables_sound. eapply sem_bind_parameters_sound; eauto.
  (* external *)
  destruct p as [[[w' tr] v] m']. myinv. left; right; constructor.
  eapply do_ef_external_sound; eauto.
(* returnstate *)
  destruct k; myinv... left; right; constructor.
  intros REWR; rewrite REWR in Heqb. now apply not_ptr_reflect.
  now apply get_return_trace_eq in Heqo.
(* stuckstate *)
  contradiction.
Qed.

Remark estep_not_val:
  forall f a k e m t S, estep ge (ExprState f a k e m) t S -> is_val a = None.
Proof.
  intros.
  assert (forall b from to C, context from to C -> (from = to /\ C = fun x => x) \/ is_val (C b) = None).
    induction 1; simpl; auto.
  inv H.
  destruct (H0 a0 _ _ _ H9) as [[A B] | A]. subst. inv H8; auto. auto.
  destruct (H0 a0 _ _ _ H9) as [[A B] | A]. subst. inv H8; auto. auto.
  destruct (H0 a0 _ _ _ H9) as [[A B] | A]. subst. inv H8; auto. auto.
  destruct (H0 a0 _ _ _ H8) as [[A B] | A]. subst. destruct a0; auto. elim H9. constructor. auto.
Qed.

Theorem do_step_complete:
  forall w S t S' w',
  possible_trace w t w' -> Csem.step ge S t S' -> exists rule, In (TR rule t S') (do_step w S).
Proof with (unfold ret; eauto with coqlib).
  intros until w'; intros PT H.
  destruct H.
  (* Expression step *)
  inversion H; subst; exploit estep_not_val; eauto; intro NOTVAL.
(* lred *)
  unfold do_step; rewrite NOTVAL.
  exploit lred_topred; eauto. instantiate (1 := (comp_of f)). instantiate (1 := w). intros (rule & STEP).
  exists rule. change (TR rule E0 (ExprState f (C a') k e m')) with (expr_final_state f k e (C, Lred rule a' m')).
  apply in_map.
  generalize (step_expr_context e w _ _ _ H1 (comp_of f) a m). unfold reducts_incl.
  intro. replace C with (fun x => C x). apply H2.
  rewrite STEP. unfold topred; auto with coqlib.
  apply extensionality; auto.
(* rred *)
  unfold do_step; rewrite NOTVAL.
  exploit rred_topred; eauto. instantiate (1 := e). intros (rule & STEP).
  exists rule.
  change (TR rule t (ExprState f (C a') k e m')) with (expr_final_state f k e (C, Rred rule a' m' t)).
  apply in_map.
  generalize (step_expr_context e w _ _ _ H1 (comp_of f) a m). unfold reducts_incl.
  intro. replace C with (fun x => C x). apply H2.
  rewrite STEP; unfold topred; auto with coqlib.
  apply extensionality; auto.
(* callred *)
  unfold do_step; rewrite NOTVAL.
  exploit callred_topred; eauto.
  instantiate (1 := w). instantiate (1 := e).
  intros (rule & STEP). exists rule.
  change (TR rule t (Callstate fd vargs (Kcall f e C ty k) m))
    with (expr_final_state f k e (C, Callred rule fd vargs ty t m)).
  apply in_map.
  generalize (step_expr_context e w _ _ _ H1 (comp_of f) a m). unfold reducts_incl.
  intro. replace C with (fun x => C x). apply H2.
  rewrite STEP; unfold topred; auto with coqlib.
  apply extensionality; auto.
(* stuck *)
  exploit not_imm_safe_stuck_red. eauto. red; intros; elim H1. eapply imm_safe_t_imm_safe. eauto.
  instantiate (1 := w). intros [C' IN].
  simpl do_step. rewrite NOTVAL.
  exists "step_stuck".
  change (TR "step_stuck" E0 Stuckstate) with (expr_final_state f k e (C', Stuckred)).
  apply in_map. auto.

  (* Statement step *)
  inv H; simpl; econstructor...
  rewrite H0...
  rewrite H0...
  rewrite H0...
  destruct H0; subst s0...
  destruct H0; subst s0...
  rewrite H0...
  rewrite H0...
  rewrite pred_dec_false...
  rewrite H0...
  rewrite H0...
  destruct H0; subst x...
  (* NOTE: Parts of this proof change somewhat *)
  setoid_rewrite H0...
  rewrite H0; setoid_rewrite H1...
  (* rewrite H1. red in H0. destruct k; try contradiction... *)
  red in H0. destruct k; try setoid_rewrite H0; try contradiction...
  setoid_rewrite H1...
  setoid_rewrite H1...
  rewrite H0...
  destruct x; destruct H0; try discriminate; (left; reflexivity).
  rewrite H0...
  destruct H0...

  (* Call step *)
  rewrite pred_dec_true; auto. setoid_rewrite (do_alloc_variables_complete _ _ _ _ _ _ H1).
  rewrite (sem_bind_parameters_complete _ _ _ _ _ _ _ H2)...
  constructor.
  rewrite pred_dec_true; auto. setoid_rewrite (do_alloc_variables_complete _ _ _ _ _ _ H1).
  rewrite (sem_bind_parameters_complete _ _ _ _ _ _ _ H2)...
  constructor; auto.
  exploit do_ef_external_complete; eauto. intro EQ; rewrite EQ. auto with coqlib.
  assert (match Genv.type_of_call ge (comp_of f) cp with
           | Genv.CrossCompartmentCall => not_ptr_b v
           | _ => true
           end = true).
  { destruct (Genv.type_of_call ge (comp_of f) cp) eqn:eq_type_of_call;
      [reflexivity | | reflexivity].
    apply not_ptr_reflect; auto. }
  rewrite H. apply get_return_trace_eq in EV; rewrite EV. simpl.
  left; reflexivity.
Qed.

End EXEC.

Local Open Scope option_monad_scope.

Definition do_initial_state (p: program): option (genv * state) :=
  let ge := globalenv p in
  do m0 <- Genv.init_mem p;
  do b <- Genv.find_symbol ge p.(prog_main);
  do f <- Genv.find_funct_ptr ge b;
  check (type_eq (type_of_fundef f) (Tfunction Tnil type_int32s cc_default));
  Some (ge, Callstate f nil Kstop m0).

Definition at_final_state (S: state): option int :=
  match S with
  | Returnstate (Vint r) Kstop m ty cp => Some r
  | _ => None
  end.<|MERGE_RESOLUTION|>--- conflicted
+++ resolved
@@ -283,26 +283,16 @@
     do v <- Mem.load chunk m b (Ptrofs.unsigned ofs) (Some cp);
     Some(w, E0, v).
 
-<<<<<<< HEAD
 Definition do_volatile_store (w: world) (chunk: memory_chunk) (cp: compartment) (m: mem) (b: block) (ofs: ptrofs) (v: val)
-                             : option (world * trace * mem) :=
-=======
-Definition do_volatile_store (w: world) (chunk: memory_chunk) (m: mem) (b: block) (ofs: ptrofs) (v: val)
                              : option (world * trace * mem * val) :=
->>>>>>> db8a63f2
   if Genv.block_is_volatile ge b then
     do id <- Genv.invert_symbol ge b;
     do ev <- eventval_of_val (Val.load_result chunk v) (type_of_chunk chunk);
     do w' <- nextworld_vstore w chunk id ofs ev;
     Some(w', Event_vstore chunk id ofs ev :: nil, m, v)
   else
-<<<<<<< HEAD
     do m' <- Mem.store chunk m b (Ptrofs.unsigned ofs) v cp;
-    Some(w, E0, m').
-=======
-    do m' <- Mem.store chunk m b (Ptrofs.unsigned ofs) v;
     Some(w, E0, m', v).
->>>>>>> db8a63f2
 
 Lemma do_volatile_load_sound:
   forall w chunk cp m b ofs w' t v,
@@ -333,40 +323,23 @@
 Qed.
 
 Lemma do_volatile_store_sound:
-<<<<<<< HEAD
-  forall w chunk cp m b ofs v w' t m',
-  do_volatile_store w chunk cp m b ofs v = Some(w', t, m') ->
-  volatile_store ge cp chunk m b ofs v t m' /\ possible_trace w t w'.
-=======
-  forall w chunk m b ofs v w' t m' v',
-  do_volatile_store w chunk m b ofs v = Some(w', t, m', v') ->
-  volatile_store ge chunk m b ofs v t m' /\ possible_trace w t w' /\ v' = v.
->>>>>>> db8a63f2
+  forall w chunk cp m b ofs v w' t m' v',
+  do_volatile_store w chunk cp m b ofs v = Some(w', t, m', v') ->
+  volatile_store ge cp chunk m b ofs v t m' /\ possible_trace w t w' /\ v' = v.
 Proof.
   intros until v'. unfold do_volatile_store. mydestr.
   split. constructor; auto. apply Genv.invert_find_symbol; auto.
   apply eventval_of_val_sound; auto.
-<<<<<<< HEAD
-  econstructor. constructor; eauto. constructor.
+  split. econstructor. constructor; eauto. constructor. auto.
   split.
-  constructor; auto. eapply Mem.store_can_access_block_1; eauto.
+  split. constructor; auto. eapply Mem.store_can_access_block_1; eauto. auto. (* FIXME? *)
   constructor.
 Qed.
 
 Lemma do_volatile_store_complete:
   forall w chunk cp m b ofs v w' t m',
   volatile_store ge cp chunk m b ofs v t m' -> possible_trace w t w' ->
-  do_volatile_store w chunk cp m b ofs v = Some(w', t, m').
-=======
-  split. econstructor. constructor; eauto. constructor. auto.
-  split. constructor; auto. split. constructor. auto.
-Qed.
-
-Lemma do_volatile_store_complete:
-  forall w chunk m b ofs v w' t m',
-  volatile_store ge chunk m b ofs v t m' -> possible_trace w t w' ->
-  do_volatile_store w chunk m b ofs v = Some(w', t, m', v).
->>>>>>> db8a63f2
+  do_volatile_store w chunk cp m b ofs v = Some(w', t, m', v).
 Proof.
   unfold do_volatile_store; intros. inv H; simpl in *.
   rewrite H1. rewrite (Genv.find_invert_symbol _ _ H2).
@@ -377,17 +350,11 @@
 
 (** Accessing locations *)
 
-<<<<<<< HEAD
-Definition do_deref_loc (w: world) (ty: type) (m: mem) (b: block) (ofs: ptrofs) (cp: compartment) : option (world * trace * val) :=
-  match access_mode ty with
-  | By_value chunk =>
-=======
-Definition do_deref_loc (w: world) (ty: type) (m: mem) (b: block) (ofs: ptrofs) (bf: bitfield) : option (world * trace * val) :=
+Definition do_deref_loc (w: world) (ty: type) (m: mem) (b: block) (ofs: ptrofs) (bf: bitfield) (cp: compartment) : option (world * trace * val) :=
   match bf with
   | Full =>
     match access_mode ty with
     | By_value chunk =>
->>>>>>> db8a63f2
       match type_is_volatile ty with
       | false => do v <- Mem.loadv chunk m (Vptr b ofs) (Some cp); Some(w, E0, v)
       | true => do_volatile_load w chunk cp m b ofs
@@ -439,47 +406,21 @@
   destruct Y... left; intuition lia.
 Defined.
 
-<<<<<<< HEAD
-Definition do_assign_loc (w: world) (ty: type) (m: mem) (b: block) (ofs: ptrofs) (v: val) (cp: compartment): option (world * trace * mem) :=
-  match access_mode ty with
-  | By_value chunk =>
-      match type_is_volatile ty with
-      | false => do m' <- Mem.storev chunk m (Vptr b ofs) v cp; Some(w, E0, m')
-      | true => do_volatile_store w chunk cp m b ofs v
-      end
-  | By_copy =>
-      match v with
-      | Vptr b' ofs' =>
-          if check_assign_copy ty b ofs b' ofs' then
-            do bytes <- Mem.loadbytes m b' (Ptrofs.unsigned ofs') (sizeof ge ty) (Some cp);
-            do m' <- Mem.storebytes m b (Ptrofs.unsigned ofs) bytes cp;
-            Some(w, E0, m')
-          else None
-      | _ => None
-      end
-  | _ => None
-  end.
-
-Lemma do_deref_loc_sound:
-  forall w ty m b ofs cp w' t v,
-  do_deref_loc w ty m b ofs cp = Some(w', t, v) ->
-  deref_loc ge cp ty m b ofs t v /\ possible_trace w t w'.
-=======
 Definition do_assign_loc (w: world) (ty: type) (m: mem) (b: block) (ofs: ptrofs) (bf: bitfield) (v: val): option (world * trace * mem * val) :=
   match bf with
   | Full =>
     match access_mode ty with
     | By_value chunk =>
         match type_is_volatile ty with
-        | false => do m' <- Mem.storev chunk m (Vptr b ofs) v; Some(w, E0, m', v)
-        | true => do_volatile_store w chunk m b ofs v
+        | false => do m' <- Mem.storev chunk m (Vptr b ofs) v cp; Some(w, E0, m', v)
+        | true => do_volatile_store w chunk cp m b ofs v
         end
     | By_copy =>
         match v with
         | Vptr b' ofs' =>
             if check_assign_copy ty b ofs b' ofs' then
-              do bytes <- Mem.loadbytes m b' (Ptrofs.unsigned ofs') (sizeof ge ty);
-              do m' <- Mem.storebytes m b (Ptrofs.unsigned ofs) bytes;
+              do bytes <- Mem.loadbytes m b' (Ptrofs.unsigned ofs') (sizeof ge ty) (Some cp);
+              do m' <- Mem.storebytes m b (Ptrofs.unsigned ofs) bytes cp;
               Some(w, E0, m', v)
             else None
         | _ => None
@@ -488,11 +429,11 @@
     end
   | Bits sz sg pos width =>
     check (zle 0 pos && zlt 0 width && zle width (bitsize_intsize sz) && zle (pos + width) (bitsize_carrier sz));
-    match ty, v, Mem.loadv (chunk_for_carrier sz) m (Vptr b ofs) with
+    match ty, v, Mem.loadv (chunk_for_carrier sz) m (Vptr b ofs) (Some cp) with
     | Tint sz1 sg1 _, Vint n, Some (Vint c) =>
         check (intsize_eq sz1 sz &&
                signedness_eq sg1 (if zlt width (bitsize_intsize sz) then Signed else sg));
-        do m' <- Mem.storev (chunk_for_carrier sz) m (Vptr b ofs)
+        do m' <- Mem.storev (chunk_for_carrier sz) m (Vptr b ofs) cp
                             (Vint ((Int.bitfield_insert (first_bit sz pos width) width c n)));
         Some (w, E0, m', Vint (bitfield_normalize sz sg width n))
     | _, _, _ => None
@@ -500,10 +441,9 @@
   end.
 
 Lemma do_deref_loc_sound:
-  forall w ty m b ofs bf w' t v,
-  do_deref_loc w ty m b ofs bf = Some(w', t, v) ->
-  deref_loc ge ty m b ofs bf t v /\ possible_trace w t w'.
->>>>>>> db8a63f2
+  forall w ty m b ofs bf cp w' t v,
+  do_deref_loc w ty m b ofs bf cp = Some(w', t, v) ->
+  deref_loc ge cp ty m b ofs bf t v /\ possible_trace w t w'.
 Proof.
   unfold do_deref_loc; intros until v.
   destruct bf.
@@ -517,15 +457,9 @@
 Qed.
 
 Lemma do_deref_loc_complete:
-<<<<<<< HEAD
-  forall w ty m b ofs cp w' t v,
-  deref_loc ge cp ty m b ofs t v -> possible_trace w t w' ->
-  do_deref_loc w ty m b ofs cp = Some(w', t, v).
-=======
-  forall w ty m b ofs bf w' t v,
-  deref_loc ge ty m b ofs bf t v -> possible_trace w t w' ->
-  do_deref_loc w ty m b ofs bf = Some(w', t, v).
->>>>>>> db8a63f2
+  forall w ty m b ofs bf cp w' t v,
+  deref_loc ge cp ty m b ofs bf t v -> possible_trace w t w' ->
+  do_deref_loc w ty m b ofs bf cp = Some(w', t, v).
 Proof.
   unfold do_deref_loc; intros. inv H.
 - inv H0. rewrite H1; rewrite H2; rewrite H3; auto.
@@ -538,15 +472,9 @@
 Qed.
 
 Lemma do_assign_loc_sound:
-<<<<<<< HEAD
-  forall w ty m b ofs v cp w' t m',
-  do_assign_loc w ty m b ofs v cp = Some(w', t, m') ->
-  assign_loc ge cp ty m b ofs v t m' /\ possible_trace w t w'.
-=======
-  forall w ty m b ofs bf v w' t m' v',
-  do_assign_loc w ty m b ofs bf v = Some(w', t, m', v') ->
-  assign_loc ge ty m b ofs bf v t m' v' /\ possible_trace w t w'.
->>>>>>> db8a63f2
+  forall w ty m b ofs bf v cp w' t m' v',
+  do_assign_loc w ty m b ofs bp v cp = Some(w', t, m', v') ->
+  assign_loc ge cp ty m b ofs bf v t m' v' /\ possible_trace w t w'.
 Proof.
   unfold do_assign_loc; intros until v'.
   destruct bf.
@@ -561,15 +489,9 @@
 Qed.
 
 Lemma do_assign_loc_complete:
-<<<<<<< HEAD
-  forall w ty m b ofs v cp w' t m',
-  assign_loc ge cp ty m b ofs v t m' -> possible_trace w t w' ->
-  do_assign_loc w ty m b ofs v cp = Some(w', t, m').
-=======
-  forall w ty m b ofs bf v w' t m' v',
-  assign_loc ge ty m b ofs bf v t m' v' -> possible_trace w t w' ->
-  do_assign_loc w ty m b ofs bf v = Some(w', t, m', v').
->>>>>>> db8a63f2
+  forall w ty m b ofs bf v cp w' t m' v',
+  assign_loc ge cp ty m b ofs bf v t m' v' -> possible_trace w t w' ->
+  do_assign_loc w ty m b ofs bf v cp = Some(w', t, m', v').
 Proof.
   unfold do_assign_loc; intros. inv H.
 - inv H0. rewrite H1; rewrite H2; rewrite H3; auto.
@@ -623,11 +545,7 @@
 Definition do_ef_volatile_store (chunk: memory_chunk)
        (w: world) (cp: compartment) (vargs: list val) (m: mem) : option (world * trace * val * mem) :=
   match vargs with
-<<<<<<< HEAD
-  | Vptr b ofs :: v :: nil => do w',t,m' <- do_volatile_store w chunk cp m b ofs v; Some(w',t,Vundef,m')
-=======
-  | Vptr b ofs :: v :: nil => do w',t,m',v' <- do_volatile_store w chunk m b ofs v; Some(w',t,Vundef,m')
->>>>>>> db8a63f2
+  | Vptr b ofs :: v :: nil => do w',t,m',v' <- do_volatile_store w chunk cp m b ofs v; Some(w',t,Vundef,m')
   | _ => None
   end.
 
@@ -979,27 +897,18 @@
       match is_loc l with
       | Some(b, ofs, bf, ty') =>
           check type_eq ty ty';
-<<<<<<< HEAD
-          do w',t,v <- do_deref_loc w ty m b ofs cp;
-=======
-          do w',t,v <- do_deref_loc w ty m b ofs bf;
->>>>>>> db8a63f2
+          do w',t,v <- do_deref_loc w ty m b ofs bf cp;
           topred (Rred "red_rvalof" (Eval v ty) m t)
       | None =>
           incontext (fun x => Evalof x ty) (step_expr cp LV l m)
       end
   | RV, Eaddrof l ty =>
       match is_loc l with
-<<<<<<< HEAD
-      | Some(b, ofs, ty') => topred (Rred "red_addrof" (Eval (Vptr b ofs) ty) m E0)
-      | None => incontext (fun x => Eaddrof x ty) (step_expr cp LV l m)
-=======
       | Some(b, ofs, bf, ty') =>
           match bf with Full => topred (Rred "red_addrof" (Eval (Vptr b ofs) ty) m E0)
                       | Bits _ _ _ _ => stuck
           end
-      | None => incontext (fun x => Eaddrof x ty) (step_expr LV l m)
->>>>>>> db8a63f2
+      | None => incontext (fun x => Eaddrof x ty) (step_expr cp LV l m)
       end
   | RV, Eunop op r1 ty =>
       match is_val r1 with
@@ -1061,13 +970,8 @@
       | Some(b, ofs, bf, ty1), Some(v2, ty2) =>
           check type_eq ty1 ty;
           do v <- sem_cast v2 ty2 ty1 m;
-<<<<<<< HEAD
-          do w',t,m' <- do_assign_loc w ty1 m b ofs v cp;
-          topred (Rred "red_assign" (Eval v ty) m' t)
-=======
-          do w',t,m',v' <- do_assign_loc w ty1 m b ofs bf v;
+          do w',t,m',v' <- do_assign_loc w ty1 m b ofs bf v cp;
           topred (Rred "red_assign" (Eval v' ty) m' t)
->>>>>>> db8a63f2
       | _, _ =>
          incontext2 (fun x => Eassign x r2 ty) (step_expr cp LV l1 m)
                     (fun x => Eassign l1 x ty) (step_expr cp RV r2 m)
@@ -1076,13 +980,8 @@
       match is_loc l1, is_val r2 with
       | Some(b, ofs, bf, ty1), Some(v2, ty2) =>
           check type_eq ty1 ty;
-<<<<<<< HEAD
-          do w',t,v1 <- do_deref_loc w ty1 m b ofs cp;
-          let r' := Eassign (Eloc b ofs ty1)
-=======
-          do w',t,v1 <- do_deref_loc w ty1 m b ofs bf;
+          do w',t,v1 <- do_deref_loc w ty1 m b ofs bf cp;
           let r' := Eassign (Eloc b ofs bf ty1)
->>>>>>> db8a63f2
                            (Ebinop op (Eval v1 ty1) (Eval v2 ty2) tyres) ty1 in
           topred (Rred "red_assignop" r' m t)
       | _, _ =>
@@ -1093,11 +992,7 @@
       match is_loc l with
       | Some(b, ofs, bf, ty1) =>
           check type_eq ty1 ty;
-<<<<<<< HEAD
-          do w',t, v1 <- do_deref_loc w ty m b ofs cp;
-=======
-          do w',t, v1 <- do_deref_loc w ty m b ofs bf;
->>>>>>> db8a63f2
+          do w',t, v1 <- do_deref_loc w ty m b ofs bf cp;
           let op := match id with Incr => Oadd | Decr => Osub end in
           let r' :=
             Ecomma (Eassign (Eloc b ofs bf ty)
@@ -1171,15 +1066,9 @@
 
 Inductive imm_safe_t (cp: compartment): kind -> expr -> mem -> Prop :=
   | imm_safe_t_val: forall v ty m,
-<<<<<<< HEAD
       imm_safe_t cp RV (Eval v ty) m
-  | imm_safe_t_loc: forall b ofs ty m,
-      imm_safe_t cp LV (Eloc b ofs ty) m
-=======
-      imm_safe_t RV (Eval v ty) m
   | imm_safe_t_loc: forall b ofs ty bf m,
-      imm_safe_t LV (Eloc b ofs bf ty) m
->>>>>>> db8a63f2
+      imm_safe_t cp LV (Eloc b ofs bf ty) m
   | imm_safe_t_lred: forall to C l m l' m',
       lred ge e l m l' m' ->
       context LV to C ->
@@ -1230,13 +1119,8 @@
       | _ => False
       end
   | Eval v ty => False
-<<<<<<< HEAD
-  | Evalof (Eloc b ofs ty') ty =>
-      ty' = ty /\ exists t, exists v, exists w', deref_loc ge cp ty m b ofs t v /\ possible_trace w t w'
-=======
   | Evalof (Eloc b ofs bf ty') ty =>
-      ty' = ty /\ exists t, exists v, exists w', deref_loc ge ty m b ofs bf t v /\ possible_trace w t w'
->>>>>>> db8a63f2
+      ty' = ty /\ exists t, exists v, exists w', deref_loc ge cp ty m b ofs bf t v /\ possible_trace w t w'
   | Eunop op (Eval v1 ty1) ty =>
       exists v, sem_unary_operation op v1 ty1 m = Some v
   | Ebinop op (Eval v1 ty1) (Eval v2 ty2) ty =>
@@ -1249,27 +1133,15 @@
       exists b, bool_val v1 ty1 m = Some b
   | Econdition (Eval v1 ty1) r1 r2 ty =>
       exists b, bool_val v1 ty1 m = Some b
-<<<<<<< HEAD
-  | Eassign (Eloc b ofs ty1) (Eval v2 ty2) ty =>
-      exists v, exists m', exists t, exists w',
-      ty = ty1 /\ sem_cast v2 ty2 ty1 m = Some v /\ assign_loc ge cp ty1 m b ofs v t m' /\ possible_trace w t w'
-  | Eassignop op (Eloc b ofs ty1) (Eval v2 ty2) tyres ty =>
-      exists t, exists v1, exists w',
-      ty = ty1 /\ deref_loc ge cp ty1 m b ofs t v1 /\ possible_trace w t w'
-  | Epostincr id (Eloc b ofs ty1) ty =>
-      exists t, exists v1, exists w',
-      ty = ty1 /\ deref_loc ge cp ty m b ofs t v1 /\ possible_trace w t w'
-=======
   | Eassign (Eloc b ofs bf ty1) (Eval v2 ty2) ty =>
       exists v, exists m', exists v', exists t, exists w',
-      ty = ty1 /\ sem_cast v2 ty2 ty1 m = Some v /\ assign_loc ge ty1 m b ofs bf v t m' v' /\ possible_trace w t w'
+      ty = ty1 /\ sem_cast v2 ty2 ty1 m = Some v /\ assign_loc ge cp ty1 m b ofs bf v t m' v' /\ possible_trace w t w'
   | Eassignop op (Eloc b ofs bf ty1) (Eval v2 ty2) tyres ty =>
       exists t, exists v1, exists w',
-      ty = ty1 /\ deref_loc ge ty1 m b ofs bf t v1 /\ possible_trace w t w'
+      ty = ty1 /\ deref_loc ge cp ty1 m b ofs bf t v1 /\ possible_trace w t w'
   | Epostincr id (Eloc b ofs bf ty1) ty =>
       exists t, exists v1, exists w',
-      ty = ty1 /\ deref_loc ge ty m b ofs bf t v1 /\ possible_trace w t w'
->>>>>>> db8a63f2
+      ty = ty1 /\ deref_loc ge cp ty m b ofs bf t v1 /\ possible_trace w t w'
   | Ecomma (Eval v ty1) r2 ty =>
       typeof r2 = ty
   | Eparen (Eval v1 ty1) tycast ty =>
@@ -1937,11 +1809,7 @@
 (* alignof *)
   inv H. econstructor; eauto.
 (* assign *)
-<<<<<<< HEAD
-  rewrite dec_eq_true. rewrite H. rewrite (do_assign_loc_complete _ _ _ _ _ _ _ _ _ _ H0 H1).
-=======
   rewrite dec_eq_true. rewrite H. rewrite (do_assign_loc_complete _ _ _ _ _ _ _ _ _ _ _ H0 H1).
->>>>>>> db8a63f2
   econstructor; eauto.
 (* assignop *)
   rewrite dec_eq_true. rewrite (do_deref_loc_complete _ _ _ _ _ _ _ _ _ H H0).
@@ -1982,7 +1850,6 @@
   eapply get_call_trace_eq in EV; rewrite EV; eauto.
 Qed.
 
-
 Definition reducts_incl {A B: Type} (C: A -> B) (res1: reducts A) (res2: reducts B) : Prop :=
   forall C1 rd, In (C1, rd) res1 -> In ((fun x => C(C1 x)), rd) res2.
 
@@ -2010,13 +1877,8 @@
 Qed.
 
 Lemma reducts_incl_loc:
-<<<<<<< HEAD
-  forall (A: Type) cp a m b ofs ty (C: expr -> A) res,
-  is_loc a = Some(b, ofs, ty) -> reducts_incl C (step_expr cp LV a m) res.
-=======
-  forall (A: Type) a m b ofs ty bf (C: expr -> A) res,
-  is_loc a = Some(b, ofs, bf, ty) -> reducts_incl C (step_expr LV a m) res.
->>>>>>> db8a63f2
+  forall (A: Type) cp a m b ofs ty bf (C: expr -> A) res,
+  is_loc a = Some(b, ofs, bf, ty) -> reducts_incl C (step_expr cp LV a m) res.
 Proof.
   intros. rewrite (is_loc_inv _ _ _ _ _ H). apply reducts_incl_nil.
 Qed.
@@ -2267,13 +2129,8 @@
       match PTree.get id e with
          | Some (b, ty') =>
              check (type_eq ty ty');
-<<<<<<< HEAD
-             do w', t, m1 <- do_assign_loc w ty m b Ptrofs.zero v1 cp;
+             do w', t, m1, v' <- do_assign_loc w ty m b Ptrofs.zero Full v1 cp;
              match t with nil => sem_bind_parameters w e m1 params lv cp | _ => None end
-=======
-             do w', t, m1, v' <- do_assign_loc w ty m b Ptrofs.zero Full v1;
-             match t with nil => sem_bind_parameters w e m1 params lv | _ => None end
->>>>>>> db8a63f2
         | None => None
       end
    | _, _ => None
@@ -2296,11 +2153,7 @@
    induction 1; simpl; auto.
    rewrite H. rewrite dec_eq_true.
    assert (possible_trace w E0 w) by constructor.
-<<<<<<< HEAD
-   rewrite (do_assign_loc_complete _ _ _ _ _ _ _ _ _ _ H0 H2).
-=======
    rewrite (do_assign_loc_complete _ _ _ _ _ _ _ _ _ _ _ H0 H2).
->>>>>>> db8a63f2
    simpl. auto.
 Qed.
 
