(* *********************************************************************)
(*                                                                     *)
(*              The Compcert verified compiler                         *)
(*                                                                     *)
(*          Xavier Leroy, INRIA Paris-Rocquencourt                     *)
(*                                                                     *)
(*  Copyright Institut National de Recherche en Informatique et en     *)
(*  Automatique.  All rights reserved.  This file is distributed       *)
(*  under the terms of the INRIA Non-Commercial License Agreement.     *)
(*                                                                     *)
(* *********************************************************************)

(** * Correctness of the translation from Clight to C#minor. *)

Require Import Coqlib Errors Maps Integers Floats.
Require Import AST Linking.
Require Import Values Events Memory Globalenvs Smallstep.
Require Import Ctypes Ctyping Cop Clight Cminor Csharpminor.
Require Import Cshmgen.

(** * Relational specification of the transformation *)

Inductive match_fundef (p: Clight.program) : Clight.fundef -> Csharpminor.fundef -> Prop :=
  | match_fundef_internal: forall f tf,
      transl_function p.(prog_comp_env) f = OK tf ->
      match_fundef p (Ctypes.Internal f) (AST.Internal tf)
  | match_fundef_external: forall ef args res cc,
      ef_sig ef = signature_of_type args res cc ->
      match_fundef p (Ctypes.External ef args res cc) (AST.External ef).

Definition match_varinfo (v: type) (tv: unit) := True.

Definition match_prog (p: Clight.program) (tp: Csharpminor.program) : Prop :=
  match_program_gen match_fundef match_varinfo p p tp.

Instance comp_transl_function ctx: has_comp_transl_partial (transl_function ctx).
Proof.
  unfold transl_function. now intros ?? H; monadInv H.
Qed.

Instance comp_match_fundef: has_comp_match match_fundef.
Proof.
  intros cu ? ? [f tf H|]; trivial.
  exact (comp_transl_partial _ H).
Qed.

Lemma transf_program_match:
  forall p tp, transl_program p = OK tp -> match_prog p tp.
Proof.
  unfold transl_program; intros.
  eapply match_transform_partial_program2.
  eexact H.
- intros. destruct f; simpl in H0.
+ monadInv H0. constructor; auto.
+ destruct (signature_eq (ef_sig e) (signature_of_type t t0 c)); inv H0.
  constructor; auto.
- intros; red; auto.
Qed.

(** * Properties of operations over types *)

Remark transl_params_types:
  forall params,
  map typ_of_type (map snd params) = typlist_of_typelist (type_of_params params).
Proof.
  induction params; simpl. auto. destruct a as [id ty]; simpl. f_equal; auto.
Qed.

Lemma transl_fundef_sig1:
  forall ce f tf args res cc,
  match_fundef ce f tf ->
  classify_fun (type_of_fundef f) = fun_case_f args res cc ->
  funsig tf = signature_of_type args res cc.
Proof.
  intros. inv H.
- monadInv H1. simpl. inversion H0.
  unfold signature_of_function, signature_of_type.
  f_equal. apply transl_params_types.
- simpl in H0. unfold funsig. congruence.
Qed.

Lemma transl_fundef_sig2:
  forall ce f tf args res cc,
  match_fundef ce f tf ->
  type_of_fundef f = Tfunction args res cc ->
  funsig tf = signature_of_type args res cc.
Proof.
  intros. eapply transl_fundef_sig1; eauto.
  rewrite H0; reflexivity.
Qed.

Lemma transl_sizeof:
  forall (cunit prog: Clight.program) t sz,
  linkorder cunit prog ->
  sizeof cunit.(prog_comp_env) t = OK sz ->
  sz = Ctypes.sizeof prog.(prog_comp_env) t.
Proof.
  intros. destruct H.
  unfold sizeof in H0. destruct (complete_type (prog_comp_env cunit) t) eqn:C; inv H0.
  symmetry. apply Ctypes.sizeof_stable; auto.
Qed.

Lemma transl_alignof:
  forall (cunit prog: Clight.program) t al,
  linkorder cunit prog ->
  alignof cunit.(prog_comp_env) t = OK al ->
  al = Ctypes.alignof prog.(prog_comp_env) t.
Proof.
  intros. destruct H.
  unfold alignof in H0. destruct (complete_type (prog_comp_env cunit) t) eqn:C; inv H0.
  symmetry. apply Ctypes.alignof_stable; auto.
Qed.

Lemma transl_alignof_blockcopy:
  forall (cunit prog: Clight.program) t sz,
  linkorder cunit prog ->
  sizeof cunit.(prog_comp_env) t = OK sz ->
  sz = Ctypes.sizeof prog.(prog_comp_env) t /\
  alignof_blockcopy cunit.(prog_comp_env) t = alignof_blockcopy prog.(prog_comp_env) t.
Proof.
  intros. destruct H.
  unfold sizeof in H0. destruct (complete_type (prog_comp_env cunit) t) eqn:C; inv H0.
  split.
- symmetry. apply Ctypes.sizeof_stable; auto.
- revert C. induction t; simpl; auto;
  destruct (prog_comp_env cunit)!i as [co|] eqn:X; try discriminate; erewrite H1 by eauto; auto.
Qed.

Lemma union_field_offset_stable:
  forall (cunit prog: Clight.program) id co f,
  linkorder cunit prog ->
  cunit.(prog_comp_env)!id = Some co ->
  prog.(prog_comp_env)!id = Some co /\
  union_field_offset prog.(prog_comp_env) f (co_members co) = union_field_offset cunit.(prog_comp_env) f (co_members co).
Proof.
  intros.
  assert (C: composite_consistent cunit.(prog_comp_env) co).
  { apply build_composite_env_consistent with cunit.(prog_types) id; auto.
    apply prog_comp_env_eq. }
  destruct H as [_ A].
  split. auto. apply Ctypes.union_field_offset_stable; eauto using co_consistent_complete.
Qed.

Lemma field_offset_stable:
  forall (cunit prog: Clight.program) id co f,
  linkorder cunit prog ->
  cunit.(prog_comp_env)!id = Some co ->
  prog.(prog_comp_env)!id = Some co /\
  field_offset prog.(prog_comp_env) f (co_members co) = field_offset cunit.(prog_comp_env) f (co_members co).
Proof.
  intros.
  assert (C: composite_consistent cunit.(prog_comp_env) co).
  { apply build_composite_env_consistent with cunit.(prog_types) id; auto.
    apply prog_comp_env_eq. }
  destruct H as [_ A].
  split. auto. apply Ctypes.field_offset_stable; eauto using co_consistent_complete.
Qed.

(** * Properties of the translation functions *)

<<<<<<< HEAD
(** Transformation of expressions and statements. *)

Lemma transl_expr_lvalue:
  forall ge e c le m a loc ofs ce ta,
  Clight.eval_lvalue ge e c le m a loc ofs ->
  transl_expr ce a = OK ta ->
  (exists tb, transl_lvalue ce a = OK tb /\ make_load tb (typeof a) = OK ta).
Proof.
  intros until ta; intros EVAL TR. inv EVAL; simpl in TR.
  (* var local *)
  exists (Eaddrof id); auto.
  (* var global *)
  exists (Eaddrof id); auto.
  (* deref *)
  monadInv TR. exists x; auto.
  (* field struct *)
  monadInv TR. exists x0; split; auto. simpl; rewrite EQ; auto.
  (* field union *)
  monadInv TR. exists x0; split; auto. simpl; rewrite EQ; auto.
Qed.

=======
>>>>>>> db8a63f2
(** Properties of labeled statements *)

Lemma transl_lbl_stmt_1:
  forall ce tyret nbrk ncnt n sl tsl,
  transl_lbl_stmt ce tyret nbrk ncnt sl = OK tsl ->
  transl_lbl_stmt ce tyret nbrk ncnt (Clight.select_switch n sl) = OK (select_switch n tsl).
Proof.
  intros until n.
  assert (DFL: forall sl tsl,
    transl_lbl_stmt ce tyret nbrk ncnt sl = OK tsl ->
    transl_lbl_stmt ce tyret nbrk ncnt (Clight.select_switch_default sl) = OK (select_switch_default tsl)).
  {
    induction sl; simpl; intros.
    inv H; auto.
    monadInv H. simpl. destruct o; eauto. simpl; rewrite EQ; simpl; rewrite EQ1; auto.
  }
  assert (CASE: forall sl tsl,
    transl_lbl_stmt ce tyret nbrk ncnt sl = OK tsl ->
    match Clight.select_switch_case n sl with
    | None =>
        select_switch_case n tsl = None
    | Some sl' =>
        exists tsl',
           select_switch_case n tsl = Some tsl'
        /\ transl_lbl_stmt ce tyret nbrk ncnt sl' = OK tsl'
    end).
  {
    induction sl; simpl; intros.
    inv H; auto.
    monadInv H; simpl. destruct o. destruct (zeq z n).
    econstructor; split; eauto. simpl; rewrite EQ; simpl; rewrite EQ1; auto.
    apply IHsl; auto.
    apply IHsl; auto.
  }
  intros. specialize (CASE _ _ H). unfold Clight.select_switch, select_switch.
  destruct (Clight.select_switch_case n sl) as [sl'|].
  destruct CASE as [tsl' [P Q]]. rewrite P, Q. auto.
  rewrite CASE. auto.
Qed.

Lemma transl_lbl_stmt_2:
  forall ce tyret nbrk ncnt sl tsl,
  transl_lbl_stmt ce tyret nbrk ncnt sl = OK tsl ->
  transl_statement ce tyret nbrk ncnt (seq_of_labeled_statement sl) = OK (seq_of_lbl_stmt tsl).
Proof.
  induction sl; intros.
  monadInv H. auto.
  monadInv H. simpl. rewrite EQ; simpl. rewrite (IHsl _ EQ1). simpl. auto.
Qed.

(** * Correctness of Csharpminor construction functions *)

Section CONSTRUCTORS.

Variables cunit prog: Clight.program.
Hypothesis LINK: linkorder cunit prog.
Variable ge: genv.

Section WithCp.
Variable cp: compartment.

Lemma make_intconst_correct:
  forall n e le m,
  eval_expr ge e cp le m (make_intconst n) (Vint n).
Proof.
  intros. unfold make_intconst. econstructor. reflexivity.
Qed.

Lemma make_floatconst_correct:
  forall n e le m,
  eval_expr ge e cp le m (make_floatconst n) (Vfloat n).
Proof.
  intros. unfold make_floatconst. econstructor. reflexivity.
Qed.

Lemma make_singleconst_correct:
  forall n e le m,
  eval_expr ge e cp le m (make_singleconst n) (Vsingle n).
Proof.
  intros. unfold make_singleconst. econstructor. reflexivity.
Qed.

Lemma make_longconst_correct:
  forall n e le m,
  eval_expr ge e cp le m (make_longconst n) (Vlong n).
Proof.
  intros. unfold make_floatconst. econstructor. reflexivity.
Qed.

Lemma make_ptrofsconst_correct:
  forall n e le m,
  eval_expr ge e cp le m (make_ptrofsconst n) (Vptrofs (Ptrofs.repr n)).
Proof.
  intros. unfold Vptrofs, make_ptrofsconst. destruct Archi.ptr64 eqn:SF.
- replace (Ptrofs.to_int64 (Ptrofs.repr n)) with (Int64.repr n).
  apply make_longconst_correct.
  symmetry; auto with ptrofs.
- replace (Ptrofs.to_int (Ptrofs.repr n)) with (Int.repr n).
  apply make_intconst_correct.
  symmetry; auto with ptrofs.
Qed.

Lemma make_singleoffloat_correct:
  forall a n e le m,
  eval_expr ge e cp le m a (Vfloat n) ->
  eval_expr ge e cp le m (make_singleoffloat a) (Vsingle (Float.to_single n)).
Proof.
  intros. econstructor. eauto. auto.
Qed.

Lemma make_floatofsingle_correct:
  forall a n e le m,
  eval_expr ge e cp le m a (Vsingle n) ->
  eval_expr ge e cp le m (make_floatofsingle a) (Vfloat (Float.of_single n)).
Proof.
  intros. econstructor. eauto. auto.
Qed.

Lemma make_floatofint_correct:
  forall a n sg e le m,
  eval_expr ge e cp le m a (Vint n) ->
  eval_expr ge e cp le m (make_floatofint a sg) (Vfloat(cast_int_float sg n)).
Proof.
  intros. unfold make_floatofint, cast_int_float.
  destruct sg; econstructor; eauto.
Qed.

Hint Resolve make_intconst_correct make_floatconst_correct make_longconst_correct
             make_singleconst_correct make_singleoffloat_correct make_floatofsingle_correct
             make_floatofint_correct: cshm.
Hint Constructors eval_expr eval_exprlist: cshm.
Hint Extern 2 (@eq trace _ _) => traceEq: cshm.

Lemma make_cmpu_ne_zero_correct:
  forall e le m a n,
  eval_expr ge e cp le m a (Vint n) ->
  eval_expr ge e cp le m (make_cmpu_ne_zero a) (Vint (if Int.eq n Int.zero then Int.zero else Int.one)).
Proof.
  intros.
  assert (DEFAULT: eval_expr ge e cp le m (Ebinop (Ocmpu Cne) a (make_intconst Int.zero))
                             (Vint (if Int.eq n Int.zero then Int.zero else Int.one))).
  { econstructor; eauto with cshm. simpl. unfold Val.cmpu, Val.cmpu_bool.
    unfold Int.cmpu. destruct (Int.eq n Int.zero); auto. }
  assert (CMP: forall ob,
               Val.of_optbool ob = Vint n ->
               n = (if Int.eq n Int.zero then Int.zero else Int.one)).
  { intros. destruct ob; simpl in H0; inv H0. destruct b; inv H2.
    rewrite Int.eq_false. auto. apply Int.one_not_zero.
    rewrite Int.eq_true. auto. }
  destruct a; simpl; auto. destruct b; auto.
- inv H. econstructor; eauto. rewrite H6. decEq. decEq.
  simpl in H6. inv H6. eauto.
- inv H. econstructor; eauto. rewrite H6. decEq. decEq.
  simpl in H6. inv H6. eauto.
- inv H. econstructor; eauto. rewrite H6. decEq. decEq.
  simpl in H6. inv H6. eauto.
- inv H. econstructor; eauto. rewrite H6. decEq. decEq.
  simpl in H6. inv H6. eauto.
- inv H. econstructor; eauto. rewrite H6. decEq. decEq.
  simpl in H6. unfold Val.cmpl in H6.
  destruct (Val.cmpl_bool c v1 v2) as [[]|]; inv H6; reflexivity.
- inv H. econstructor; eauto. rewrite H6. decEq. decEq.
  simpl in H6. unfold Val.cmplu in H6.
  destruct (Val.cmplu_bool (Mem.valid_pointer m) c v1 v2) as [[]|]; inv H6; reflexivity.
Qed.

Lemma make_cmpu_ne_zero_correct_ptr:
  forall e le m a b i,
  eval_expr ge e cp le m a (Vptr b i) ->
  Archi.ptr64 = false ->
  Mem.weak_valid_pointer m b (Ptrofs.unsigned i) = true ->
  eval_expr ge e cp le m (make_cmpu_ne_zero a) Vone.
Proof.
  intros.
  assert (DEFAULT: eval_expr ge e cp le m (Ebinop (Ocmpu Cne) a (make_intconst Int.zero)) Vone).
  { econstructor; eauto with cshm. simpl. unfold Val.cmpu, Val.cmpu_bool.
    unfold Mem.weak_valid_pointer in H1. rewrite H0, H1.
    rewrite Int.eq_true; auto. }
  assert (OF_OPTBOOL: forall ob, Some (Val.of_optbool ob) <> Some (Vptr b i)).
  { intros. destruct ob as [[]|]; discriminate. }
  assert (OF_BOOL: forall ob, option_map Val.of_bool ob <> Some (Vptr b i)).
  { intros. destruct ob as [[]|]; discriminate. }
  destruct a; simpl; auto. destruct b0; auto.
- inv H; eelim OF_OPTBOOL; eauto.
- inv H; eelim OF_OPTBOOL; eauto.
- inv H; eelim OF_OPTBOOL; eauto.
- inv H; eelim OF_OPTBOOL; eauto.
- inv H; eelim OF_BOOL; eauto.
- inv H; eelim OF_BOOL; eauto.
Qed.

Lemma make_cast_int_correct:
  forall e le m a n sz si,
  eval_expr ge e cp le m a (Vint n) ->
  eval_expr ge e cp le m (make_cast_int a sz si) (Vint (cast_int_int sz si n)).
Proof.
  intros. unfold make_cast_int, cast_int_int.
  destruct sz.
  destruct si; eauto with cshm.
  destruct si; eauto with cshm.
  auto.
  apply make_cmpu_ne_zero_correct; auto.
Qed.

Lemma make_longofint_correct:
  forall e le m a n si,
  eval_expr ge e cp le m a (Vint n) ->
  eval_expr ge e cp le m (make_longofint a si) (Vlong (cast_int_long si n)).
Proof.
  intros. unfold make_longofint, cast_int_long. destruct si; eauto with cshm.
Qed.

Hint Resolve make_cast_int_correct make_longofint_correct: cshm.

Ltac InvEval :=
  match goal with
  | [ H: None = Some _ |- _ ] => discriminate
  | [ H: Some _ = Some _ |- _ ] => inv H; InvEval
  | [ H: match ?x with Some _ => _ | None => _ end = Some _ |- _ ] => destruct x eqn:?; InvEval
  | [ H: match ?x with true => _ | false => _ end = Some _ |- _ ] => destruct x eqn:?; InvEval
  | _ => idtac
  end.

Lemma make_cast_correct:
  forall e le m a b v ty1 ty2 v',
  make_cast ty1 ty2 a = OK b ->
  eval_expr ge e cp le m a v ->
  sem_cast v ty1 ty2 m = Some v' ->
  eval_expr ge e cp le m b v'.
Proof.
  intros. unfold make_cast, sem_cast in *;
  destruct (classify_cast ty1 ty2); inv H; destruct v; InvEval; eauto with cshm.
- (* single -> int *)
  unfold make_singleofint, cast_int_float. destruct si1; eauto with cshm.
- (* float -> int *)
  apply make_cast_int_correct.
  unfold cast_float_int in Heqo. unfold make_intoffloat.
  destruct si2; econstructor; eauto; simpl; rewrite Heqo; auto.
- (* single -> int *)
  apply make_cast_int_correct.
  unfold cast_single_int in Heqo. unfold make_intofsingle.
  destruct si2; econstructor; eauto with cshm; simpl; rewrite Heqo; auto.
- (* long -> float *)
  unfold make_floatoflong, cast_long_float. destruct si1; eauto with cshm.
- (* long -> single *)
  unfold make_singleoflong, cast_long_single. destruct si1; eauto with cshm.
- (* float -> long *)
  unfold cast_float_long in Heqo. unfold make_longoffloat.
  destruct si2; econstructor; eauto; simpl; rewrite Heqo; auto.
- (* single -> long *)
  unfold cast_single_long in Heqo. unfold make_longofsingle.
  destruct si2; econstructor; eauto with cshm; simpl; rewrite Heqo; auto.
- (* int -> bool *)
  apply make_cmpu_ne_zero_correct; auto.
- (* pointer (32 bits) -> bool *)
  eapply make_cmpu_ne_zero_correct_ptr; eauto.
- (* long -> bool *)
  econstructor; eauto with cshm.
  simpl. unfold Val.cmplu, Val.cmplu_bool, Int64.cmpu.
  destruct (Int64.eq i Int64.zero); auto.
- (* pointer (64 bits) -> bool *)
  econstructor; eauto with cshm.
  simpl. unfold Val.cmplu, Val.cmplu_bool. unfold Mem.weak_valid_pointer in Heqb1.
  rewrite Heqb0, Heqb1. rewrite Int64.eq_true. reflexivity.
- (* float -> bool *)
  econstructor; eauto with cshm.
  simpl. unfold Val.cmpf, Val.cmpf_bool. rewrite Float.cmp_ne_eq.
  destruct (Float.cmp Ceq f Float.zero); auto.
- (* single -> bool *)
  econstructor; eauto with cshm.
  simpl. unfold Val.cmpfs, Val.cmpfs_bool. rewrite Float32.cmp_ne_eq.
  destruct (Float32.cmp Ceq f Float32.zero); auto.
- (* struct *)
  destruct (ident_eq id1 id2); inv H1; auto.
- (* union *)
  destruct (ident_eq id1 id2); inv H1; auto.
Qed.

Lemma make_boolean_correct:
 forall e le m a v ty b,
  eval_expr ge e cp le m a v ->
  bool_val v ty m = Some b ->
  exists vb,
    eval_expr ge e cp le m (make_boolean a ty) vb
    /\ Val.bool_of_val vb b.
Proof.
  intros. unfold make_boolean. unfold bool_val in H0.
  destruct (classify_bool ty); destruct v; InvEval.
- (* int *)
  econstructor; split. apply make_cmpu_ne_zero_correct with (n := i); auto.
  destruct (Int.eq i Int.zero); simpl; constructor.
- (* ptr 32 bits *)
  exists Vone; split. eapply make_cmpu_ne_zero_correct_ptr; eauto. constructor.
- (* long *)
  econstructor; split. econstructor; eauto with cshm. simpl. unfold Val.cmplu. simpl. eauto.
  destruct (Int64.eq i Int64.zero); simpl; constructor.
- (* ptr 64 bits *)
  exists Vone; split.
  econstructor; eauto with cshm. simpl. unfold Val.cmplu, Val.cmplu_bool.
  unfold Mem.weak_valid_pointer in Heqb0. rewrite Heqb0, Heqb1, Int64.eq_true. reflexivity.
  constructor.
- (* float *)
  econstructor; split. econstructor; eauto with cshm. simpl. eauto.
  unfold Val.cmpf, Val.cmpf_bool. simpl. rewrite <- Float.cmp_ne_eq.
  destruct (Float.cmp Cne f Float.zero); constructor.
- (* single *)
  econstructor; split. econstructor; eauto with cshm. simpl. eauto.
  unfold Val.cmpfs, Val.cmpfs_bool. simpl. rewrite <- Float32.cmp_ne_eq.
  destruct (Float32.cmp Cne f Float32.zero); constructor.
Qed.

Lemma make_neg_correct:
  forall a tya c va v e le m,
  sem_neg va tya = Some v ->
  make_neg a tya = OK c ->
  eval_expr ge e cp le m a va ->
  eval_expr ge e cp le m c v.
Proof.
  unfold sem_neg, make_neg; intros until m; intros SEM MAKE EV1;
  destruct (classify_neg tya); inv MAKE; destruct va; inv SEM; eauto with cshm.
Qed.

Lemma make_absfloat_correct:
  forall a tya c va v e le m,
  sem_absfloat va tya = Some v ->
  make_absfloat a tya = OK c ->
  eval_expr ge e cp le m a va ->
  eval_expr ge e cp le m c v.
Proof.
  unfold sem_absfloat, make_absfloat; intros until m; intros SEM MAKE EV1;
  destruct (classify_neg tya); inv MAKE; destruct va; inv SEM; eauto with cshm.
  unfold make_floatoflong, cast_long_float. destruct s.
  econstructor. econstructor; simpl; eauto. simpl; eauto. simpl; eauto.
  econstructor. econstructor; simpl; eauto. simpl; eauto. simpl; eauto.
Qed.

Lemma make_notbool_correct:
  forall a tya c va v e le m,
  sem_notbool va tya m = Some v ->
  make_notbool a tya = OK c ->
  eval_expr ge e cp le m a va ->
  eval_expr ge e cp le m c v.
Proof.
  unfold sem_notbool, bool_val, make_notbool; intros until m; intros SEM MAKE EV1.
  destruct (classify_bool tya); inv MAKE; destruct va; simpl in SEM; InvEval.
- econstructor; eauto with cshm. simpl. unfold Val.cmpu, Val.cmpu_bool, Int.cmpu.
  destruct (Int.eq i Int.zero); auto.
- destruct Archi.ptr64 eqn:SF; inv SEM.
  destruct (Mem.weak_valid_pointer m b (Ptrofs.unsigned i)) eqn:V; simpl in H0; inv H0.
  econstructor; eauto with cshm. simpl. unfold Val.cmpu, Val.cmpu_bool.
  unfold Mem.weak_valid_pointer in V. rewrite SF, V, Int.eq_true. auto.
- econstructor; eauto with cshm. simpl. unfold Val.cmplu, Val.cmplu_bool, Int64.cmpu.
  destruct (Int64.eq i Int64.zero); auto.
- destruct Archi.ptr64 eqn:SF; inv SEM.
  destruct (Mem.weak_valid_pointer m b (Ptrofs.unsigned i)) eqn:V; simpl in H0; inv H0.
  econstructor; eauto with cshm. simpl. unfold Val.cmplu, Val.cmplu_bool.
  unfold Mem.weak_valid_pointer in V. rewrite SF, V, Int64.eq_true. auto.
- econstructor; eauto with cshm. simpl. unfold Val.cmpf, Val.cmpf_bool.
  destruct (Float.cmp Ceq f Float.zero); auto.
- econstructor; eauto with cshm. simpl. unfold Val.cmpfs, Val.cmpfs_bool.
  destruct (Float32.cmp Ceq f Float32.zero); auto.
Qed.

Lemma make_notint_correct:
  forall a tya c va v e le m,
  sem_notint va tya = Some v ->
  make_notint a tya = OK c ->
  eval_expr ge e cp le m a va ->
  eval_expr ge e cp le m c v.
Proof.
  unfold sem_notint, make_notint; intros until m; intros SEM MAKE EV1;
  destruct (classify_notint tya); inv MAKE; destruct va; inv SEM; eauto with cshm.
Qed.

Definition binary_constructor_correct
    (make: expr -> type -> expr -> type -> res expr)
    (sem: val -> type -> val -> type -> mem -> option val): Prop :=
  forall a tya b tyb c va vb v e le m,
  sem va tya vb tyb m = Some v ->
  make a tya b tyb = OK c ->
  eval_expr ge e cp le m a va ->
  eval_expr ge e cp le m b vb ->
  eval_expr ge e cp le m c v.

Definition shift_constructor_correct
    (make: expr -> type -> expr -> type -> res expr)
    (sem: val -> type -> val -> type -> option val): Prop :=
  forall a tya b tyb c va vb v e le m,
  sem va tya vb tyb = Some v ->
  make a tya b tyb = OK c ->
  eval_expr ge e cp le m a va ->
  eval_expr ge e cp le m b vb ->
  eval_expr ge e cp le m c v.

Section MAKE_BIN.

Variable sem_int: signedness -> int -> int -> option val.
Variable sem_long: signedness -> int64 -> int64 -> option val.
Variable sem_float: float -> float -> option val.
Variable sem_single: float32 -> float32 -> option val.
Variables iop iopu fop sop lop lopu: binary_operation.

Hypothesis iop_ok:
  forall x y m, eval_binop iop (Vint x) (Vint y) m = sem_int Signed x y.
Hypothesis iopu_ok:
  forall x y m, eval_binop iopu (Vint x) (Vint y) m = sem_int Unsigned x y.
Hypothesis lop_ok:
  forall x y m, eval_binop lop (Vlong x) (Vlong y) m = sem_long Signed x y.
Hypothesis lopu_ok:
  forall x y m, eval_binop lopu (Vlong x) (Vlong y) m = sem_long Unsigned x y.
Hypothesis fop_ok:
  forall x y m, eval_binop fop (Vfloat x) (Vfloat y) m = sem_float x y.
Hypothesis sop_ok:
  forall x y m, eval_binop sop (Vsingle x) (Vsingle y) m = sem_single x y.

Lemma make_binarith_correct:
  binary_constructor_correct
    (make_binarith iop iopu fop sop lop lopu)
    (sem_binarith sem_int sem_long sem_float sem_single).
Proof.
  red; unfold make_binarith, sem_binarith;
  intros until m; intros SEM MAKE EV1 EV2.
  set (cls := classify_binarith tya tyb) in *.
  set (ty := binarith_type cls) in *.
  monadInv MAKE.
  destruct (sem_cast va tya ty m) as [va'|] eqn:Ca; try discriminate.
  destruct (sem_cast vb tyb ty m) as [vb'|] eqn:Cb; try discriminate.
  exploit make_cast_correct. eexact EQ. eauto. eauto. intros EV1'.
  exploit make_cast_correct. eexact EQ1. eauto. eauto. intros EV2'.
  destruct cls; inv EQ2; destruct va'; try discriminate; destruct vb'; try discriminate.
- destruct s; inv H0; econstructor; eauto with cshm.
  rewrite iop_ok; auto. rewrite iopu_ok; auto.
- destruct s; inv H0; econstructor; eauto with cshm.
  rewrite lop_ok; auto. rewrite lopu_ok; auto.
- erewrite <- fop_ok in SEM; eauto with cshm.
- erewrite <- sop_ok in SEM; eauto with cshm.
Qed.

Lemma make_binarith_int_correct:
  binary_constructor_correct
    (make_binarith_int iop iopu lop lopu)
    (sem_binarith sem_int sem_long (fun x y => None) (fun x y => None)).
Proof.
  red; unfold make_binarith_int, sem_binarith;
  intros until m; intros SEM MAKE EV1 EV2.
  set (cls := classify_binarith tya tyb) in *.
  set (ty := binarith_type cls) in *.
  monadInv MAKE.
  destruct (sem_cast va tya ty m) as [va'|] eqn:Ca; try discriminate.
  destruct (sem_cast vb tyb ty m) as [vb'|] eqn:Cb; try discriminate.
  exploit make_cast_correct. eexact EQ. eauto. eauto. intros EV1'.
  exploit make_cast_correct. eexact EQ1. eauto. eauto. intros EV2'.
  destruct cls; inv EQ2; destruct va'; try discriminate; destruct vb'; try discriminate.
- destruct s; inv H0; econstructor; eauto with cshm.
  rewrite iop_ok; auto. rewrite iopu_ok; auto.
- destruct s; inv H0; econstructor; eauto with cshm.
  rewrite lop_ok; auto. rewrite lopu_ok; auto.
Qed.

End MAKE_BIN.

Hint Extern 2 (@eq (option val) _ _) => (simpl; reflexivity) : cshm.

Lemma make_add_correct: binary_constructor_correct (make_add cunit.(prog_comp_env)) (sem_add prog.(prog_comp_env)).
Proof.
  assert (A: forall ty si a b c e le m va vb v,
             make_add_ptr_int cunit.(prog_comp_env) ty si a b = OK c ->
             eval_expr ge e cp le m a va -> eval_expr ge e cp le m b vb ->
             sem_add_ptr_int (prog_comp_env prog) ty si va vb = Some v ->
             eval_expr ge e cp le m c v).
  { unfold make_add_ptr_int, sem_add_ptr_int; intros until v; intros MAKE EV1 EV2 SEM; monadInv MAKE.
    destruct Archi.ptr64 eqn:SF; inv EQ0; rewrite (transl_sizeof _ _ _ _ LINK EQ).
  - destruct va; InvEval; destruct vb; inv SEM.
  + eauto with cshm.
  + econstructor; eauto with cshm.
    simpl. rewrite SF. f_equal. f_equal. f_equal.
    assert (Ptrofs.agree64 (ptrofs_of_int si i0) (cast_int_long si i0)).
    { destruct si; simpl; apply Ptrofs.agree64_repr; auto. }
    auto with ptrofs.
  - destruct va; InvEval; destruct vb; inv SEM.
  + eauto with cshm.
  + econstructor; eauto with cshm.
    simpl. rewrite SF. f_equal. f_equal. f_equal.
    assert (Ptrofs.agree32 (ptrofs_of_int si i0) i0) by (destruct si; simpl; auto with ptrofs).
    auto with ptrofs.
  }
  assert (B: forall ty a b c e le m va vb v,
             make_add_ptr_long cunit.(prog_comp_env) ty a b = OK c ->
             eval_expr ge e cp le m a va -> eval_expr ge e cp le m b vb ->
             sem_add_ptr_long (prog_comp_env prog) ty va vb = Some v ->
             eval_expr ge e cp le m c v).
  { unfold make_add_ptr_long, sem_add_ptr_long; intros until v; intros MAKE EV1 EV2 SEM; monadInv MAKE.
    destruct Archi.ptr64 eqn:SF; inv EQ0; rewrite (transl_sizeof _ _ _ _ LINK EQ).
  - destruct va; InvEval; destruct vb; inv SEM.
  + eauto with cshm.
  + econstructor; eauto with cshm.
    simpl. rewrite SF. f_equal. f_equal. f_equal. auto with ptrofs.
  - destruct va; InvEval; destruct vb; inv SEM.
  + eauto with cshm.
  + econstructor; eauto with cshm.
    simpl. rewrite SF. f_equal. f_equal. f_equal.
    assert (Ptrofs.agree32 (Ptrofs.of_int64 i0) (Int64.loword i0)) by (apply Ptrofs.agree32_repr; auto).
    auto with ptrofs.
  }
  red; unfold make_add, sem_add;
  intros until m; intros SEM MAKE EV1 EV2;
  destruct (classify_add tya tyb); eauto.
- eapply make_binarith_correct; eauto; intros; auto.
Qed.

Lemma make_sub_correct: binary_constructor_correct (make_sub cunit.(prog_comp_env)) (sem_sub prog.(prog_comp_env)).
Proof.
  red; unfold make_sub, sem_sub;
  intros until m; intros SEM MAKE EV1 EV2;
  destruct (classify_sub tya tyb); try (monadInv MAKE).
- destruct Archi.ptr64 eqn:SF; inv EQ0; rewrite (transl_sizeof _ _ _ _ LINK EQ).
+ destruct va; InvEval; destruct vb; inv SEM; eauto with cshm.
  econstructor; eauto with cshm.
  simpl. rewrite SF. apply f_equal. apply f_equal. apply f_equal.
  assert (Ptrofs.agree64 (ptrofs_of_int si i0) (cast_int_long si i0)).
  { destruct si; simpl; apply Ptrofs.agree64_repr; auto. }
  auto with ptrofs.
+ destruct va; InvEval; destruct vb; inv SEM; eauto with cshm.
  econstructor; eauto with cshm. simpl. rewrite SF. apply f_equal. apply f_equal. apply f_equal.
  assert (Ptrofs.agree32 (ptrofs_of_int si i0) i0) by (destruct si; simpl; auto with ptrofs).
  auto with ptrofs.
- rewrite (transl_sizeof _ _ _ _ LINK EQ) in EQ0. clear EQ.
  set (sz := Ctypes.sizeof (prog_comp_env prog) ty) in *.
  destruct va; InvEval; destruct vb; InvEval.
  destruct (eq_block b0 b1); try discriminate.
  destruct (zlt 0 sz); try discriminate.
  destruct (zle sz Ptrofs.max_signed); simpl in SEM; inv SEM.
  assert (E1: Ptrofs.signed (Ptrofs.repr sz) = sz).
  { apply Ptrofs.signed_repr. generalize Ptrofs.min_signed_neg; lia. }
  destruct Archi.ptr64 eqn:SF; inversion EQ0; clear EQ0; subst c.
+ assert (E: Int64.signed (Int64.repr sz) = sz).
  { apply Int64.signed_repr.
    replace Int64.max_signed with Ptrofs.max_signed.
    generalize Int64.min_signed_neg; lia.
    unfold Ptrofs.max_signed, Ptrofs.half_modulus; rewrite Ptrofs.modulus_eq64 by auto. reflexivity. }
  econstructor; eauto with cshm.
  rewrite SF, dec_eq_true. simpl.
  predSpec Int64.eq Int64.eq_spec (Int64.repr sz) Int64.zero.
  rewrite H in E; rewrite Int64.signed_zero in E; extlia.
  predSpec Int64.eq Int64.eq_spec (Int64.repr sz) Int64.mone.
  rewrite H0 in E; rewrite Int64.signed_mone in E; extlia.
  rewrite andb_false_r; simpl. unfold Vptrofs; rewrite SF. apply f_equal.
  apply f_equal. symmetry. auto with ptrofs.
+ assert (E: Int.signed (Int.repr sz) = sz).
  { apply Int.signed_repr.
    replace Int.max_signed with Ptrofs.max_signed.
    generalize Int.min_signed_neg; lia.
    unfold Ptrofs.max_signed, Ptrofs.half_modulus, Ptrofs.modulus, Ptrofs.wordsize, Wordsize_Ptrofs.wordsize. rewrite SF. reflexivity.
  }
  econstructor; eauto with cshm. rewrite SF, dec_eq_true. simpl.
  predSpec Int.eq Int.eq_spec (Int.repr sz) Int.zero.
  rewrite H in E; rewrite Int.signed_zero in E; extlia.
  predSpec Int.eq Int.eq_spec (Int.repr sz) Int.mone.
  rewrite H0 in E; rewrite Int.signed_mone in E; extlia.
  rewrite andb_false_r; simpl. unfold Vptrofs; rewrite SF. apply f_equal. apply f_equal.
  symmetry. auto with ptrofs.
- destruct Archi.ptr64 eqn:SF; inv EQ0; rewrite (transl_sizeof _ _ _ _ LINK EQ).
+ destruct va; InvEval; destruct vb; inv SEM; eauto with cshm.
  econstructor; eauto with cshm.
  simpl. rewrite SF. apply f_equal. apply f_equal. apply f_equal.
  auto with ptrofs.
+ destruct va; InvEval; destruct vb; inv SEM; eauto with cshm.
  econstructor; eauto with cshm. simpl. rewrite SF. apply f_equal. apply f_equal. apply f_equal.
  assert (Ptrofs.agree32 (Ptrofs.of_int64 i0) (Int64.loword i0)) by (apply Ptrofs.agree32_repr; auto).
  auto with ptrofs.
- eapply make_binarith_correct; eauto; intros; auto.
Qed.

Lemma make_mul_correct: binary_constructor_correct make_mul sem_mul.
Proof.
  apply make_binarith_correct; intros; auto.
Qed.

Lemma make_div_correct: binary_constructor_correct make_div sem_div.
Proof.
  apply make_binarith_correct; intros; auto.
Qed.

Lemma make_mod_correct: binary_constructor_correct make_mod sem_mod.
Proof.
  apply make_binarith_int_correct; intros; auto.
Qed.

Lemma make_and_correct: binary_constructor_correct make_and sem_and.
Proof.
  apply make_binarith_int_correct; intros; auto.
Qed.

Lemma make_or_correct: binary_constructor_correct make_or sem_or.
Proof.
  apply make_binarith_int_correct; intros; auto.
Qed.

Lemma make_xor_correct: binary_constructor_correct make_xor sem_xor.
Proof.
  apply make_binarith_int_correct; intros; auto.
Qed.

Ltac comput val :=
  let x := fresh in set val as x in *; vm_compute in x; subst x.

Remark small_shift_amount_1:
  forall i,
  Int64.ltu i Int64.iwordsize = true ->
  Int.ltu (Int64.loword i) Int64.iwordsize' = true
  /\ Int64.unsigned i = Int.unsigned (Int64.loword i).
Proof.
  intros. apply Int64.ltu_inv in H. comput (Int64.unsigned Int64.iwordsize).
  assert (Int64.unsigned i = Int.unsigned (Int64.loword i)).
  {
    unfold Int64.loword. rewrite Int.unsigned_repr; auto.
    comput Int.max_unsigned; lia.
  }
  split; auto. unfold Int.ltu. apply zlt_true. rewrite <- H0. tauto.
Qed.

Remark small_shift_amount_2:
  forall i,
  Int64.ltu i (Int64.repr 32) = true ->
  Int.ltu (Int64.loword i) Int.iwordsize = true.
Proof.
  intros. apply Int64.ltu_inv in H. comput (Int64.unsigned (Int64.repr 32)).
  assert (Int64.unsigned i = Int.unsigned (Int64.loword i)).
  {
    unfold Int64.loword. rewrite Int.unsigned_repr; auto.
    comput Int.max_unsigned; lia.
  }
  unfold Int.ltu. apply zlt_true. rewrite <- H0. tauto.
Qed.

Lemma small_shift_amount_3:
  forall i,
  Int.ltu i Int64.iwordsize' = true ->
  Int64.unsigned (Int64.repr (Int.unsigned i)) = Int.unsigned i.
Proof.
  intros. apply Int.ltu_inv in H. comput (Int.unsigned Int64.iwordsize').
  apply Int64.unsigned_repr. comput Int64.max_unsigned; lia.
Qed.

Lemma make_shl_correct: shift_constructor_correct make_shl sem_shl.
Proof.
  red; unfold make_shl, sem_shl, sem_shift;
  intros until m; intros SEM MAKE EV1 EV2;
  destruct (classify_shift tya tyb); inv MAKE;
  destruct va; try discriminate; destruct vb; try discriminate.
- destruct (Int.ltu i0 Int.iwordsize) eqn:E; inv SEM.
  econstructor; eauto. simpl; rewrite E; auto.
- destruct (Int64.ltu i0 Int64.iwordsize) eqn:E; inv SEM.
  exploit small_shift_amount_1; eauto. intros [A B].
  econstructor; eauto with cshm. simpl. rewrite A.
  f_equal; f_equal. unfold Int64.shl', Int64.shl. rewrite B; auto.
- destruct (Int64.ltu i0 (Int64.repr 32)) eqn:E; inv SEM.
  econstructor; eauto with cshm. simpl. rewrite small_shift_amount_2; auto.
- destruct (Int.ltu i0 Int64.iwordsize') eqn:E; inv SEM.
  econstructor; eauto with cshm. simpl. rewrite E.
  unfold Int64.shl', Int64.shl. rewrite small_shift_amount_3; auto.
Qed.

Lemma make_shr_correct: shift_constructor_correct make_shr sem_shr.
Proof.
  red; unfold make_shr, sem_shr, sem_shift;
  intros until m; intros SEM MAKE EV1 EV2;
  destruct (classify_shift tya tyb); inv MAKE;
  destruct va; try discriminate; destruct vb; try discriminate.
- destruct (Int.ltu i0 Int.iwordsize) eqn:E; inv SEM.
  destruct s; inv H0; econstructor; eauto; simpl; rewrite E; auto.
- destruct (Int64.ltu i0 Int64.iwordsize) eqn:E; inv SEM.
  exploit small_shift_amount_1; eauto. intros [A B].
  destruct s; inv H0; econstructor; eauto with cshm; simpl; rewrite A;
  f_equal; f_equal.
  unfold Int64.shr', Int64.shr; rewrite B; auto.
  unfold Int64.shru', Int64.shru; rewrite B; auto.
- destruct (Int64.ltu i0 (Int64.repr 32)) eqn:E; inv SEM.
  destruct s; inv H0; econstructor; eauto with cshm; simpl; rewrite small_shift_amount_2; auto.
- destruct (Int.ltu i0 Int64.iwordsize') eqn:E; inv SEM.
  destruct s; inv H0; econstructor; eauto with cshm; simpl; rewrite E.
  unfold Int64.shr', Int64.shr; rewrite small_shift_amount_3; auto.
  unfold Int64.shru', Int64.shru; rewrite small_shift_amount_3; auto.
Qed.

Lemma make_cmp_ptr_correct:
  forall cmp e le m a va b vb v,
  cmp_ptr m cmp va vb = Some v ->
  eval_expr ge e cp le m a va ->
  eval_expr ge e cp le m b vb ->
  eval_expr ge e cp le m (make_cmp_ptr cmp a b) v.
Proof.
  unfold cmp_ptr, make_cmp_ptr; intros.
  destruct Archi.ptr64.
- econstructor; eauto.
- econstructor; eauto. simpl. unfold Val.cmpu.
  destruct (Val.cmpu_bool (Mem.valid_pointer m) cmp va vb) as [bo|]; inv H. auto.
Qed.

Remark make_ptrofs_of_int_correct:
  forall e le m a i si,
  eval_expr ge e cp le m a (Vint i) ->
  eval_expr ge e cp le m (if Archi.ptr64 then make_longofint a si else a) (Vptrofs (ptrofs_of_int si i)).
Proof.
  intros. unfold Vptrofs, ptrofs_of_int. destruct Archi.ptr64 eqn:SF.
- unfold make_longofint. destruct si.
+ replace (Ptrofs.to_int64 (Ptrofs.of_ints i)) with (Int64.repr (Int.signed i)).
  eauto with cshm.
  apply Int64.eqm_samerepr. rewrite Ptrofs.eqm64 by auto. apply Ptrofs.eqm_unsigned_repr.
+ replace (Ptrofs.to_int64 (Ptrofs.of_intu i)) with (Int64.repr (Int.unsigned i)).
  eauto with cshm.
  apply Int64.eqm_samerepr. rewrite Ptrofs.eqm64 by auto. apply Ptrofs.eqm_unsigned_repr.
- destruct si.
+ replace (Ptrofs.to_int (Ptrofs.of_ints i)) with i. auto.
  symmetry. auto with ptrofs.
+ replace (Ptrofs.to_int (Ptrofs.of_intu i)) with i. auto.
  symmetry. auto with ptrofs.
Qed.

Remark make_ptrofs_of_int64_correct:
  forall e le m a i,
  eval_expr ge e cp le m a (Vlong i) ->
  eval_expr ge e cp le m (if Archi.ptr64 then a else Eunop Ointoflong a) (Vptrofs (Ptrofs.of_int64 i)).
Proof.
  intros. unfold Vptrofs. destruct Archi.ptr64 eqn:SF.
- replace (Ptrofs.to_int64 (Ptrofs.of_int64 i)) with i. auto.
  symmetry. auto with ptrofs.
- econstructor; eauto. simpl. apply f_equal. apply f_equal.
  apply Int.eqm_samerepr. rewrite Ptrofs.eqm32 by auto. apply Ptrofs.eqm_unsigned_repr.
Qed.

Lemma make_cmp_correct: forall cmp, binary_constructor_correct (make_cmp cmp) (sem_cmp cmp).
Proof.
  red; unfold sem_cmp, make_cmp; intros until m; intros SEM MAKE EV1 EV2;
  destruct (classify_cmp tya tyb).
- inv MAKE. eapply make_cmp_ptr_correct; eauto.
- inv MAKE. destruct vb; InvEval; eauto using make_cmp_ptr_correct, make_ptrofs_of_int_correct.
- inv MAKE. destruct va; InvEval; eauto using make_cmp_ptr_correct, make_ptrofs_of_int_correct.
- inv MAKE. destruct vb; InvEval; eauto using make_cmp_ptr_correct, make_ptrofs_of_int64_correct.
- inv MAKE. destruct va; InvEval; eauto using make_cmp_ptr_correct, make_ptrofs_of_int64_correct.
- eapply make_binarith_correct; eauto; intros; auto.
Qed.

Lemma transl_unop_correct:
  forall op a tya c va v e le m,
  transl_unop op a tya = OK c ->
  sem_unary_operation op va tya m = Some v ->
  eval_expr ge e cp le m a va ->
  eval_expr ge e cp le m c v.
Proof.
  intros. destruct op; simpl in *.
  eapply make_notbool_correct; eauto.
  eapply make_notint_correct; eauto.
  eapply make_neg_correct; eauto.
  eapply make_absfloat_correct; eauto.
Qed.

Lemma transl_binop_correct:
  forall op a tya b tyb c va vb v e le m,
  transl_binop cunit.(prog_comp_env) op a tya b tyb = OK c ->
  sem_binary_operation prog.(prog_comp_env) op va tya vb tyb m = Some v ->
  eval_expr ge e cp le m a va ->
  eval_expr ge e cp le m b vb ->
  eval_expr ge e cp le m c v.
Proof.
  intros. destruct op; simpl in *.
  eapply make_add_correct; eauto.
  eapply make_sub_correct; eauto.
  eapply make_mul_correct; eauto.
  eapply make_div_correct; eauto.
  eapply make_mod_correct; eauto.
  eapply make_and_correct; eauto.
  eapply make_or_correct; eauto.
  eapply make_xor_correct; eauto.
  eapply make_shl_correct; eauto.
  eapply make_shr_correct; eauto.
  eapply make_cmp_correct; eauto.
  eapply make_cmp_correct; eauto.
  eapply make_cmp_correct; eauto.
  eapply make_cmp_correct; eauto.
  eapply make_cmp_correct; eauto.
  eapply make_cmp_correct; eauto.
Qed.

<<<<<<< HEAD
End WithCp.

Lemma make_load_correct:
  forall cp addr ty code b ofs v e le m,
  make_load addr ty = OK code ->
  eval_expr ge e cp le m addr (Vptr b ofs) ->
  deref_loc cp ty m b ofs v ->
  eval_expr ge e cp le m code v.
=======
Remark int_ltu_true:
  forall x, 0 <= x < Int.zwordsize -> Int.ltu (Int.repr x) Int.iwordsize = true.
Proof.
  intros. unfold Int.ltu. rewrite Int.unsigned_repr_wordsize, Int.unsigned_repr, zlt_true by (generalize Int.wordsize_max_unsigned; lia).
  auto.
Qed.

Remark first_bit_range: forall sz pos width,
  0 <= pos -> 0 < width -> pos + width <= bitsize_carrier sz ->
     0 <= first_bit sz pos width < Int.zwordsize
  /\ 0 <= Int.zwordsize - first_bit sz pos width - width < Int.zwordsize.
Proof.
  intros.
  assert (bitsize_carrier sz <= Int.zwordsize) by (destruct sz; compute; congruence).
  unfold first_bit; destruct Archi.big_endian; lia.
Qed.

Lemma make_load_correct:
  forall addr ty bf code b ofs v e le m,
  make_load addr ty bf = OK code ->
  eval_expr ge e le m addr (Vptr b ofs) ->
  deref_loc ty m b ofs bf v ->
  eval_expr ge e le m code v.
>>>>>>> db8a63f2
Proof.
  unfold make_load; intros until m; intros MKLOAD EVEXP DEREF.
  inv DEREF.
- (* scalar *)
  rewrite H in MKLOAD. inv MKLOAD. apply eval_Eload with (Vptr b ofs); auto.
- (* by reference *)
  rewrite H in MKLOAD. inv MKLOAD. auto.
- (* by copy *)
  rewrite H in MKLOAD. inv MKLOAD. auto.
- (* by bitfield *)
  inv H.
  unfold make_extract_bitfield in MKLOAD. unfold bitfield_extract.
  exploit (first_bit_range sz pos width); eauto. lia. intros [A1 A2].
  set (amount1 := Int.repr (Int.zwordsize - first_bit sz pos width - width)) in MKLOAD.
  set (amount2 := Int.repr (Int.zwordsize - width)) in MKLOAD.
  destruct (zle 0 pos && zlt 0 width && zle (pos + width) (bitsize_carrier sz)); inv MKLOAD.
  set (e1 := Eload (chunk_for_carrier sz) addr).
  assert (E1: eval_expr ge e le m e1 (Vint c)) by (econstructor; eauto).
  set (e2 := Ebinop Oshl e1 (make_intconst amount1)).
  assert (E2: eval_expr ge e le m e2 (Vint (Int.shl c amount1))).
  { econstructor; eauto using make_intconst_correct. cbn.
    unfold amount1 at 1; rewrite int_ltu_true by lia. auto. } 
  econstructor; eauto using make_intconst_correct.
  destruct (Ctypes.intsize_eq sz IBool || Ctypes.signedness_eq sg Unsigned); cbn.
  + unfold amount2 at 1; rewrite int_ltu_true by lia. 
    rewrite Int.unsigned_bitfield_extract_by_shifts by lia. auto.
  + unfold amount2 at 1; rewrite int_ltu_true by lia. 
    rewrite Int.signed_bitfield_extract_by_shifts by lia. auto.
Qed.

Lemma make_store_bitfield_correct: 
  forall f sz sg pos width dst src ty k e le m b ofs v m' s,
  eval_expr ge e le m dst (Vptr b ofs) ->
  eval_expr ge e le m src v ->
  assign_loc prog.(prog_comp_env) ty m b ofs (Bits sz sg pos width) v m' ->
  make_store_bitfield sz sg pos width dst src = OK s ->
  step ge (State f s k e le m) E0 (State f Sskip k e le m').
Proof.
  intros until s; intros DST SRC ASG MK.
  inv ASG. inv H5. unfold make_store_bitfield in MK.
  destruct (zle 0 pos && zlt 0 width && zle (pos + width) (bitsize_carrier sz)); inv MK.
  econstructor; eauto.
  exploit (first_bit_range sz pos width); eauto. lia. intros [A1 A2].
  rewrite Int.bitfield_insert_alternative by lia.
  set (amount := first_bit sz pos width).
  set (mask := Int.shl (Int.repr (two_p width - 1)) (Int.repr amount)).
  repeat econstructor; eauto. cbn. rewrite int_ltu_true by lia. auto. 
Qed.

Lemma make_memcpy_correct:
  forall f dst src ty k e le m b ofs v m' s,
<<<<<<< HEAD
  eval_expr ge e (comp_of f) le m dst (Vptr b ofs) ->
  eval_expr ge e (comp_of f) le m src v ->
  assign_loc prog.(prog_comp_env) (comp_of f) ty m b ofs v m' ->
=======
  eval_expr ge e le m dst (Vptr b ofs) ->
  eval_expr ge e le m src v ->
  assign_loc prog.(prog_comp_env) ty m b ofs Full v m' ->
>>>>>>> db8a63f2
  access_mode ty = By_copy ->
  make_memcpy cunit.(prog_comp_env) dst src ty = OK s ->
  step ge (State f s k e le m) E0 (State f Sskip k e le m').
Proof.
  intros. inv H1; try congruence.
  monadInv H3.
  exploit transl_alignof_blockcopy. eexact LINK. eauto. intros [A B]. rewrite A, B.
  change le with (set_optvar None Vundef le) at 2.
  econstructor.
  econstructor.
  eauto. econstructor. eauto. constructor.
  econstructor; eauto.
  apply alignof_blockcopy_1248.
  apply sizeof_pos.
  apply sizeof_alignof_blockcopy_compat.
Qed.

Lemma make_store_correct:
<<<<<<< HEAD
  forall addr ty rhs code e le m b ofs v m' f k,
  make_store cunit.(prog_comp_env) addr ty rhs = OK code ->
  eval_expr ge e (comp_of f) le m addr (Vptr b ofs) ->
  eval_expr ge e (comp_of f) le m rhs v ->
  assign_loc prog.(prog_comp_env) (comp_of f) ty m b ofs v m' ->
=======
  forall addr ty bf rhs code e le m b ofs v m' f k,
  make_store cunit.(prog_comp_env) addr ty bf rhs = OK code ->
  eval_expr ge e le m addr (Vptr b ofs) ->
  eval_expr ge e le m rhs v ->
  assign_loc prog.(prog_comp_env) ty m b ofs bf v m' ->
>>>>>>> db8a63f2
  step ge (State f code k e le m) E0 (State f Sskip k e le m').
Proof.
  unfold make_store. intros until k; intros MKSTORE EV1 EV2 ASSIGN.
  inversion ASSIGN; subst.
- (* nonvolatile scalar *)
  rewrite H in MKSTORE; inv MKSTORE.
  econstructor; eauto.
- (* by copy *)
  rewrite H in MKSTORE.
  eapply make_memcpy_correct with (b := b) (v := Vptr b' ofs'); eauto.
- (* bitfield *)
  eapply make_store_bitfield_correct; eauto.
Qed.

Lemma make_normalization_correct:
  forall e cp le m a v t,
  eval_expr ge e cp le m a v ->
  wt_val v t ->
  eval_expr ge e cp le m (make_normalization t a) v.
Proof.
  intros. destruct t; simpl; auto. inv H0.
- destruct i; simpl in H3.
  + destruct s; econstructor; eauto; simpl; congruence.
  + destruct s; econstructor; eauto; simpl; congruence.
  + auto.
  + econstructor; eauto; simpl; congruence.
- auto.
- destruct i.
  + destruct s; econstructor; eauto. 
  + destruct s; econstructor; eauto.
  + auto.
  + econstructor; eauto.
Qed.

End CONSTRUCTORS.

(** * Basic preservation invariants *)

Section CORRECTNESS.

Variable prog: Clight.program.
Variable tprog: Csharpminor.program.
Hypothesis TRANSL: match_prog prog tprog.

Let ge := globalenv prog.
Let tge := Genv.globalenv tprog.

Lemma symbols_preserved:
  forall s, Genv.find_symbol tge s = Genv.find_symbol ge s.
Proof (Genv.find_symbol_match TRANSL).

Lemma senv_preserved:
  Senv.equiv ge tge.
Proof (Genv.senv_match TRANSL).

Lemma function_ptr_translated:
  forall v f,
  Genv.find_funct_ptr ge v = Some f ->
  exists cu tf, Genv.find_funct_ptr tge v = Some tf /\ match_fundef cu f tf /\ linkorder cu prog.
Proof (Genv.find_funct_ptr_match TRANSL).

Lemma functions_translated:
  forall v f,
  Genv.find_funct ge v = Some f ->
  exists cu tf, Genv.find_funct tge v = Some tf /\ match_fundef cu f tf /\ linkorder cu prog.
Proof (Genv.find_funct_match TRANSL).

Lemma allowed_call_translated:
  forall vf f (cu: Clight.program) tf,
    Genv.allowed_call ge (comp_of f) vf ->
    transl_function (prog_comp_env cu) f = OK tf ->
    Genv.allowed_call tge (comp_of tf) vf.
Proof.
  intros vf f ce tf H TRF.
  erewrite <- (comp_transl_partial _ TRF).
  eapply (Genv.match_genvs_allowed_calls TRANSL). eauto.
Qed.

Lemma find_comp_translated:
  forall vf,
    Genv.find_comp ge vf = Genv.find_comp tge vf.
Proof.
  eapply (Genv.match_genvs_find_comp TRANSL).
Qed.

Lemma type_of_call_translated:
  forall cp f (cu: Clight.program) tf,
    transl_function (prog_comp_env cu) f = OK tf ->
    Genv.type_of_call ge (comp_of f) cp =
      Genv.type_of_call tge (comp_of tf) cp.
Proof.
  intros cp f ce tf TRF.
  erewrite <- (comp_transl_partial _ TRF).
  eapply Genv.match_genvs_type_of_call.
Qed.

Lemma call_trace_translated:
  forall cp cp' vf vargs tyargs t,
    call_trace ge cp cp' vf vargs tyargs t ->
    call_trace tge cp cp' vf vargs tyargs t.
Proof.
  intros cp cp' vf vargs tyargs t H.
  inv H. constructor; eauto.
  econstructor; eauto. apply Genv.find_invert_symbol.
  rewrite symbols_preserved.
  apply Genv.invert_find_symbol; eauto.
  eapply eventval_list_match_preserved; [| | eassumption].
  eapply senv_preserved.
  eapply senv_preserved.
Qed.


(** * Matching between environments *)

(** In this section, we define a matching relation between
  a Clight local environment and a Csharpminor local environment. *)

Record match_env (e: Clight.env) (te: Csharpminor.env) : Prop :=
  mk_match_env {
    me_local:
      forall id b ty,
      e!id = Some (b, ty) -> te!id = Some(b, Ctypes.sizeof ge ty);
    me_local_inv:
      forall id b sz,
      te!id = Some (b, sz) -> exists ty, e!id = Some(b, ty)
  }.

Lemma match_env_globals:
  forall e te id,
  match_env e te ->
  e!id = None ->
  te!id = None.
Proof.
  intros. destruct (te!id) as [[b sz] | ] eqn:?; auto.
  exploit me_local_inv; eauto. intros [ty EQ]. congruence.
Qed.

Lemma match_env_same_blocks:
  forall e te,
  match_env e te ->
  blocks_of_env te = Clight.blocks_of_env ge e.
Proof.
  intros.
  set (R := fun (x: (block * type)) (y: (block * Z)) =>
         match x, y with
         | (b1, ty), (b2, sz) => b2 = b1 /\ sz = Ctypes.sizeof ge ty
         end).
  assert (list_forall2
            (fun i_x i_y => fst i_x = fst i_y /\ R (snd i_x) (snd i_y))
            (PTree.elements e) (PTree.elements te)).
  apply PTree.elements_canonical_order.
  intros id [b ty] GET. exists (b, Ctypes.sizeof ge ty); split. eapply me_local; eauto. red; auto.
  intros id [b sz] GET. exploit me_local_inv; eauto. intros [ty EQ].
  exploit me_local; eauto. intros EQ1.
  exists (b, ty); split. auto. red; split; congruence.

  unfold blocks_of_env, Clight.blocks_of_env.
  generalize H0. induction 1. auto.
  simpl. f_equal; auto.
  unfold block_of_binding, Clight.block_of_binding.
  destruct a1 as [id1 [blk1 ty1]]. destruct b1 as [id2 [blk2 sz2]].
  simpl in *. destruct H1 as [A [B C]]. congruence.
Qed.

Lemma match_env_free_blocks:
  forall e cp te m m',
  match_env e te ->
  Mem.free_list m (Clight.blocks_of_env ge e) cp = Some m' ->
  Mem.free_list m (blocks_of_env te) cp = Some m'.
Proof.
  intros. rewrite (match_env_same_blocks _ _ H). auto.
Qed.

Lemma match_env_empty:
  match_env Clight.empty_env Csharpminor.empty_env.
Proof.
  unfold Clight.empty_env, Csharpminor.empty_env.
  constructor.
  intros until ty. repeat rewrite PTree.gempty. congruence.
  intros until sz. rewrite PTree.gempty. congruence.
Qed.

(** The following lemmas establish the [match_env] invariant at
  the beginning of a function invocation, after allocation of
  local variables and initialization of the parameters. *)

Lemma match_env_alloc_variables:
  forall cunit, linkorder cunit prog ->
  forall cp e1 m1 vars e2 m2, Clight.alloc_variables ge cp e1 m1 vars e2 m2 ->
  forall tvars te1,
  mmap (transl_var cunit.(prog_comp_env)) vars = OK tvars ->
  match_env e1 te1 ->
  exists te2,
  Csharpminor.alloc_variables cp te1 m1 tvars te2 m2
  /\ match_env e2 te2.
Proof.
  induction 2; simpl; intros.
- inv H0. exists te1; split. constructor. auto.
- monadInv H2. monadInv EQ. simpl in *.
  exploit transl_sizeof. eexact H. eauto. intros SZ; rewrite SZ.
  exploit (IHalloc_variables x0 (PTree.set id (b1, Ctypes.sizeof ge ty) te1)).
  auto.
  constructor.
    (* me_local *)
    intros until ty0. repeat rewrite PTree.gsspec.
    destruct (peq id0 id); intros. congruence. eapply me_local; eauto.
    (* me_local_inv *)
    intros until sz. repeat rewrite PTree.gsspec.
    destruct (peq id0 id); intros. exists ty; congruence. eapply me_local_inv; eauto.
  intros [te2 [ALLOC MENV]].
  exists te2; split. econstructor; eauto. auto.
Qed.

Lemma create_undef_temps_match:
  forall temps,
  create_undef_temps (map fst temps) = Clight.create_undef_temps temps.
Proof.
  induction temps; simpl. auto.
  destruct a as [id ty]. simpl. decEq. auto.
Qed.

Lemma bind_parameter_temps_match:
  forall vars vals le1 le2,
  Clight.bind_parameter_temps vars vals le1 = Some le2 ->
  bind_parameters (map fst vars) vals le1 = Some le2.
Proof.
  induction vars; simpl; intros.
  destruct vals; inv H. auto.
  destruct a as [id ty]. destruct vals; try discriminate. auto.
Qed.

Lemma transl_vars_names:
  forall ce vars tvars,
  mmap (transl_var ce) vars = OK tvars ->
  map fst tvars = var_names vars.
Proof.
  intros. exploit mmap_inversion; eauto. generalize vars tvars. induction 1; simpl.
- auto.
- monadInv H0. simpl; congruence.
Qed.

(** * Proof of semantic preservation *)

(** ** Semantic preservation for expressions *)

(** The proof of semantic preservation for the translation of expressions
  relies on simulation diagrams of the following form:
<<
         e, le, m, a ------------------- te, le, m, ta
            |                                |
            |                                |
            |                                |
            v                                v
         e, le, m, v ------------------- te, le, m, v
>>
  Left: evaluation of r-value expression [a] in Clight.
  Right: evaluation of its translation [ta] in Csharpminor.
  Top (precondition): matching between environments [e], [te],
    plus well-typedness of expression [a].
  Bottom (postcondition): the result values [v]
    are identical in both evaluations.

  We state these diagrams as the following properties, parameterized
  by the Clight evaluation. *)

Section EXPR.

Variable cunit: Clight.program.
Hypothesis LINK: linkorder cunit prog.
Variable e: Clight.env.
Variable le: temp_env.
Variable m: mem.
Variable te: Csharpminor.env.
Hypothesis MENV: match_env e te.
Variable cp: compartment.

Lemma transl_expr_lvalue:
  forall a loc ofs bf ta,
  Clight.eval_lvalue ge e le m a loc ofs bf ->
  transl_expr cunit.(prog_comp_env) a = OK ta ->
  exists tb, transl_lvalue cunit.(prog_comp_env) a = OK (tb, bf)
          /\ make_load tb (typeof a) bf = OK ta.
Proof.
  intros until ta; intros EVAL TR. inv EVAL; simpl in TR.
- (* var local *)
  exists (Eaddrof id); auto.
- (* var global *)
  exists (Eaddrof id); auto.
- (* deref *)
  monadInv TR. cbn; rewrite EQ. exists x; auto.
- (* field struct *)
  monadInv TR.
  assert (x1 = bf).
  { rewrite H0 in EQ1. unfold make_field_access in EQ1.
    destruct ((prog_comp_env cunit)!id) as [co'|] eqn:E; try discriminate.
    monadInv EQ1.
    exploit field_offset_stable. eexact LINK. eauto. instantiate (1 := i). intros [A B].
    simpl in H1, H2. congruence. }
  subst x1.
  exists x0; split; auto. simpl; rewrite EQ; auto.
- (* field union *)
  monadInv TR.
  assert (x1 = bf).
  { rewrite H0 in EQ1. unfold make_field_access in EQ1.
    destruct ((prog_comp_env cunit)!id) as [co'|] eqn:E; try discriminate.
    monadInv EQ1.
    exploit union_field_offset_stable. eexact LINK. eauto. instantiate (1 := i). intros [A B].
    simpl in H1, H2. congruence. }
  subst x1.
  exists x0; split; auto. simpl; rewrite EQ; auto.
Qed.

Lemma transl_expr_lvalue_correct:
  (forall a v,
   Clight.eval_expr ge e cp le m a v ->
   forall ta (TR: transl_expr cunit.(prog_comp_env) a = OK ta) ,
<<<<<<< HEAD
   Csharpminor.eval_expr tge te cp le m ta v)
/\(forall a b ofs,
   Clight.eval_lvalue ge e cp le m a b ofs ->
   forall ta (TR: transl_lvalue cunit.(prog_comp_env) a = OK ta),
   Csharpminor.eval_expr tge te cp le m ta (Vptr b ofs)).
=======
   Csharpminor.eval_expr tge te le m ta v)
/\(forall a b ofs bf,
   Clight.eval_lvalue ge e le m a b ofs bf ->
   forall ta bf' (TR: transl_lvalue cunit.(prog_comp_env) a = OK (ta, bf')),
   bf = bf' /\ Csharpminor.eval_expr tge te le m ta (Vptr b ofs)).
>>>>>>> db8a63f2
Proof.
  apply eval_expr_lvalue_ind; intros; try (monadInv TR).
- (* const int *)
  apply make_intconst_correct.
- (* const float *)
  apply make_floatconst_correct.
- (* const single *)
  apply make_singleconst_correct.
- (* const long *)
  apply make_longconst_correct.
- (* temp var *)
  constructor; auto.
- (* addrof *)
  destruct x0; inv EQ0. apply H0 in EQ. destruct EQ. auto.
- (* unop *)
  eapply transl_unop_correct; eauto.
- (* binop *)
  eapply transl_binop_correct; eauto.
- (* cast *)
  eapply make_cast_correct; eauto.
- (* sizeof *)
  rewrite (transl_sizeof _ _ _ _ LINK EQ). apply make_ptrofsconst_correct.
- (* alignof *)
  rewrite (transl_alignof _ _ _ _ LINK EQ). apply make_ptrofsconst_correct.
- (* rvalue out of lvalue *)
  exploit transl_expr_lvalue; eauto. intros [tb [TRLVAL MKLOAD]].
  apply H0 in TRLVAL; destruct TRLVAL. 
  eapply make_load_correct; eauto.
- (* var local *)
  exploit (me_local _ _ MENV); eauto. intros EQ.
  split; auto. econstructor. eapply eval_var_addr_local. eauto.
- (* var global *)
  split; auto. econstructor. eapply eval_var_addr_global.
  eapply match_env_globals; eauto.
  rewrite symbols_preserved. auto.
- (* deref *)
  eauto.
- (* field struct *)
  unfold make_field_access in EQ0. rewrite H1 in EQ0.
  destruct (prog_comp_env cunit)!id as [co'|] eqn:CO; try discriminate; monadInv EQ0.
  exploit field_offset_stable. eexact LINK. eauto. instantiate (1 := i). intros [A B].
  rewrite <- B in EQ1. 
  assert (x0 = delta) by (unfold ge in *; simpl in *; congruence).
  assert (bf' = bf) by (unfold ge in *; simpl in *; congruence).
  subst x0 bf'. split; auto.
  destruct Archi.ptr64 eqn:SF.
+ eapply eval_Ebinop; eauto using make_longconst_correct.
  simpl. rewrite SF. apply f_equal. apply f_equal. apply f_equal. auto with ptrofs.
+ eapply eval_Ebinop; eauto using make_intconst_correct.
  simpl. rewrite SF. apply f_equal. apply f_equal. apply f_equal. auto with ptrofs.
- (* field union *)
  unfold make_field_access in EQ0. rewrite H1 in EQ0.
  destruct (prog_comp_env cunit)!id as [co'|] eqn:CO; try discriminate; monadInv EQ0.
  exploit union_field_offset_stable. eexact LINK. eauto. instantiate (1 := i). intros [A B].
  rewrite <- B in EQ1. 
  assert (x0 = delta) by (unfold ge in *; simpl in *; congruence).
  assert (bf' = bf) by (unfold ge in *; simpl in *; congruence).
  subst x0 bf'. split; auto.
  destruct Archi.ptr64 eqn:SF.
+ eapply eval_Ebinop; eauto using make_longconst_correct.
  simpl. rewrite SF. apply f_equal. apply f_equal. apply f_equal. auto with ptrofs.
+ eapply eval_Ebinop; eauto using make_intconst_correct.
  simpl. rewrite SF. apply f_equal. apply f_equal. apply f_equal. auto with ptrofs.
Qed.

Lemma transl_expr_correct:
   forall a v,
   Clight.eval_expr ge e cp le m a v ->
   forall ta, transl_expr cunit.(prog_comp_env) a = OK ta ->
   Csharpminor.eval_expr tge te cp le m ta v.
Proof (proj1 transl_expr_lvalue_correct).

Lemma transl_lvalue_correct:
<<<<<<< HEAD
   forall a b ofs,
   Clight.eval_lvalue ge e cp le m a b ofs ->
   forall ta, transl_lvalue cunit.(prog_comp_env) a = OK ta ->
   Csharpminor.eval_expr tge te cp le m ta (Vptr b ofs).
=======
   forall a b ofs bf,
   Clight.eval_lvalue ge e le m a b ofs bf ->
   forall ta bf', transl_lvalue cunit.(prog_comp_env) a = OK (ta, bf') ->
   bf = bf' /\ Csharpminor.eval_expr tge te le m ta (Vptr b ofs).
>>>>>>> db8a63f2
Proof (proj2 transl_expr_lvalue_correct).

Lemma transl_arglist_correct:
  forall al tyl vl,
  Clight.eval_exprlist ge e cp le m al tyl vl ->
  forall tal, transl_arglist cunit.(prog_comp_env) al tyl = OK tal ->
  Csharpminor.eval_exprlist tge te cp le m tal vl.
Proof.
  induction 1; intros.
  monadInv H. constructor.
  monadInv H2. constructor.
  eapply make_cast_correct; eauto. eapply transl_expr_correct; eauto. auto.
Qed.

Lemma typlist_of_arglist_eq:
  forall al tyl vl,
  Clight.eval_exprlist ge e cp le m al tyl vl ->
  typlist_of_arglist al tyl = typlist_of_typelist tyl.
Proof.
  induction 1; simpl.
  auto.
  f_equal; auto.
Qed.

End EXPR.

(** ** Semantic preservation for statements *)

(** The simulation diagram for the translation of statements and functions
  is a "plus" diagram of the form
<<
           I
     S1 ------- R1
     |          |
   t |        + | t
     v          v
     S2 ------- R2
           I                         I
>>

The invariant [I] is the [match_states] predicate that we now define.
*)

Inductive match_transl: stmt -> cont -> stmt -> cont -> Prop :=
  | match_transl_0: forall ts tk,
      match_transl ts tk ts tk
  | match_transl_1: forall ts tk,
      match_transl (Sblock ts) tk ts (Kblock tk).

Lemma match_transl_step:
  forall ts tk ts' tk' f te le m,
  match_transl (Sblock ts) tk ts' tk' ->
  star step tge (State f ts' tk' te le m) E0 (State f ts (Kblock tk) te le m).
Proof.
  intros. inv H.
  apply star_one. constructor.
  apply star_refl.
Qed.

Inductive match_cont: composite_env -> type -> nat -> nat -> Clight.cont -> Csharpminor.cont -> Prop :=
  | match_Kstop: forall ce tyret nbrk ncnt,
      match_cont tyret ce nbrk ncnt Clight.Kstop Kstop
  | match_Kseq: forall ce tyret nbrk ncnt s k ts tk,
      transl_statement ce tyret nbrk ncnt s = OK ts ->
      match_cont ce tyret nbrk ncnt k tk ->
      match_cont ce tyret nbrk ncnt
                 (Clight.Kseq s k)
                 (Kseq ts tk)
  | match_Kloop1: forall ce tyret s1 s2 k ts1 ts2 nbrk ncnt tk,
      transl_statement ce tyret 1%nat 0%nat s1 = OK ts1 ->
      transl_statement ce tyret 0%nat (S ncnt) s2 = OK ts2 ->
      match_cont ce tyret nbrk ncnt k tk ->
      match_cont ce tyret 1%nat 0%nat
                 (Clight.Kloop1 s1 s2 k)
                 (Kblock (Kseq ts2 (Kseq (Sloop (Sseq (Sblock ts1) ts2)) (Kblock tk))))
  | match_Kloop2: forall ce tyret s1 s2 k ts1 ts2 nbrk ncnt tk,
      transl_statement ce tyret 1%nat 0%nat s1 = OK ts1 ->
      transl_statement ce tyret 0%nat (S ncnt) s2 = OK ts2 ->
      match_cont ce tyret nbrk ncnt k tk ->
      match_cont ce tyret 0%nat (S ncnt)
                 (Clight.Kloop2 s1 s2 k)
                 (Kseq (Sloop (Sseq (Sblock ts1) ts2)) (Kblock tk))
  | match_Kswitch: forall ce tyret nbrk ncnt k tk,
      match_cont ce tyret nbrk ncnt k tk ->
      match_cont ce tyret 0%nat (S ncnt)
                 (Clight.Kswitch k)
                 (Kblock tk)
  | match_Kcall: forall ce tyret nbrk ncnt nbrk' ncnt' f e k id tf te le tk cu,
      linkorder cu prog ->
      transl_function cu.(prog_comp_env) f = OK tf ->
      match_env e te ->
      match_cont cu.(prog_comp_env) (Clight.fn_return f) nbrk' ncnt' k tk ->
      match_cont ce tyret nbrk ncnt
                 (Clight.Kcall id f e le k)
                 (Kcall id tf te le tk)
  | match_Kcall_normalize: forall ce tyret nbrk ncnt nbrk' ncnt' f e k id a tf te le tk cu,
      linkorder cu prog ->
      transl_function cu.(prog_comp_env) f = OK tf ->
      match_env e te ->
      match_cont cu.(prog_comp_env) (Clight.fn_return f) nbrk' ncnt' k tk ->
      (forall v e le m, wt_val v tyret -> le!id = Some v -> eval_expr tge e (comp_of f) le m a v) ->
      match_cont ce tyret nbrk ncnt
                 (Clight.Kcall (Some id) f e le k)
                 (Kcall (Some id) tf te le (Kseq (Sset id a) tk)).

Inductive match_states: Clight.state -> Csharpminor.state -> Prop :=
  | match_state:
      forall f nbrk ncnt s k e le m tf ts tk te ts' tk' cu
          (LINK: linkorder cu prog)
          (TRF: transl_function cu.(prog_comp_env) f = OK tf)
          (TR: transl_statement cu.(prog_comp_env) (Clight.fn_return f) nbrk ncnt s = OK ts)
          (MTR: match_transl ts tk ts' tk')
          (MENV: match_env e te)
          (MK: match_cont cu.(prog_comp_env) (Clight.fn_return f) nbrk ncnt k tk),
      match_states (Clight.State f s k e le m)
                   (State tf ts' tk' te le m)
  | match_callstate:
      forall fd args k m tfd tk targs tres cconv cu ce
          (LINK: linkorder cu prog)
          (TR: match_fundef cu fd tfd)
          (MK: match_cont ce tres 0%nat 0%nat k tk)
          (ISCC: Clight.is_call_cont k)
          (TY: type_of_fundef fd = Tfunction targs tres cconv),
      match_states (Clight.Callstate fd args k m)
                   (Callstate tfd args tk m)
  | match_returnstate:
      forall res tres k m tk ce ty cp
          (MK: match_cont ce tres 0%nat 0%nat k tk)
          (WT: wt_val res tres),
      match_states (Clight.Returnstate res k m ty (* (rettype_of_type tres) *) cp)
                   (Returnstate res tk m ty (* (rettype_of_type tres) *) cp).

Remark match_states_skip:
  forall f e le te nbrk ncnt k tf tk m cu,
  linkorder cu prog ->
  transl_function cu.(prog_comp_env) f = OK tf ->
  match_env e te ->
  match_cont cu.(prog_comp_env) (Clight.fn_return f) nbrk ncnt k tk ->
  match_states (Clight.State f Clight.Sskip k e le m) (State tf Sskip tk te le m).
Proof.
  intros. econstructor; eauto. simpl; reflexivity. constructor.
Qed.

(** Commutation between label resolution and compilation *)

Section FIND_LABEL.
Variable ce: composite_env.
Variable lbl: label.
Variable tyret: type.

Lemma transl_find_label:
  forall s nbrk ncnt k ts tk
  (TR: transl_statement ce tyret nbrk ncnt s = OK ts)
  (MC: match_cont ce tyret nbrk ncnt k tk),
  match Clight.find_label lbl s k with
  | None => find_label lbl ts tk = None
  | Some (s', k') =>
      exists ts', exists tk', exists nbrk', exists ncnt',
      find_label lbl ts tk = Some (ts', tk')
      /\ transl_statement ce tyret nbrk' ncnt' s' = OK ts'
      /\ match_cont ce tyret nbrk' ncnt' k' tk'
  end

with transl_find_label_ls:
  forall ls nbrk ncnt k tls tk
  (TR: transl_lbl_stmt ce tyret nbrk ncnt ls = OK tls)
  (MC: match_cont ce tyret nbrk ncnt k tk),
  match Clight.find_label_ls lbl ls k with
  | None => find_label_ls lbl tls tk = None
  | Some (s', k') =>
      exists ts', exists tk', exists nbrk', exists ncnt',
      find_label_ls lbl tls tk = Some (ts', tk')
      /\ transl_statement ce tyret nbrk' ncnt' s' = OK ts'
      /\ match_cont ce tyret nbrk' ncnt' k' tk'
  end.

Proof.
* intro s; case s; intros; try (monadInv TR); simpl.
- (* skip *)
  auto.
- (* assign *)
  unfold make_store, make_memcpy in EQ3.
  destruct x0.
  destruct (access_mode (typeof e)); monadInv EQ3; auto.
  unfold make_store_bitfield in EQ3.
  destruct (zle 0 pos && zlt 0 width && zle (pos + width) (bitsize_carrier sz));
  monadInv EQ3; auto.
- (* set *)
  auto.
- (* call *)
  simpl in TR. destruct (classify_fun (typeof e)); monadInv TR.
  unfold make_funcall.
  destruct o; auto; destruct Conventions1.return_value_needs_normalization; auto.
- (* builtin *)
  auto.
- (* seq *)
  exploit (transl_find_label s0 nbrk ncnt (Clight.Kseq s1 k)); eauto. constructor; eauto.
  destruct (Clight.find_label lbl s0 (Clight.Kseq s1 k)) as [[s' k'] | ].
  intros [ts' [tk' [nbrk' [ncnt' [A [B C]]]]]].
  rewrite A. exists ts'; exists tk'; exists nbrk'; exists ncnt'; auto.
  intro. rewrite H. eapply transl_find_label; eauto.
- (* ifthenelse *)
  exploit (transl_find_label s0); eauto.
  destruct (Clight.find_label lbl s0 k) as [[s' k'] | ].
  intros [ts' [tk' [nbrk' [ncnt' [A [B C]]]]]].
  rewrite A. exists ts'; exists tk'; exists nbrk'; exists ncnt'; auto.
  intro. rewrite H. eapply transl_find_label; eauto.
- (* loop *)
  exploit (transl_find_label s0 1%nat 0%nat (Kloop1 s0 s1 k)); eauto. econstructor; eauto.
  destruct (Clight.find_label lbl s0 (Kloop1 s0 s1 k)) as [[s' k'] | ].
  intros [ts' [tk' [nbrk' [ncnt' [A [B C]]]]]].
  rewrite A. exists ts'; exists tk'; exists nbrk'; exists ncnt'; auto.
  intro. rewrite H.
  eapply transl_find_label; eauto. econstructor; eauto.
- (* break *)
  auto.
- (* continue *)
  auto.
- (* return *)
  simpl in TR. destruct o; monadInv TR. auto. auto.
- (* switch *)
  assert (exists b, ts = Sblock (Sswitch b x x0)).
  { destruct (classify_switch (typeof e)); inv EQ2; econstructor; eauto. }
  destruct H as [b EQ3]; rewrite EQ3; simpl.
  eapply transl_find_label_ls with (k := Clight.Kswitch k); eauto. econstructor; eauto.
- (* label *)
  destruct (ident_eq lbl l).
  exists x; exists tk; exists nbrk; exists ncnt; auto.
  eapply transl_find_label; eauto.
- (* goto *)
  auto.

* intro ls; case ls; intros; monadInv TR; simpl.
- (* nil *)
  auto.
- (* cons *)
  exploit (transl_find_label s nbrk ncnt (Clight.Kseq (seq_of_labeled_statement l) k)); eauto.
  econstructor; eauto. apply transl_lbl_stmt_2; eauto.
  destruct (Clight.find_label lbl s (Clight.Kseq (seq_of_labeled_statement l) k)) as [[s' k'] | ].
  intros [ts' [tk' [nbrk' [ncnt' [A [B C]]]]]].
  rewrite A. exists ts'; exists tk'; exists nbrk'; exists ncnt'; auto.
  intro. rewrite H.
  eapply transl_find_label_ls; eauto.
Qed.

End FIND_LABEL.

(** Properties of call continuations *)

Lemma match_cont_call_cont:
  forall ce' nbrk' ncnt' ce tyret nbrk ncnt k tk,
  match_cont ce tyret nbrk ncnt k tk ->
  match_cont ce' tyret nbrk' ncnt' (Clight.call_cont k) (call_cont tk).
Proof.
  induction 1; simpl; auto.
- apply match_Kstop.
- eapply match_Kcall; eauto.
- eapply match_Kcall_normalize; eauto.
Qed.

Lemma match_cont_is_call_cont:
  forall ce tyret nbrk ncnt k tk ce' nbrk' ncnt',
  match_cont ce tyret nbrk ncnt k tk ->
  Clight.is_call_cont k ->
  match_cont ce' tyret nbrk' ncnt' k tk /\ is_call_cont tk.
Proof.
  intros. inv H; simpl in H0; try contradiction; simpl.
  split; auto; apply match_Kstop.
  split; auto; eapply match_Kcall; eauto.
  split; auto; eapply match_Kcall_normalize; eauto.
Qed.

Lemma match_cont_call_comp:
  forall ce tyret nbrk ncnt k tk,
  match_cont ce tyret nbrk ncnt k tk ->
  Clight.call_comp k = call_comp tk.
Proof.
  intros ce tyret nbrk ncnt k tk H.
  unfold Clight.call_comp, call_comp.
  apply (match_cont_call_cont ce nbrk ncnt) in H.
  destruct H; trivial.
  all: match goal with
  | H : transl_function _ _ = _ |- _ =>
    apply (comp_transl_partial _ H)
  end.
Qed.

(** The simulation proof *)

Lemma transl_step:
  forall S1 t S2, Clight.step2 ge S1 t S2 ->
  forall T1, match_states S1 T1 ->
  exists T2, plus step tge T1 t T2 /\ match_states S2 T2.
Proof.
  induction 1; intros T1 MST; inv MST.

- (* assign *)
  monadInv TR.
  assert (SAME: ts' = ts /\ tk' = tk).
  { inversion MTR. auto.
    subst ts. unfold make_store, make_memcpy in EQ3.
    destruct x0.
    destruct (access_mode (typeof a1)); monadInv EQ3; auto.
    unfold make_store_bitfield in EQ3.
    destruct (zle 0 pos && zlt 0 width && zle (pos + width) (bitsize_carrier sz));
    monadInv EQ3; auto.
  }
  destruct SAME; subst ts' tk'.
  exploit transl_lvalue_correct; eauto. intros [A B]; subst x0.
  econstructor; split.
  apply plus_one. eapply make_store_correct; eauto.
<<<<<<< HEAD
  rewrite <- (comp_transl_function _ _ _ TRF).
  eapply transl_lvalue_correct; eauto.
  rewrite <- (comp_transl_function _ _ _ TRF).
=======
>>>>>>> db8a63f2
  eapply make_cast_correct; eauto.
  eapply transl_expr_correct; eauto.
  rewrite <- (comp_transl_function _ _ _ TRF). eauto.
  eapply match_states_skip; eauto.

- (* set *)
  monadInv TR. inv MTR. econstructor; split.
  apply plus_one. econstructor. eapply transl_expr_correct; eauto.
  rewrite <- (comp_transl_function _ _ _ TRF). eauto.
  eapply match_states_skip; eauto.

- (* call *)
  revert TR. simpl. case_eq (classify_fun (typeof a)); try congruence.
  intros targs tres cc CF TR. monadInv TR.
  exploit functions_translated; eauto. intros (cu' & tfd & FIND & TFD & LINK').
  rewrite H in CF. simpl in CF. inv CF.
  set (sg := {| sig_args := typlist_of_arglist al targs;
                sig_res := rettype_of_type tres;
                sig_cc := cc |}) in *.
  assert (SIG: funsig tfd = sg).
  { unfold sg; erewrite typlist_of_arglist_eq by eauto.
    eapply transl_fundef_sig1; eauto. rewrite H3; auto. }
  assert (EITHER: tk' = tk /\ ts' = Scall optid sg x x0
               \/ exists id, optid = Some id /\
                  tk' = tk /\ ts' = Sseq (Scall optid sg x x0)
                                         (Sset id (make_normalization tres (Evar id)))).
  { unfold make_funcall in MTR.
    destruct optid. destruct Conventions1.return_value_needs_normalization.
    inv MTR. right; exists i; auto.
    inv MTR; auto.
    inv MTR; auto. }
  destruct EITHER as [(EK & ES) | (id & EI & EK & ES)]; rewrite EK, ES.
  + (* without normalization of return value *)
    econstructor; split.
    apply plus_one. eapply step_call.
    eapply transl_expr_correct with (cunit := cu); eauto.
    rewrite <- (comp_transl_function _ _ _ TRF). eauto.
    eapply transl_arglist_correct with (cunit := cu); eauto.
    rewrite <- (comp_transl_function _ _ _ TRF). eauto.
    eauto. eauto.
    eapply allowed_call_translated; eauto.
    erewrite <- find_comp_translated, <- type_of_call_translated; eauto.
    unfold sg; simpl. erewrite typlist_of_arglist_eq; eauto.
    rewrite <- (comp_transl_function _ _ _ TRF), <- find_comp_translated; eauto.
    eapply call_trace_translated; eauto.
    econstructor; eauto.
    eapply match_Kcall with (ce := prog_comp_env cu') (cu := cu); eauto.
    exact I.
  + (* with normalization of return value *)
    subst optid.
    econstructor; split.
    eapply plus_two. apply step_seq. eapply step_call.
    eapply transl_expr_correct with (cunit := cu); eauto.
    rewrite <- (comp_transl_function _ _ _ TRF). eauto.
    eapply transl_arglist_correct with (cunit := cu); eauto.
    rewrite <- (comp_transl_function _ _ _ TRF). eauto.
    eauto. eauto.
    eapply allowed_call_translated; eauto.
    erewrite <- find_comp_translated, <- type_of_call_translated; eauto.
    unfold sg; simpl. erewrite typlist_of_arglist_eq; eauto.
    rewrite <- (comp_transl_function _ _ _ TRF), <- find_comp_translated; eauto.
    eapply call_trace_translated; eauto.
    traceEq.
    econstructor; eauto.
    eapply match_Kcall_normalize  with (ce := prog_comp_env cu') (cu := cu); eauto.
    intros. eapply make_normalization_correct; eauto. constructor; eauto.
    exact I.

- (* builtin *)
  monadInv TR. inv MTR.
  econstructor; split.
  apply plus_one. econstructor.
  eapply transl_arglist_correct; eauto.
  rewrite <- (comp_transl_function _ _ _ TRF). eauto.
  eapply external_call_symbols_preserved with (ge1 := ge). apply senv_preserved. eauto.
  change tf.(fn_comp) with (comp_of tf). now rewrite <- (comp_transl_partial _ TRF); eauto.
  eapply match_states_skip; eauto.

- (* seq *)
  monadInv TR. inv MTR.
  econstructor; split.
  apply plus_one. constructor.
  econstructor; eauto. constructor.
  econstructor; eauto.

- (* skip seq *)
  monadInv TR. inv MTR. inv MK.
  econstructor; split.
  apply plus_one. apply step_skip_seq.
  econstructor; eauto. constructor.

- (* continue seq *)
  monadInv TR. inv MTR. inv MK.
  econstructor; split.
  apply plus_one. constructor.
  econstructor; eauto. simpl. reflexivity. constructor.

- (* break seq *)
  monadInv TR. inv MTR. inv MK.
  econstructor; split.
  apply plus_one. constructor.
  econstructor; eauto. simpl. reflexivity. constructor.

- (* ifthenelse *)
  monadInv TR. inv MTR.
  exploit make_boolean_correct; eauto.
  exploit transl_expr_correct; eauto.
  intros [v [A B]].
  econstructor; split.
  apply plus_one. apply step_ifthenelse with (v := v) (b := b); auto.
  rewrite <- (comp_transl_function _ _ _ TRF). eauto.
  destruct b; econstructor; eauto; constructor.

- (* loop *)
  monadInv TR.
  econstructor; split.
  eapply star_plus_trans. eapply match_transl_step; eauto.
  eapply plus_left. constructor.
  eapply star_left. constructor.
  apply star_one. constructor.
  reflexivity. reflexivity. traceEq.
  econstructor; eauto. constructor. econstructor; eauto.

- (* skip-or-continue loop *)
  assert ((ts' = Sskip \/ ts' = Sexit ncnt) /\ tk' = tk).
  { destruct H; subst x; monadInv TR; inv MTR; auto. }
  destruct H0. inv MK.
  econstructor; split.
  eapply plus_left.
  destruct H0; subst ts'. 2:constructor. constructor.
  apply star_one. constructor. traceEq.
  econstructor; eauto. constructor. econstructor; eauto.

- (* break loop1 *)
  monadInv TR. inv MTR. inv MK.
  econstructor; split.
  eapply plus_left. constructor.
  eapply star_left. constructor.
  eapply star_left. constructor.
  apply star_one. constructor.
  reflexivity. reflexivity. traceEq.
  eapply match_states_skip; eauto.

- (* skip loop2 *)
  monadInv TR. inv MTR. inv MK.
  econstructor; split.
  apply plus_one. constructor.
  econstructor; eauto.
  simpl. rewrite H6; simpl. rewrite H8; simpl. eauto.
  constructor.

- (* break loop2 *)
  monadInv TR. inv MTR. inv MK.
  econstructor; split.
  eapply plus_left. constructor.
  apply star_one. constructor.
  traceEq.
  eapply match_states_skip; eauto.

- (* return none *)
  monadInv TR. inv MTR.
  econstructor; split.
  apply plus_one. constructor.
  eapply match_env_free_blocks; eauto.
  rewrite <- (comp_transl_function _ _ _ TRF). eauto.
  rewrite <- (comp_transl_function _ _ _ TRF).
  replace (rettype_of_type (fn_return f)) with (sig_res (fn_sig tf)) by now monadInv TRF.
  eapply match_returnstate with (ce := prog_comp_env cu); eauto.
  eapply match_cont_call_cont. eauto.
  constructor.

- (* return some *)
  monadInv TR. inv MTR.
  econstructor; split.
  apply plus_one. constructor.
  eapply make_cast_correct; eauto. eapply transl_expr_correct; eauto.
  rewrite <- (comp_transl_function _ _ _ TRF). eauto.
  eapply match_env_free_blocks; eauto.
  rewrite <- (comp_transl_function _ _ _ TRF). eauto.
  rewrite <- (comp_transl_function _ _ _ TRF).
  replace (rettype_of_type (fn_return f)) with (sig_res (fn_sig tf)) by now monadInv TRF.
  eapply match_returnstate with (ce := prog_comp_env cu); eauto.
  eapply match_cont_call_cont. eauto.
  apply wt_val_casted. eapply cast_val_is_casted; eauto.

- (* skip call *)
  monadInv TR. inv MTR.
  exploit match_cont_is_call_cont; eauto. intros [A B].
  econstructor; split.
  apply plus_one. apply step_skip_call. auto.
  eapply match_env_free_blocks; eauto.
  rewrite <- (comp_transl_function _ _ _ TRF). eauto.
  rewrite <- (comp_transl_function _ _ _ TRF).
  replace (rettype_of_type (fn_return f)) with (sig_res (fn_sig tf)) by now monadInv TRF.
  eapply match_returnstate with (ce := prog_comp_env cu); eauto.
  constructor.

- (* switch *)
  monadInv TR.
  assert (E: exists b, ts = Sblock (Sswitch b x x0) /\ Switch.switch_argument b v n).
  { unfold sem_switch_arg in H0.
    destruct (classify_switch (typeof a)); inv EQ2; econstructor; split; eauto;
    destruct v; inv H0; constructor. }
  destruct E as (b & A & B). subst ts.
  exploit transl_expr_correct; eauto. intro EV.
  econstructor; split.
  eapply star_plus_trans. eapply match_transl_step; eauto.
  apply plus_one. econstructor; eauto. traceEq.
  rewrite <- (comp_transl_function _ _ _ TRF). eauto. eauto.
  econstructor; eauto.
  apply transl_lbl_stmt_2. apply transl_lbl_stmt_1. eauto.
  constructor.
  econstructor. eauto.

- (* skip or break switch *)
  assert ((ts' = Sskip \/ ts' = Sexit nbrk) /\ tk' = tk).
    destruct H; subst x; monadInv TR; inv MTR; auto.
  destruct H0. inv MK.
  econstructor; split.
  apply plus_one. destruct H0; subst ts'. 2:constructor. constructor.
  eapply match_states_skip; eauto.

- (* continue switch *)
  monadInv TR. inv MTR. inv MK.
  econstructor; split.
  apply plus_one. constructor.
  econstructor; eauto. simpl. reflexivity. constructor.

- (* label *)
  monadInv TR. inv MTR.
  econstructor; split.
  apply plus_one. constructor.
  econstructor; eauto. constructor.

- (* goto *)
  monadInv TR. inv MTR.
  generalize TRF. unfold transl_function. intro TRF'. monadInv TRF'.
  exploit (transl_find_label (prog_comp_env cu) lbl). eexact EQ. eapply match_cont_call_cont. eauto.
  rewrite H.
  intros [ts' [tk'' [nbrk' [ncnt' [A [B C]]]]]].
  econstructor; split.
  apply plus_one. constructor. simpl. eexact A.
  econstructor; eauto. constructor.

- (* internal function *)
  inv H. inv TR. monadInv H5.
  exploit match_cont_is_call_cont; eauto. intros [A B].
  exploit match_env_alloc_variables; eauto.
  apply match_env_empty.
  intros [te1 [C D]].
  econstructor; split.
  apply plus_one. eapply step_internal_function.
  simpl. erewrite transl_vars_names by eauto. assumption.
  simpl. assumption.
  simpl. assumption.
  simpl; eauto.
  simpl. rewrite create_undef_temps_match. eapply bind_parameter_temps_match; eauto.
  simpl. econstructor; eauto.
  unfold transl_function. rewrite EQ; simpl. rewrite EQ1; simpl. auto.
  constructor.
  replace (fn_return f) with tres. eassumption.
  simpl in TY. unfold type_of_function in TY. congruence. 

- (* external function *)
  inv TR.
  exploit match_cont_is_call_cont; eauto. intros [A B].
  econstructor; split.
  apply plus_one. constructor.
  eapply external_call_symbols_preserved; eauto. apply senv_preserved.
  erewrite <- match_cont_call_comp; eauto.
  replace (rettype_of_type tres) with (sig_res (ef_sig ef)) by now rewrite H5.
  eapply match_returnstate with (ce := ce); eauto.
  apply has_rettype_wt_val. 
  replace (rettype_of_type tres0) with (sig_res (ef_sig ef)).
  eapply external_call_well_typed_gen; eauto.
  rewrite H5. simpl. simpl in TY. congruence.

- (* returnstate *)
  inv MK.
  + (* without normalization *)
    econstructor; split.
    apply plus_one. constructor.
    rewrite <- type_of_call_translated with (f := f) (cu := cu); auto.
    rewrite <- (comp_transl_function); eauto.
    eapply return_trace_eq; eauto using senv_preserved.
    econstructor; eauto. simpl; reflexivity. constructor.
  + (* with normalization *)
    econstructor; split.
    eapply plus_three. econstructor.
    rewrite <- type_of_call_translated with (f := f) (cu := cu); auto.
    rewrite <- (comp_transl_function); eauto.
    eapply return_trace_eq; eauto using senv_preserved.
    econstructor. constructor.
    simpl.
    rewrite <- (comp_transl_function _ _ _ H10). apply H13. eauto. apply PTree.gss.
    traceEq.
    simpl. rewrite PTree.set2. econstructor; eauto. simpl; reflexivity. constructor.
Qed.

Lemma transl_initial_states:
  forall S, Clight.initial_state prog S ->
  exists R, initial_state tprog R /\ match_states S R.
Proof.
  intros. inv H.
  exploit function_ptr_translated; eauto. intros (cu & tf & A & B & C).
  assert (D: Genv.find_symbol tge (AST.prog_main tprog) = Some b).
  { destruct TRANSL as (P & Q & R). rewrite Q. rewrite symbols_preserved. auto. }
  assert (E: funsig tf = signature_of_type Tnil type_int32s cc_default).
  { eapply transl_fundef_sig2; eauto. }
  econstructor; split.
  econstructor; eauto. apply (Genv.init_mem_match TRANSL). eauto.
  econstructor; eauto. instantiate (1 := prog_comp_env cu). constructor; auto. exact I.
Qed.

Lemma transl_final_states:
  forall S R r,
  match_states S R -> Clight.final_state S r -> final_state R r.
Proof.
  intros. inv H0. inv H. inv MK. constructor.
Qed.

Theorem transl_program_correct:
  forward_simulation (Clight.semantics2 prog) (Csharpminor.semantics tprog).
Proof.
  eapply forward_simulation_plus.
  apply senv_preserved.
  eexact transl_initial_states.
  eexact transl_final_states.
  eexact transl_step.
Qed.

End CORRECTNESS.

(** ** Commutation with linking *)

Global Instance TransfCshmgenLink : TransfLink match_prog.
Proof.
  red; intros. destruct (link_linkorder _ _ _ H) as (LO1 & LO2).
  generalize H.
Local Transparent Ctypes.Linker_program.
  simpl; unfold link_program.
  destruct (link (program_of_program p1) (program_of_program p2)) as [pp|] eqn:LP; try discriminate.
  destruct (lift_option (link (prog_types p1) (prog_types p2))) as [[typs EQ]|P]; try discriminate.
  destruct (link_build_composite_env (prog_types p1) (prog_types p2) typs
           (prog_comp_env p1) (prog_comp_env p2) (prog_comp_env_eq p1)
           (prog_comp_env_eq p2) EQ) as (env & P & Q).
  intros E.
  eapply Linking.link_match_program; eauto.
- intros.
Local Transparent Linker_fundef Linking.Linker_fundef.
  inv H3; inv H4; simpl in H2.
+ discriminate.
+ destruct ef; try easy.
  destruct eq_compartment; try easy.
  subst cp. inv H2.
  econstructor; split.
* simpl. rewrite (comp_transl_partial _ H5), dec_eq_true; eauto.
* left; constructor; auto.
+ destruct ef; try easy.
  destruct eq_compartment; try easy.
  subst cp. inv H2.
  econstructor; split.
* simpl. rewrite (comp_transl_partial _ H3), dec_eq_true; eauto.
* right; constructor; auto.
+ destruct (external_function_eq ef ef0 && typelist_eq args args0 &&
         type_eq res res0 && calling_convention_eq cc cc0) eqn:E'; inv H2.
  InvBooleans. subst ef0. econstructor; split.
  simpl; rewrite dec_eq_true; eauto.
  left; constructor. congruence.
- intros. exists tt. auto.
- replace (program_of_program p) with pp. auto. inv E; destruct pp; auto.
Qed.<|MERGE_RESOLUTION|>--- conflicted
+++ resolved
@@ -158,30 +158,6 @@
 
 (** * Properties of the translation functions *)
 
-<<<<<<< HEAD
-(** Transformation of expressions and statements. *)
-
-Lemma transl_expr_lvalue:
-  forall ge e c le m a loc ofs ce ta,
-  Clight.eval_lvalue ge e c le m a loc ofs ->
-  transl_expr ce a = OK ta ->
-  (exists tb, transl_lvalue ce a = OK tb /\ make_load tb (typeof a) = OK ta).
-Proof.
-  intros until ta; intros EVAL TR. inv EVAL; simpl in TR.
-  (* var local *)
-  exists (Eaddrof id); auto.
-  (* var global *)
-  exists (Eaddrof id); auto.
-  (* deref *)
-  monadInv TR. exists x; auto.
-  (* field struct *)
-  monadInv TR. exists x0; split; auto. simpl; rewrite EQ; auto.
-  (* field union *)
-  monadInv TR. exists x0; split; auto. simpl; rewrite EQ; auto.
-Qed.
-
-=======
->>>>>>> db8a63f2
 (** Properties of labeled statements *)
 
 Lemma transl_lbl_stmt_1:
@@ -966,16 +942,8 @@
   eapply make_cmp_correct; eauto.
 Qed.
 
-<<<<<<< HEAD
 End WithCp.
 
-Lemma make_load_correct:
-  forall cp addr ty code b ofs v e le m,
-  make_load addr ty = OK code ->
-  eval_expr ge e cp le m addr (Vptr b ofs) ->
-  deref_loc cp ty m b ofs v ->
-  eval_expr ge e cp le m code v.
-=======
 Remark int_ltu_true:
   forall x, 0 <= x < Int.zwordsize -> Int.ltu (Int.repr x) Int.iwordsize = true.
 Proof.
@@ -994,12 +962,11 @@
 Qed.
 
 Lemma make_load_correct:
-  forall addr ty bf code b ofs v e le m,
+  forall cp addr ty bf code b ofs v e le m,
   make_load addr ty bf = OK code ->
-  eval_expr ge e le m addr (Vptr b ofs) ->
-  deref_loc ty m b ofs bf v ->
-  eval_expr ge e le m code v.
->>>>>>> db8a63f2
+  eval_expr ge e cp le m addr (Vptr b ofs) ->
+  deref_loc cp ty m b ofs bf v ->
+  eval_expr ge e cp le m code v.
 Proof.
   unfold make_load; intros until m; intros MKLOAD EVEXP DEREF.
   inv DEREF.
@@ -1051,15 +1018,9 @@
 
 Lemma make_memcpy_correct:
   forall f dst src ty k e le m b ofs v m' s,
-<<<<<<< HEAD
   eval_expr ge e (comp_of f) le m dst (Vptr b ofs) ->
   eval_expr ge e (comp_of f) le m src v ->
-  assign_loc prog.(prog_comp_env) (comp_of f) ty m b ofs v m' ->
-=======
-  eval_expr ge e le m dst (Vptr b ofs) ->
-  eval_expr ge e le m src v ->
-  assign_loc prog.(prog_comp_env) ty m b ofs Full v m' ->
->>>>>>> db8a63f2
+  assign_loc prog.(prog_comp_env) (comp_of f) ty m b ofs Full v m' ->
   access_mode ty = By_copy ->
   make_memcpy cunit.(prog_comp_env) dst src ty = OK s ->
   step ge (State f s k e le m) E0 (State f Sskip k e le m').
@@ -1078,19 +1039,11 @@
 Qed.
 
 Lemma make_store_correct:
-<<<<<<< HEAD
-  forall addr ty rhs code e le m b ofs v m' f k,
-  make_store cunit.(prog_comp_env) addr ty rhs = OK code ->
+  forall addr ty bf rhs code e le m b ofs v m' f k,
+  make_store cunit.(prog_comp_env) addr ty bf rhs = OK code ->
   eval_expr ge e (comp_of f) le m addr (Vptr b ofs) ->
   eval_expr ge e (comp_of f) le m rhs v ->
-  assign_loc prog.(prog_comp_env) (comp_of f) ty m b ofs v m' ->
-=======
-  forall addr ty bf rhs code e le m b ofs v m' f k,
-  make_store cunit.(prog_comp_env) addr ty bf rhs = OK code ->
-  eval_expr ge e le m addr (Vptr b ofs) ->
-  eval_expr ge e le m rhs v ->
-  assign_loc prog.(prog_comp_env) ty m b ofs bf v m' ->
->>>>>>> db8a63f2
+  assign_loc prog.(prog_comp_env) (comp_of f) ty m b ofs bf v m' ->
   step ge (State f code k e le m) E0 (State f Sskip k e le m').
 Proof.
   unfold make_store. intros until k; intros MKSTORE EV1 EV2 ASSIGN.
@@ -1403,23 +1356,36 @@
   exists x0; split; auto. simpl; rewrite EQ; auto.
 Qed.
 
+(* FIXME?
+Lemma transl_expr_lvalue:
+  forall ge e c le m a loc ofs ce ta,
+  Clight.eval_lvalue ge e c le m a loc ofs ->
+  transl_expr ce a = OK ta ->
+  (exists tb, transl_lvalue ce a = OK tb /\ make_load tb (typeof a) = OK ta).
+Proof.
+  intros until ta; intros EVAL TR. inv EVAL; simpl in TR.
+  (* var local *)
+  exists (Eaddrof id); auto.
+  (* var global *)
+  exists (Eaddrof id); auto.
+  (* deref *)
+  monadInv TR. exists x; auto.
+  (* field struct *)
+  monadInv TR. exists x0; split; auto. simpl; rewrite EQ; auto.
+  (* field union *)
+  monadInv TR. exists x0; split; auto. simpl; rewrite EQ; auto.
+Qed.
+*)
+
 Lemma transl_expr_lvalue_correct:
   (forall a v,
    Clight.eval_expr ge e cp le m a v ->
    forall ta (TR: transl_expr cunit.(prog_comp_env) a = OK ta) ,
-<<<<<<< HEAD
    Csharpminor.eval_expr tge te cp le m ta v)
-/\(forall a b ofs,
-   Clight.eval_lvalue ge e cp le m a b ofs ->
-   forall ta (TR: transl_lvalue cunit.(prog_comp_env) a = OK ta),
-   Csharpminor.eval_expr tge te cp le m ta (Vptr b ofs)).
-=======
-   Csharpminor.eval_expr tge te le m ta v)
 /\(forall a b ofs bf,
-   Clight.eval_lvalue ge e le m a b ofs bf ->
+   Clight.eval_lvalue ge e cp le m a b ofs bf ->
    forall ta bf' (TR: transl_lvalue cunit.(prog_comp_env) a = OK (ta, bf')),
-   bf = bf' /\ Csharpminor.eval_expr tge te le m ta (Vptr b ofs)).
->>>>>>> db8a63f2
+   bf = bf' /\ Csharpminor.eval_expr tge te cp le m ta (Vptr b ofs)).
 Proof.
   apply eval_expr_lvalue_ind; intros; try (monadInv TR).
 - (* const int *)
@@ -1493,17 +1459,10 @@
 Proof (proj1 transl_expr_lvalue_correct).
 
 Lemma transl_lvalue_correct:
-<<<<<<< HEAD
-   forall a b ofs,
-   Clight.eval_lvalue ge e cp le m a b ofs ->
-   forall ta, transl_lvalue cunit.(prog_comp_env) a = OK ta ->
-   Csharpminor.eval_expr tge te cp le m ta (Vptr b ofs).
-=======
    forall a b ofs bf,
-   Clight.eval_lvalue ge e le m a b ofs bf ->
+   Clight.eval_lvalue ge e cp le m a b ofs bf ->
    forall ta bf', transl_lvalue cunit.(prog_comp_env) a = OK (ta, bf') ->
-   bf = bf' /\ Csharpminor.eval_expr tge te le m ta (Vptr b ofs).
->>>>>>> db8a63f2
+   bf = bf' /\ Csharpminor.eval_expr tge te cp le m ta (Vptr b ofs).
 Proof (proj2 transl_expr_lvalue_correct).
 
 Lemma transl_arglist_correct:
@@ -1815,12 +1774,9 @@
   exploit transl_lvalue_correct; eauto. intros [A B]; subst x0.
   econstructor; split.
   apply plus_one. eapply make_store_correct; eauto.
-<<<<<<< HEAD
   rewrite <- (comp_transl_function _ _ _ TRF).
   eapply transl_lvalue_correct; eauto.
   rewrite <- (comp_transl_function _ _ _ TRF).
-=======
->>>>>>> db8a63f2
   eapply make_cast_correct; eauto.
   eapply transl_expr_correct; eauto.
   rewrite <- (comp_transl_function _ _ _ TRF). eauto.
