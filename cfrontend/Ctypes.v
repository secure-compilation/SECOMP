--- conflicted
+++ resolved
@@ -1811,11 +1811,7 @@
   | linkorder_fundef_ext_int: forall f id sg targs tres cc,
       linkorder_fundef (External (EF_external id (comp_of f) sg) targs tres cc) (Internal f).
 
-<<<<<<< HEAD
-Program Instance Linker_fundef (F: Type) {CF: has_comp F}: Linker (fundef F) := {
-=======
-Global Program Instance Linker_fundef (F: Type): Linker (fundef F) := {
->>>>>>> db8a63f2
+Global Program Instance Linker_fundef (F: Type) {CF: has_comp F}: Linker (fundef F) := {
   link := link_fundef;
   linkorder := linkorder_fundef
 }.
@@ -1889,11 +1885,7 @@
      linkorder (program_of_program p1) (program_of_program p2)
   /\ (forall id co, p1.(prog_comp_env)!id = Some co -> p2.(prog_comp_env)!id = Some co).
 
-<<<<<<< HEAD
-Program Instance Linker_program (F: Type) {CF: has_comp F}: Linker (program F) := {
-=======
-Global Program Instance Linker_program (F: Type): Linker (program F) := {
->>>>>>> db8a63f2
+Global Program Instance Linker_program (F: Type) {CF: has_comp F}: Linker (program F) := {
   link := link_program;
   linkorder := linkorder_program
 }.
