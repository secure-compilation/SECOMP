--- conflicted
+++ resolved
@@ -426,11 +426,7 @@
        (w: world) (vargs: list val) (m: mem) : option (world * trace * val * mem) :=
   Some(w, E0, Vundef, m).
 
-<<<<<<< HEAD
-Definition do_builtin_or_external (cp: compartment) (name: string) (sg: signature)
-=======
 Definition do_builtin_or_external (name: string) (cp: compartment) (sg: signature)
->>>>>>> f8591baa
        (w: world) (vargs: list val) (m: mem) : option (world * trace * val * mem) :=
   match lookup_builtin_function name cp sg with
   | Some bf => match builtin_function_sem bf vargs with Some v => Some(w, E0, v, m) | None => None end
@@ -440,15 +436,9 @@
 Definition do_external (ef: external_function):
        world -> list val -> mem -> option (world * trace * val * mem) :=
   match ef with
-<<<<<<< HEAD
   | EF_external cp name sg => do_external_function cp name sg ge
-  | EF_builtin cp name sg => do_builtin_or_external cp name sg
-  | EF_runtime cp name sg => do_builtin_or_external cp name sg
-=======
-  | EF_external cp name sg => do_external_function name sg ge
   | EF_builtin cp name sg => do_builtin_or_external name cp sg
   | EF_runtime cp name sg => do_builtin_or_external name cp sg
->>>>>>> f8591baa
   | EF_vload cp chunk => do_ef_volatile_load cp chunk
   | EF_vstore cp chunk => do_ef_volatile_store cp chunk
   | EF_malloc cp => do_ef_malloc cp
@@ -469,15 +459,9 @@
   assert (SIZE: forall v sz, do_alloc_size v = Some sz -> v = Vptrofs sz).
   { intros until sz; unfold Vptrofs; destruct v; simpl; destruct Archi.ptr64 eqn:SF;
     intros EQ; inv EQ; f_equal; symmetry; eauto with ptrofs. }
-<<<<<<< HEAD
-  assert (BF_EX: forall cp name sg,
-    do_builtin_or_external cp name sg w vargs m = Some (w', t, vres, m') ->
-    builtin_or_external_sem cp name sg ge vargs m t vres m' /\ possible_trace w t w').
-=======
   assert (BF_EX: forall name cp sg,
     do_builtin_or_external name cp sg w vargs m = Some (w', t, vres, m') ->
     builtin_or_external_sem name cp sg ge vargs m t vres m' /\ possible_trace w t w').
->>>>>>> f8591baa
   { unfold do_builtin_or_external, builtin_or_external_sem; intros.
     destruct (lookup_builtin_function name cp sg ) as [bf|].
   - destruct (builtin_function_sem bf vargs) as [vres1|] eqn:BF; inv H.
@@ -543,15 +527,9 @@
   { unfold Vptrofs, do_alloc_size; intros; destruct Archi.ptr64 eqn:SF.
     rewrite Ptrofs.of_int64_to_int64; auto.
     rewrite Ptrofs.of_int_to_int; auto. }
-<<<<<<< HEAD
-  assert (BF_EX: forall cp name sg,
-    builtin_or_external_sem cp name sg ge vargs m t vres m' ->
-    do_builtin_or_external cp name sg w vargs m = Some (w', t, vres, m')).
-=======
   assert (BF_EX: forall name cp sg,
     builtin_or_external_sem name cp sg ge vargs m t vres m' ->
     do_builtin_or_external name cp sg w vargs m = Some (w', t, vres, m')).
->>>>>>> f8591baa
   { unfold do_builtin_or_external, builtin_or_external_sem; intros.
     destruct (lookup_builtin_function name cp sg) as [bf|].
   - inv H1. inv H0. rewrite H2. auto.
