(* *********************************************************************)
(*                                                                     *)
(*              The Compcert verified compiler                         *)
(*                                                                     *)
(*          Xavier Leroy, INRIA Paris-Rocquencourt                     *)
(*                                                                     *)
(*  Copyright Institut National de Recherche en Informatique et en     *)
(*  Automatique.  All rights reserved.  This file is distributed       *)
(*  under the terms of the GNU Lesser General Public License as        *)
(*  published by the Free Software Foundation, either version 2.1 of   *)
(*  the License, or  (at your option) any later version.               *)
(*  This file is also distributed under the terms of the               *)
(*  INRIA Non-Commercial License Agreement.                            *)
(*                                                                     *)
(* *********************************************************************)

(** Observable events, execution traces, and semantics of external calls. *)

Require Import String.
Require Import Coqlib.
Require Import Maps.
Require Intv.
Require Import AST.
Require Import Integers.
Require Import Floats.
Require Import Values.
Require Import Memory.
Require Import Globalenvs.
Require Import Builtins.

(** Backwards compatibility for Hint Rewrite locality attributes. *)
Set Warnings "-unsupported-attributes".

(** * Events and traces *)

(** The observable behaviour of programs is stated in terms of
  input/output events, which represent the actions of the program
  that the external world can observe.  CompCert leaves much flexibility as to
  the exact content of events: the only requirement is that they
  do not expose memory states nor pointer values
  (other than pointers to global variables), because these
  are not preserved literally during compilation.  For concreteness,
  we use the following type for events.  Each event represents either:

- A system call (e.g. an input/output operation), recording the
  name of the system call, its parameters, the contents of any memory
  buffers it writes, its result, and the contents of any memory buffers
  it reads. We do not bother recording the addresses of the buffers, which
  can (presumably) be inferred from the parameters.

- A volatile load from a global memory location, recording the chunk
  and address being read and the value just read.

- A volatile store to a global memory location, recording the chunk
  and address being written and the value stored there.

- An annotation, recording the text of the annotation and the values
  of the arguments.

  The values attached to these events are of the following form.
  As mentioned above, we do not expose pointer values directly.
  Pointers relative to a global variable are shown with the name
  of the variable instead of the block identifier.
*)

Inductive eventval: Type :=
  | EVint: int -> eventval
  | EVlong: int64 -> eventval
  | EVfloat: float -> eventval
  | EVsingle: float32 -> eventval
  | EVptr_global: ident -> ptrofs -> eventval.

Inductive event: Type :=
  | Event_syscall: string -> list eventval -> list (list byte) -> eventval -> list (list byte) -> event
  | Event_vload: memory_chunk -> ident -> ptrofs -> eventval -> event
  | Event_vstore: memory_chunk -> ident -> ptrofs -> eventval -> event
  | Event_annot: string -> list eventval -> event
  | Event_call: compartment -> compartment -> ident -> list eventval -> event
  | Event_return: compartment -> compartment -> eventval -> event.

(** The dynamic semantics for programs collect traces of events.
  Traces are of two kinds: finite (type [trace]) or infinite (type [traceinf]). *)

Definition trace := list event.

Definition E0 : trace := nil.

Definition Eapp (t1 t2: trace) : trace := t1 ++ t2.

CoInductive traceinf : Type :=
  | Econsinf: event -> traceinf -> traceinf.

Fixpoint Eappinf (t: trace) (T: traceinf) {struct t} : traceinf :=
  match t with
  | nil => T
  | ev :: t' => Econsinf ev (Eappinf t' T)
  end.

(** Concatenation of traces is written [**] in the finite case
  or [***] in the infinite case. *)

Infix "**" := Eapp (at level 60, right associativity).
Infix "***" := Eappinf (at level 60, right associativity).

Lemma E0_left: forall t, E0 ** t = t.
Proof. auto. Qed.

Lemma E0_right: forall t, t ** E0 = t.
Proof. intros. unfold E0, Eapp. rewrite <- app_nil_end. auto. Qed.

Lemma Eapp_assoc: forall t1 t2 t3, (t1 ** t2) ** t3 = t1 ** (t2 ** t3).
Proof. intros. unfold Eapp, trace. apply app_ass. Qed.

Lemma Eapp_E0_inv: forall t1 t2, t1 ** t2 = E0 -> t1 = E0 /\ t2 = E0.
Proof (@app_eq_nil event).

Lemma E0_left_inf: forall T, E0 *** T = T.
Proof. auto. Qed.

Lemma Eappinf_assoc: forall t1 t2 T, (t1 ** t2) *** T = t1 *** (t2 *** T).
Proof.
  induction t1; intros; simpl. auto. decEq; auto.
Qed.

#[global]
Hint Rewrite E0_left E0_right Eapp_assoc
             E0_left_inf Eappinf_assoc: trace_rewrite.

Opaque trace E0 Eapp Eappinf.

(** The following [traceEq] tactic proves equalities between traces
  or infinite traces. *)

Ltac substTraceHyp :=
  match goal with
  | [ H: (@eq trace ?x ?y) |- _ ] =>
       subst x || clear H
  end.

Ltac decomposeTraceEq :=
  match goal with
  | [ |- (_ ** _) = (_ ** _) ] =>
      apply (f_equal2 Eapp); auto; decomposeTraceEq
  | _ =>
      auto
  end.

Ltac traceEq :=
  repeat substTraceHyp; autorewrite with trace_rewrite; decomposeTraceEq.

(** Bisimilarity between infinite traces. *)

CoInductive traceinf_sim: traceinf -> traceinf -> Prop :=
  | traceinf_sim_cons: forall e T1 T2,
      traceinf_sim T1 T2 ->
      traceinf_sim (Econsinf e T1) (Econsinf e T2).

Lemma traceinf_sim_refl:
  forall T, traceinf_sim T T.
Proof.
  cofix COINDHYP; intros.
  destruct T. constructor. apply COINDHYP.
Qed.

Lemma traceinf_sim_sym:
  forall T1 T2, traceinf_sim T1 T2 -> traceinf_sim T2 T1.
Proof.
  cofix COINDHYP; intros. inv H; constructor; auto.
Qed.

Lemma traceinf_sim_trans:
  forall T1 T2 T3,
  traceinf_sim T1 T2 -> traceinf_sim T2 T3 -> traceinf_sim T1 T3.
Proof.
  cofix COINDHYP;intros. inv H; inv H0; constructor; eauto.
Qed.

CoInductive traceinf_sim': traceinf -> traceinf -> Prop :=
  | traceinf_sim'_cons: forall t T1 T2,
      t <> E0 -> traceinf_sim' T1 T2 -> traceinf_sim' (t *** T1) (t *** T2).

Lemma traceinf_sim'_sim:
  forall T1 T2, traceinf_sim' T1 T2 -> traceinf_sim T1 T2.
Proof.
  cofix COINDHYP; intros. inv H.
  destruct t. elim H0; auto.
Transparent Eappinf.
Transparent E0.
  simpl.
  destruct t. simpl. constructor. apply COINDHYP; auto.
  constructor. apply COINDHYP.
  constructor. unfold E0; congruence. auto.
Qed.

(** An alternate presentation of infinite traces as
  infinite concatenations of nonempty finite traces. *)

CoInductive traceinf': Type :=
  | Econsinf': forall (t: trace) (T: traceinf'), t <> E0 -> traceinf'.

Program Definition split_traceinf' (t: trace) (T: traceinf') (NE: t <> E0): event * traceinf' :=
  match t with
  | nil => _
  | e :: nil => (e, T)
  | e :: t' => (e, Econsinf' t' T _)
  end.
Next Obligation.
  elimtype False. elim NE. auto.
Qed.
Next Obligation.
  red; intro; subst; intuition eauto.
Qed.

CoFixpoint traceinf_of_traceinf' (T': traceinf') : traceinf :=
  match T' with
  | Econsinf' t T'' NOTEMPTY =>
      let (e, tl) := split_traceinf' t T'' NOTEMPTY in
      Econsinf e (traceinf_of_traceinf' tl)
  end.

Remark unroll_traceinf':
  forall T, T = match T with Econsinf' t T' NE => Econsinf' t T' NE end.
Proof.
  intros. destruct T; auto.
Qed.

Remark unroll_traceinf:
  forall T, T = match T with Econsinf t T' => Econsinf t T' end.
Proof.
  intros. destruct T; auto.
Qed.

Lemma traceinf_traceinf'_app:
  forall t T NE,
  traceinf_of_traceinf' (Econsinf' t T NE) = t *** traceinf_of_traceinf' T.
Proof.
  induction t.
  intros. elim NE. auto.
  intros. simpl.
  rewrite (unroll_traceinf (traceinf_of_traceinf' (Econsinf' (a :: t) T NE))).
  simpl. destruct t. auto.
Transparent Eappinf.
  simpl. f_equal. apply IHt.
Qed.

(** Prefixes of traces. *)

Definition trace_prefix (t1 t2: trace) :=
  exists t3, t2 = t1 ** t3.

Definition traceinf_prefix (t1: trace) (T2: traceinf) :=
  exists T3, T2 = t1 *** T3.

Lemma trace_prefix_app:
  forall t1 t2 t,
  trace_prefix t1 t2 ->
  trace_prefix (t ** t1) (t ** t2).
Proof.
  intros. destruct H as [t3 EQ]. exists t3. traceEq.
Qed.

Lemma traceinf_prefix_app:
  forall t1 T2 t,
  traceinf_prefix t1 T2 ->
  traceinf_prefix (t ** t1) (t *** T2).
Proof.
  intros. destruct H as [T3 EQ]. exists T3. subst T2. traceEq.
Qed.

(** * Relating values and event values *)

Set Implicit Arguments.

Section EVENTVAL.

(** Symbol environment used to translate between global variable names and their block identifiers. *)
Variable ge: Senv.t.
Variable cp: compartment.

(** Translation between values and event values. *)

Inductive eventval_match: eventval -> typ -> val -> Prop :=
  | ev_match_int: forall i,
      eventval_match (EVint i) Tint (Vint i)
  | ev_match_long: forall i,
      eventval_match (EVlong i) Tlong (Vlong i)
  | ev_match_float: forall f,
      eventval_match (EVfloat f) Tfloat (Vfloat f)
  | ev_match_single: forall f,
      eventval_match (EVsingle f) Tsingle (Vsingle f)
  | ev_match_ptr: forall id b ofs,
      Senv.public_symbol ge id = true ->
      Senv.find_symbol ge id = Some b ->
      (* Senv.find_comp ge id ⊆ cp -> *)
      eventval_match (EVptr_global id ofs) Tptr (Vptr b ofs).

Inductive eventval_list_match: list eventval -> list typ -> list val -> Prop :=
  | evl_match_nil:
      eventval_list_match nil nil nil
  | evl_match_cons:
      forall ev1 evl ty1 tyl v1 vl,
      eventval_match ev1 ty1 v1 ->
      eventval_list_match evl tyl vl ->
      eventval_list_match (ev1::evl) (ty1::tyl) (v1::vl).

(** Some properties of these translation predicates. *)

Lemma eventval_match_type:
  forall ev ty v,
  eventval_match ev ty v -> Val.has_type v ty.
Proof.
  intros. inv H; simpl; auto. unfold Tptr; destruct Archi.ptr64; auto.
Qed.

Lemma eventval_list_match_length:
  forall evl tyl vl, eventval_list_match evl tyl vl -> List.length vl = List.length tyl.
Proof.
  induction 1; simpl; eauto.
Qed.

Lemma eventval_match_lessdef:
  forall ev ty v1 v2,
  eventval_match ev ty v1 -> Val.lessdef v1 v2 -> eventval_match ev ty v2.
Proof.
  intros. inv H; inv H0; constructor; auto.
Qed.

Lemma eventval_list_match_lessdef:
  forall evl tyl vl1, eventval_list_match evl tyl vl1 ->
  forall vl2, Val.lessdef_list vl1 vl2 -> eventval_list_match evl tyl vl2.
Proof.
  induction 1; intros. inv H; constructor.
  inv H1. constructor. eapply eventval_match_lessdef; eauto. eauto.
Qed.

(** Determinism *)

Lemma eventval_match_determ_1:
  forall ev ty v1 v2, eventval_match ev ty v1 -> eventval_match ev ty v2 -> v1 = v2.
Proof.
  intros. inv H; inv H0; auto. congruence.
Qed.

Lemma eventval_match_determ_2:
  forall ev1 ev2 ty v, eventval_match ev1 ty v -> eventval_match ev2 ty v -> ev1 = ev2.
Proof.
  intros. inv H; inv H0; auto.
  decEq. eapply Senv.find_symbol_injective; eauto.
Qed.

Lemma eventval_list_match_determ_2:
  forall evl1 tyl vl, eventval_list_match evl1 tyl vl ->
  forall evl2, eventval_list_match evl2 tyl vl -> evl1 = evl2.
Proof.
  induction 1; intros. inv H. auto. inv H1. f_equal; eauto.
  eapply eventval_match_determ_2; eauto.
Qed.

(** Validity *)

Definition eventval_valid (ev: eventval) : Prop :=
  match ev with
  | EVint _ => True
  | EVlong _ => True
  | EVfloat _ => True
  | EVsingle _ => True
  | EVptr_global id ofs => Senv.public_symbol ge id = true
  end.

Definition eventval_type (ev: eventval) : typ :=
  match ev with
  | EVint _ => Tint
  | EVlong _ => Tlong
  | EVfloat _ => Tfloat
  | EVsingle _ => Tsingle
  | EVptr_global id ofs => Tptr
  end.

Definition eventval_comp (ev: eventval) : compartment :=
  match ev with
  | EVint _ | EVlong _ | EVfloat _ | EVsingle _ => bottom
  | EVptr_global id ofs => Senv.find_comp ge id
  end.

Lemma eventval_match_receptive:
  forall ev1 ty v1 ev2,
  eventval_match ev1 ty v1 ->
  eventval_valid ev1 -> eventval_valid ev2 ->
  eventval_type ev1 = eventval_type ev2 ->
  (* eventval_comp ev1 = eventval_comp ev2 -> *)
  exists v2, eventval_match ev2 ty v2.
Proof.
  intros. unfold eventval_type, Tptr in H2. remember Archi.ptr64 as ptr64.
  inversion H; subst ev1 ty v1; clear H; destruct ev2; simpl in H2; inv H2.
- exists (Vint i0); constructor.
- simpl in H1; exploit Senv.public_symbol_exists; eauto. intros [b FS].
  exists (Vptr b i1); rewrite H3. constructor; auto.
  (* simpl in H3. rewrite <- H3. auto with comps. *)
- exists (Vlong i0); constructor.
- simpl in H1; exploit Senv.public_symbol_exists; eauto. intros [b FS].
  exists (Vptr b i1); rewrite H3; constructor; auto.
  (* simpl in H3. rewrite <- H3. auto with comps. *)
- exists (Vfloat f0); constructor.
- destruct Archi.ptr64; discriminate.
- exists (Vsingle f0); constructor; auto.
- destruct Archi.ptr64; discriminate.
- exists (Vint i); unfold Tptr; rewrite H5; constructor.
- exists (Vlong i); unfold Tptr; rewrite H5; constructor.
- destruct Archi.ptr64; discriminate.
- destruct Archi.ptr64; discriminate.
- exploit Senv.public_symbol_exists. eexact H1. intros [b' FS].
  exists (Vptr b' i0); constructor; auto.
  (* simpl in H3. rewrite <- H3. assumption. *)
Qed.

Lemma eventval_match_valid:
  forall ev ty v, eventval_match ev ty v -> eventval_valid ev.
Proof.
  destruct 1; simpl; auto.
Qed.

Lemma eventval_match_same_type:
  forall ev1 ty v1 ev2 v2,
  eventval_match ev1 ty v1 -> eventval_match ev2 ty v2 -> eventval_type ev1 = eventval_type ev2.
Proof.
  destruct 1; intros EV; inv EV; auto.
Qed.

End EVENTVAL.

(** Invariance under changes to the global environment *)

Section EVENTVAL_INV.

Variables ge1 ge2: Senv.t.
Variable cp: compartment.

Hypothesis public_preserved:
  forall id, Senv.public_symbol ge2 id = Senv.public_symbol ge1 id.

Lemma eventval_valid_preserved:
  forall ev, eventval_valid ge1 ev -> eventval_valid ge2 ev.
Proof.
  intros. destruct ev; simpl in *; auto. rewrite <- H; auto.
Qed.

Hypothesis symbols_preserved:
  forall id, Senv.find_symbol ge2 id = Senv.find_symbol ge1 id.

Hypothesis comp_preserved:
  forall id, Senv.find_comp ge2 id = Senv.find_comp ge1 id.

Lemma eventval_comp_preserved:
  forall ev, eventval_comp ge2 ev = eventval_comp ge1 ev.
Proof.
  intros. destruct ev; simpl in *; auto with comps.
Qed.

Lemma eventval_list_comp_preserved:
  forall args, Forall (fun ev => eventval_comp ge1 ev ⊆ cp) args ->
          Forall (fun ev => eventval_comp ge2 ev ⊆ cp) args.
Proof.
  intros args H.
  induction H.
  - constructor.
  - constructor; eauto.
    destruct x; auto.
    simpl in *.
    (* now eapply flowsto_trans. *)
    now rewrite comp_preserved.
Qed.

Lemma eventval_match_preserved:
  forall ev ty v,
  eventval_match ge1 ev ty v -> eventval_match ge2 ev ty v.
Proof.
  induction 1; constructor; auto.
  rewrite public_preserved; auto.
  rewrite symbols_preserved; auto.
  (* rewrite comp_preserved; auto. *)
Qed.

Lemma eventval_list_match_preserved:
  forall evl tyl vl,
  eventval_list_match ge1 evl tyl vl -> eventval_list_match ge2 evl tyl vl.
Proof.
  induction 1; constructor; auto. eapply eventval_match_preserved; eauto.
Qed.

End EVENTVAL_INV.

(** Compatibility with memory injections *)

Section EVENTVAL_INJECT.

Variable f: block -> option (block * Z).
Variable ge1 ge2: Senv.t.
Variable cp: compartment.

Definition symbols_inject : Prop :=
   (forall id, Senv.find_comp ge1 id ⊆ cp ->
          Senv.public_symbol ge2 id = Senv.public_symbol ge1 id)
/\ (forall id b1 b2 delta,
     f b1 = Some(b2, delta) -> Senv.find_symbol ge1 id = Some b1 ->
     delta = 0 /\ Senv.find_symbol ge2 id = Some b2)
/\ (forall id b1,
     Senv.public_symbol ge1 id = true -> Senv.find_symbol ge1 id = Some b1 ->
     Senv.find_comp ge1 id ⊆ cp ->
     exists b2, f b1 = Some(b2, 0) /\ Senv.find_symbol ge2 id = Some b2)
/\ (forall b1 b2 delta,
     f b1 = Some(b2, delta) ->
     Senv.block_is_volatile ge2 b2 = Senv.block_is_volatile ge1 b1)
/\ (forall id,
     (* f b1 = Some(b2, delta) -> Senv.find_symbol ge1 id = Some b1 -> *)
      Senv.find_comp ge1 id = Senv.find_comp ge2 id).
Hypothesis symb_inj: symbols_inject.

Lemma eventval_match_inject:
  forall ev ty v1 v2,
  forall (COMP: eventval_comp ge1 ev ⊆ cp),
  eventval_match ge1 ev ty v1 -> Val.inject f v1 v2 -> eventval_match ge2 ev ty v2.
Proof.
  intros. inv H; inv H0; try constructor; auto.
  destruct symb_inj as (A & B & C & D & E). exploit C; eauto. intros [b3 [EQ FS]].
  rewrite H4 in EQ; inv EQ.
  rewrite Ptrofs.add_zero. constructor; auto. rewrite A; auto.
Qed.

Lemma eventval_match_inject_2:
  forall ev ty v1,
  forall (COMP: eventval_comp ge1 ev ⊆ cp),
  eventval_match ge1 ev ty v1 ->
  exists v2, eventval_match ge2 ev ty v2 /\ Val.inject f v1 v2.
Proof.
  intros. inv H; try (econstructor; split; eauto; constructor; fail).
  destruct symb_inj as (A & B & C & D & E). exploit C; eauto. intros [b2 [EQ FS]].
  exists (Vptr b2 ofs); split. econstructor; eauto. econstructor; eauto. rewrite Ptrofs.add_zero; auto.
Qed.

Lemma eventval_list_match_inject:
  forall evl tyl vl1, eventval_list_match ge1 evl tyl vl1 ->
  forall (COMP: Forall (fun ev => eventval_comp ge1 ev ⊆ cp) evl),
  forall vl2, Val.inject_list f vl1 vl2 -> eventval_list_match ge2 evl tyl vl2.
Proof.
  induction 1; intros. inv H; constructor.
  inv H1.
  inv COMP.
  constructor. eapply eventval_match_inject; eauto.
  eauto.
Qed.

End EVENTVAL_INJECT.


(** * Matching traces. *)

(** To define trace matching, we need a notion of well-formed syscall events.
    Some system calls enforce that certain relationships hold between
    arguments and results; for example, a `read` call never reads more bytes
    than requested. When defining receptivity of a call, it only make sense
    to consider such well-formed events; the stronger notion of receptivity
    in vanilla CompCert would fail. Clearly, the definition of well-formedness
    must depend on the particular system call in question. *)

Definition well_formed_syscall_event_spec :=
  String.string -> signature -> compartment -> list eventval -> list (list byte) -> eventval -> list (list byte) -> Prop.

Section MATCH_TRACES.

Variable wfse: well_formed_syscall_event_spec.

Variable ge: Senv.t.

(** Matching between traces corresponding to single transitions.
  Arguments (provided by the program) must be equal.
  Results (provided by the outside world) can vary as long as they
  can be converted safely to values. *)

Inductive match_traces: trace -> trace -> Prop :=
  | match_traces_E0:
      match_traces nil nil
(*  was:
  | match_traces_syscall: forall id args res1 res2,
      eventval_valid ge res1 -> eventval_valid ge res2 -> eventval_type res1 = eventval_type res2 ->
      (* eventval_comp ge res1 = eventval_comp ge res2 -> *)
      eventval_comp ge res1 = eventval_comp ge res2 ->
      match_traces (Event_syscall id args res1 :: nil) (Event_syscall id args res2 :: nil)
 *)
  | match_traces_syscall: forall id sg cp args res1 res2 reads writes1 writes2,
      wfse id sg cp args reads res1 writes1 ->
      wfse id sg cp args reads res2 writes2 -> 
      match_traces (Event_syscall id args reads res1 writes1 :: nil) (Event_syscall id args reads res2 writes2:: nil)
  | match_traces_vload: forall chunk id ofs res1 res2,
      eventval_valid ge res1 -> eventval_valid ge res2 -> eventval_type res1 = eventval_type res2 ->
      eventval_comp ge res1 ⊆ Senv.find_comp ge id ->
      eventval_comp ge res2 ⊆ Senv.find_comp ge id ->
      match_traces (Event_vload chunk id ofs res1 :: nil) (Event_vload chunk id ofs res2 :: nil)
  | match_traces_vstore: forall chunk id ofs arg,
      match_traces (Event_vstore chunk id ofs arg :: nil) (Event_vstore chunk id ofs arg :: nil)
  | match_traces_annot: forall id args,
      match_traces (Event_annot id args :: nil) (Event_annot id args :: nil)
  | match_traces_call: forall cp1 cp2 id args,
      match_traces (Event_call cp1 cp2 id args :: nil) (Event_call cp1 cp2 id args :: nil)
  | match_traces_return: forall cp1 cp2 res,
      match_traces (Event_return cp1 cp2 res :: nil) (Event_return cp1 cp2 res :: nil).

End MATCH_TRACES.

(** Invariance by change of global environment *)

Section MATCH_TRACES_INV.

Variable wfse: well_formed_syscall_event_spec.

Variables ge1 ge2: Senv.t.
Variable cp: compartment.

Hypothesis public_preserved:
  forall id, Senv.public_symbol ge2 id = Senv.public_symbol ge1 id.
Hypothesis comp_preserved:
  forall id, Senv.find_comp ge2 id = Senv.find_comp ge1 id.

Lemma match_traces_preserved:
  forall t1 t2, match_traces wfse ge1 t1 t2 -> match_traces wfse ge2 t1 t2.
Proof.
  induction 1; econstructor; auto;
    try (match goal with
    | |- eventval_valid _ _ => eapply eventval_valid_preserved; eauto
    | |- eventval_comp _ _ ⊆ _ =>
        destruct res1, res2; simpl in *; auto; rewrite !comp_preserved; eauto
    | |- eventval_comp _ _ = eventval_comp _ _ =>
        destruct res1, res2; simpl in *; auto; rewrite !comp_preserved; eauto
    end; eauto).
  eauto. eauto.
Qed.

End MATCH_TRACES_INV.

(** An output trace is a trace composed only of output events,
  that is, events that do not take any result from the outside world. *)

Definition output_event (ev: event) : Prop :=
  match ev with
  | Event_syscall _ _ _ _ _ => False
  | Event_vload _ _ _ _ => False
  | Event_vstore _ _ _ _ => True
  | Event_annot _ _ => True
  | Event_call _ _ _ _ => True
  | Event_return _ _ _ => True
  end.

Fixpoint output_trace (t: trace) : Prop :=
  match t with
  | nil => True
  | ev :: t' => output_event ev /\ output_trace t'
  end.

(** * Semantics of volatile memory accesses *)

(* JT: NOTE: Volatile loads may appear on the trace.
   1) Does that cause any issue with compartmentalization?
   2) Cross-component volatile loads should be forbidden, probably.
 *)

(* JT: NOTE: Should the semantics of volatile loads depend on the component
 that perform them? IE, should we add a parameter [c] to the next definition? *)
(* AD: ANSWER: Probably, because we eventually want to prevent cross-component
 memory interactions. But maybe the enforcement should happen somewhere else, for
 instance in [volatile_load_sem] *)
(* RB: NOTE: For now, adding components to non-volatile versions as a bare
   minimum. *)
Inductive volatile_load (ge: Senv.t) (cp: compartment):
                   memory_chunk -> mem -> block -> ptrofs -> trace -> val -> Prop :=
  | volatile_load_vol: forall chunk m b ofs id ev v,
      Senv.block_is_volatile ge b = true ->
      Senv.find_symbol ge id = Some b ->
      (* Condition: we're doing a volatile load to a location [cp] is allowed to access *)
      Senv.find_comp ge id ⊆ cp ->
      eventval_match ge ev (type_of_chunk chunk) v ->
      (* we load a value (that might be a pointer) that is allowed to be stored inside this location *)
      eventval_comp ge ev ⊆ Senv.find_comp ge id ->
      volatile_load ge cp chunk m b ofs
                      (Event_vload chunk id ofs ev :: nil)
                      (Val.load_result chunk v)
  | volatile_load_nonvol: forall chunk m b ofs v,
      Senv.block_is_volatile ge b = false ->
      forall OWN : Mem.can_access_block m b cp,
      Mem.load chunk m b (Ptrofs.unsigned ofs) cp = Some v ->
      volatile_load ge cp chunk m b ofs E0 v.

Inductive volatile_store (ge: Senv.t) (cp: compartment):
                  memory_chunk -> mem -> block -> ptrofs -> val -> trace -> mem -> Prop :=
  | volatile_store_vol: forall chunk m b ofs id ev v,
      Senv.block_is_volatile ge b = true ->
      Senv.find_symbol ge id = Some b ->
      (* Condition: we're doing a volatile store to a location [cp] is allowed to access *)
      Senv.find_comp ge id ⊆ cp ->
      eventval_match ge ev (type_of_chunk chunk) (Val.load_result chunk v) ->
      (* Condition: what we're storing can be stored in this location *)
      eventval_comp ge ev ⊆ Senv.find_comp ge id ->
      volatile_store ge cp chunk m b ofs v
                      (Event_vstore chunk id ofs ev :: nil)
                      m
  | volatile_store_nonvol: forall chunk m b ofs v m',
      Senv.block_is_volatile ge b = false ->
      forall OWN : Mem.can_access_block m b cp,
      Mem.store chunk m b (Ptrofs.unsigned ofs) v cp = Some m' ->
      volatile_store ge cp chunk m b ofs v E0 m'.


(** * Semantics of external functions *)

(** For each external function, its behavior is defined by a predicate relating:
- the global symbol environment
- the values of the arguments passed to this function
- the memory state before the call
- the result value of the call
- the memory state after the call
- the trace generated by the call (can be empty).

*)

Definition extcall_sem : Type :=
  Senv.t -> compartment -> list val -> mem -> trace -> val -> mem -> Prop.

(** We now specify the expected properties of this predicate. *)

Definition loc_out_of_bounds (m: mem) (b: block) (ofs: Z) : Prop :=
  ~Mem.perm m b ofs Max Nonempty.

Definition loc_not_writable (m: mem) (b: block) (ofs: Z) : Prop :=
  ~Mem.perm m b ofs Max Writable.

Definition loc_unmapped (f: meminj) (b: block) (ofs: Z): Prop :=
  f b = None.

Definition loc_out_of_reach (f: meminj) (m: mem) (b: block) (ofs: Z): Prop :=
  forall b0 delta,
  f b0 = Some(b, delta) -> ~Mem.perm m b0 (ofs - delta) Max Nonempty.

Definition loc_not_in_compartment (cp: compartment) (m: mem) (b: block) (ofs: Z): Prop :=
  Mem.block_compartment m b <> cp.

Definition inject_separated (f f': meminj) (m1 m2: mem): Prop :=
  forall b1 b2 delta,
  f b1 = None -> f' b1 = Some(b2, delta) ->
  ~Mem.valid_block m1 b1 /\ ~Mem.valid_block m2 b2.

Record extcall_properties (wfse: well_formed_syscall_event_spec)
  (sem: extcall_sem) (cp: compartment) (sg: signature) : Prop :=
  mk_extcall_properties {

(** The return value of an external call must agree with its signature. *)
  ec_well_typed:
    forall ge vargs m1 t vres m2,
    sem ge cp vargs m1 t vres m2 ->
    Val.has_rettype vres sg.(sig_res);

(** The semantics is invariant under change of global environment that preserves symbols. *)
  ec_symbols_preserved:
    forall ge1 ge2 vargs m1 t vres m2,
    Senv.equiv ge1 ge2 ->
    sem ge1 cp vargs m1 t vres m2 ->
    sem ge2 cp vargs m1 t vres m2;

(** External calls cannot invalidate memory blocks.  (Remember that
  freeing a block does not invalidate its block identifier.) *)
  ec_valid_block:
    forall ge vargs m1 t vres m2 b,
    sem ge cp vargs m1 t vres m2 ->
    Mem.valid_block m1 b -> Mem.valid_block m2 b;

(** External calls cannot change the ownership of memory blocks.
  JT: lacks in generality, but if we start allowing sharing then the
      notion of [can_access_block] must be completely changed anyway
 *)
  ec_can_access_block:
    forall ge vargs m1 t vres m2 b ocp,
    sem ge cp vargs m1 t vres m2 ->
    Mem.can_access_block m1 b ocp -> Mem.can_access_block m2 b ocp;
<<<<<<< HEAD
=======

  ec_outside_comp:
    forall ge vargs m1 t vres m2,
    sem ge cp vargs m1 t vres m2 ->
    Mem.unchanged_on (fun b ofs => not (Mem.can_access_block m1 b cp)) m1 m2;

  ec_preserves_comp:
    forall ge vargs m1 t vres m2 b,
    sem ge cp vargs m1 t vres m2 ->
    Mem.valid_block m1 b ->
    Mem.block_compartment m1 b = Mem.block_compartment m2 b;

  ec_new_blocks_comp:
    forall ge vargs m1 t vres m2 b,
    sem ge cp vargs m1 t vres m2 ->
    ~ Mem.valid_block m1 b ->
    Mem.valid_block m2 b ->
    Mem.block_compartment m2 b = cp;
>>>>>>> 5177531c

(** External calls cannot increase the max permissions of a valid block.
    They can decrease the max permissions, e.g. by freeing. *)
  ec_max_perm:
    forall ge vargs m1 t vres m2 b ofs p,
    sem ge cp vargs m1 t vres m2 ->
    Mem.valid_block m1 b -> Mem.perm m2 b ofs Max p -> Mem.perm m1 b ofs Max p;

(** External call cannot modify memory unless they have [Max, Writable]
   permissions. *)
  ec_readonly:
    forall ge vargs m1 t vres m2 b ofs n bytes ocp,
    sem ge cp vargs m1 t vres m2 ->
    Mem.valid_block m1 b ->
    (* Mem.can_access_block m1 b ocp -> *)
    Mem.loadbytes m2 b ofs n ocp = Some bytes ->
    (forall i, ofs <= i < ofs + n -> ~Mem.perm m1 b i Max Writable) ->
    Mem.loadbytes m1 b ofs n ocp = Some bytes;

(* (** External call can only allocate in the calling compartment *) *)
(*   ec_new_valid: *)
(*     forall ge vargs m1 t vres m2 b, *)
(*     sem ge cp vargs m1 t vres m2 -> *)
(*     ~ Mem.valid_block m1 b -> *)
(*     Mem.valid_block m2 b -> *)
(*     Mem.block_compartment m2 b = cp; *)

(* (** TODO: External call should not be able to modify other compartment's memory *) *)
(* (** TODO: Is this an acceptable axiom? *) *)
(*   ec_mem_outside_compartment: *)
(*     forall ge vargs m1 t vres m2, *)
(*     sem ge cp vargs m1 t vres m2 -> *)
(*     Mem.unchanged_on (loc_not_in_compartment cp m1) m1 m2; *)

(** External calls must commute with memory extensions, in the
  following sense. *)
  ec_mem_extends:
    forall ge vargs m1 t vres m2 m1' vargs',
    sem ge cp vargs m1 t vres m2 ->
    Mem.extends m1 m1' ->
    Val.lessdef_list vargs vargs' ->
    exists vres', exists m2',
       sem ge cp vargs' m1' t vres' m2'
    /\ Val.lessdef vres vres'
    /\ Mem.extends m2 m2'
    /\ Mem.unchanged_on (loc_out_of_bounds m1) m1' m2';

(** External calls must commute with memory injections,
  in the following sense. *)
  ec_mem_inject:
    forall ge1 ge2 vargs m1 t vres m2 f m1' vargs',
    symbols_inject f ge1 ge2 cp ->
    sem ge1 cp vargs m1 t vres m2 ->
    Mem.inject f m1 m1' ->
    Val.inject_list f vargs vargs' ->
    exists f', exists vres', exists m2',
       sem ge2 cp vargs' m1' t vres' m2'
    /\ Val.inject f' vres vres'
    /\ Mem.inject f' m2 m2'
    /\ Mem.unchanged_on (loc_unmapped f) m1 m2
    /\ Mem.unchanged_on (loc_out_of_reach f m1) m1' m2'
    /\ inject_incr f f'
<<<<<<< HEAD
    /\ inject_separated f f' m1 m1';
   (*    /\ *)
   (*       (* TODO: is this a redundancy with [ec_new_valid]? *) *)
   (*       (forall b, *)
   (*  ~ Mem.valid_block m1 b -> *)
   (*  Mem.valid_block m2 b -> *)
   (* exists b', f' b = Some (b', 0) /\ Mem.block_compartment m2 b = cp); *)
=======
    /\ inject_separated f f' m1 m1'
    /\ (forall b, ~ Mem.valid_block m1 b ->
            Mem.valid_block m2 b ->
            exists b', f' b = Some (b', 0));
>>>>>>> 5177531c


(** External calls produce at most one event. *)
  ec_trace_length:
    forall ge vargs m t vres m',
    sem ge cp vargs m t vres m' -> (length t <= 1)%nat;

(** External calls must be receptive to changes of traces by another, matching trace. *)
  ec_receptive:
    forall ge vargs m t1 vres1 m1 t2,
    sem ge cp vargs m t1 vres1 m1 -> match_traces wfse ge t1 t2 ->
    exists vres2, exists m2, sem ge cp vargs m t2 vres2 m2;

(** External calls must be deterministic up to matching between traces. *)
  ec_determ:
    forall ge vargs m t1 vres1 m1 t2 vres2 m2,
    sem ge cp vargs m t1 vres1 m1 -> sem ge cp vargs m t2 vres2 m2 ->
    match_traces wfse ge t1 t2 /\ (t1 = t2 -> vres1 = vres2 /\ m1 = m2);

(** External calls cannot produce [Event_call] or [Event_return] events *)
  ec_no_crossing:
    forall ge vargs m t vres m',
    sem ge cp vargs m t vres m' ->
    match t with
    | Event_call _ _ _ _ :: _
    | Event_return _ _ _ :: _ => False
    | _ => True
    end;

<<<<<<< HEAD
(** External calls cannot free public blocks without the Max Freeable permission *)
  ec_public_not_freeable:
    forall ge vargs m1 t vres m2 b ofs id,
    sem ge cp vargs m1 t vres m2 ->
    Mem.valid_block m1 b ->
    Senv.invert_symbol ge b = Some id -> Senv.public_symbol ge id = true ->
    Mem.perm m1 b ofs Max Nonempty -> (~ Mem.perm m1 b ofs Max Freeable) ->
    Mem.perm m2 b ofs Max Nonempty;
=======
(** External calls cannot free blocks without the Max Freeable permission *)
  ec_public_not_freeable:
    forall ge vargs m1 t vres m2 b ofs k,
    sem ge cp vargs m1 t vres m2 ->
    Mem.valid_block m1 b ->
    (~ Mem.perm m1 b ofs Max Freeable) ->
    Mem.perm m1 b ofs k Nonempty <-> Mem.perm m2 b ofs k Nonempty;
>>>>>>> 5177531c

}.

(** ** Semantics of volatile loads *)

Inductive volatile_load_sem (chunk: memory_chunk) (ge: Senv.t) (cp: compartment) :
              list val -> mem -> trace -> val -> mem -> Prop :=
  | volatile_load_sem_intro: forall b ofs m t v,
      volatile_load ge cp chunk m b ofs t v ->
      volatile_load_sem chunk ge cp (Vptr b ofs :: nil) m t v m.

Lemma volatile_load_preserved:
  forall ge1 ge2 cp chunk m b ofs t v,
  Senv.equiv ge1 ge2 ->
  volatile_load ge1 cp chunk m b ofs t v ->
  volatile_load ge2 cp chunk m b ofs t v.
Proof.
  intros. destruct H as (A & B & C & D). inv H0; econstructor; eauto.
  rewrite A; auto. rewrite D; auto.
  eapply eventval_match_preserved; eauto.
  rewrite D; auto with comps.
  eapply flowsto_trans; eauto.
  erewrite eventval_comp_preserved; eauto with comps.
  (* intros; rewrite D; auto with comps. *)
Qed.

Lemma volatile_load_extends:
  forall ge cp chunk m b ofs t v m',
  volatile_load ge cp chunk m b ofs t v ->
  Mem.extends m m' ->
  exists v', volatile_load ge cp chunk m' b ofs t v' /\ Val.lessdef v v'.
Proof.
  intros. inv H.
  econstructor; split; eauto. econstructor; eauto.
  exploit Mem.load_extends; eauto. intros [v' [A B]]. exists v'; split; auto. econstructor; eauto.
  Local Transparent Mem.load.
  unfold Mem.load in A. destruct (Mem.valid_access_dec m' chunk b (Ptrofs.unsigned ofs) Readable cp); try discriminate.
  Local Opaque Mem.load.
  inv v0. intuition.
Qed.

Lemma volatile_load_inject:
  forall ge1 ge2 cp f chunk m b ofs t v b' ofs' m',
  symbols_inject f ge1 ge2 cp ->
  volatile_load ge1 cp chunk m b ofs t v ->
  Val.inject f (Vptr b ofs) (Vptr b' ofs') ->
  Mem.inject f m m' ->
  exists v', volatile_load ge2 cp chunk m' b' ofs' t v' /\ Val.inject f v v'.
Proof.
  intros until m'; intros SI VL VI MI. generalize SI; intros (A & B & C & D & E).
  inv VL.
- (* volatile load *)
  inv VI. exploit B; eauto. intros [U V]. subst delta.
  exploit eventval_match_inject_2; eauto.
  eapply flowsto_trans; eauto.
  intros (v2 & X & Y).
  rewrite Ptrofs.add_zero. exists (Val.load_result chunk v2); split.
  constructor; auto.
  erewrite D; eauto.

  erewrite <- E; eauto.
  { erewrite <- E; eauto.
    erewrite <- eventval_comp_preserved; eauto. }
  apply Val.load_result_inject. auto.
- (* normal load *)
  exploit Mem.loadv_inject; eauto. simpl; eauto. simpl; intros (v2 & X & Y).
  exists v2; split; auto.
  econstructor; eauto.
  inv VI. erewrite D; eauto.
  Local Transparent Mem.load.
  unfold Mem.load in X. destruct (Mem.valid_access_dec m' chunk b' (Ptrofs.unsigned ofs') Readable cp); try discriminate.
  Local Opaque Mem.load.
  inv v0. intuition.
Qed.

Lemma volatile_load_receptive:
  forall wfse ge cp chunk m b ofs t1 t2 v1,
  volatile_load ge cp chunk m b ofs t1 v1 -> match_traces wfse ge t1 t2 ->
  exists v2, volatile_load ge cp chunk m b ofs t2 v2.
Proof.
  intros. inv H; inv H0.
  exploit eventval_match_receptive; eauto. intros [v' EM].
  exists (Val.load_result chunk v'). constructor; auto.
  exists v1; econstructor; eauto.
Qed.

Lemma volatile_load_ok:
  forall wfse chunk cp,
  extcall_properties wfse (volatile_load_sem chunk)
                     cp (mksignature (Tptr :: nil) (rettype_of_chunk chunk) cc_default).
Proof.
  intros; constructor; intros.
(* well typed *)
- inv H. inv H0. apply Val.load_result_rettype.
  eapply Mem.load_rettype; eauto.
(* symbols *)
- inv H0. constructor. eapply volatile_load_preserved; eauto.
(* valid blocks *)
- inv H; auto.
(* accessiblity *)
- inv H; auto.
- inv H; auto. eapply Mem.unchanged_on_refl.
- inv H; auto.
- inv H; auto. contradiction.
(* max perms *)
- inv H; auto.
(* readonly *)
- inv H; auto.
(* mem extends *)
- inv H. inv H1. inv H6. inv H4.
  exploit volatile_load_extends; eauto. intros [v' [A B]].
  exists v'; exists m1'; intuition. constructor; auto.
(* mem injects *)
- inv H0. inv H2. inv H7. inversion H5; subst.
  exploit volatile_load_inject; eauto. intros [v' [A B]].
  exists f; exists v'; exists m1'; intuition. constructor; auto.
  red; intros. congruence.
(* trace length *)
- inv H; inv H0; simpl; lia.
(* receptive *)
- inv H. exploit volatile_load_receptive; eauto. intros [v2 A].
  exists v2; exists m1; constructor; auto.
(* determ *)
- inv H; inv H0. inv H1; inv H7; try congruence.
  assert (id = id0) by (eapply Senv.find_symbol_injective; eauto). subst id0.
  split. constructor.
  eapply eventval_match_valid; eauto.
  eapply eventval_match_valid; eauto.
  eapply eventval_match_same_type; eauto.
  auto. auto.
  intros EQ; inv EQ.
  assert (v = v0) by (eapply eventval_match_determ_1; eauto). subst v0.
  auto.
  split. constructor. intuition congruence.
(* no cross *)
- inv H; inv H0; simpl; auto.
(* not freeable *)
<<<<<<< HEAD
- inv H; eauto.
=======
- inv H; eauto. reflexivity.
>>>>>>> 5177531c
Qed.

(** ** Semantics of volatile stores *)

(* JT: Note: Same remarks as for volatile loads *)

Inductive volatile_store_sem (chunk: memory_chunk) (ge: Senv.t) (cp: compartment):
              list val -> mem -> trace -> val -> mem -> Prop :=
  | volatile_store_sem_intro: forall b ofs m1 v t m2,
      volatile_store ge cp chunk m1 b ofs v t m2 ->
      volatile_store_sem chunk ge cp (Vptr b ofs :: v :: nil) m1 t Vundef m2.

Lemma volatile_store_preserved:
  forall ge1 ge2 cp chunk m1 b ofs v t m2,
  Senv.equiv ge1 ge2 ->
  volatile_store ge1 cp chunk m1 b ofs v t m2 ->
  volatile_store ge2 cp chunk m1 b ofs v t m2.
Proof.
  intros. destruct H as (A & B & C & D). inv H0; econstructor; eauto.
  rewrite A; auto.
  rewrite D; auto.
  eapply eventval_match_preserved; eauto.
  erewrite <- eventval_comp_preserved, D; eauto.
Qed.

Lemma unchanged_on_readonly:
  forall m1 m2 b ofs n cp bytes,
  Mem.unchanged_on (loc_not_writable m1) m1 m2 ->
  Mem.valid_block m1 b ->
  Mem.can_access_block m1 b cp ->
  Mem.loadbytes m2 b ofs n cp = Some bytes ->
  (forall i, ofs <= i < ofs + n -> ~Mem.perm m1 b i Max Writable) ->
  Mem.loadbytes m1 b ofs n cp = Some bytes.
Proof.
  intros.
  rewrite <- H2. symmetry.
  apply Mem.loadbytes_unchanged_on_1 with (P := loc_not_writable m1); auto.
Qed.

Lemma volatile_store_readonly:
  forall ge cp chunk1 m1 b1 ofs1 v t m2,
  volatile_store ge cp chunk1 m1 b1 ofs1 v t m2 ->
  Mem.unchanged_on (loc_not_writable m1) m1 m2.
Proof.
  intros. inv H.
- apply Mem.unchanged_on_refl.
- eapply Mem.store_unchanged_on; eauto.
  exploit Mem.store_valid_access_3; eauto. intros [P [Q R]].
  intros. unfold loc_not_writable. red; intros. apply H2.
  apply Mem.perm_cur_max. apply P. auto.
Qed.

Lemma volatile_store_extends:
  forall ge cp chunk m1 b ofs v t m2 m1' v',
  volatile_store ge cp chunk m1 b ofs v t m2 ->
  Mem.extends m1 m1' ->
  Val.lessdef v v' ->
  exists m2',
     volatile_store ge cp chunk m1' b ofs v' t m2'
  /\ Mem.extends m2 m2'
  /\ Mem.unchanged_on (loc_out_of_bounds m1) m1' m2'.
Proof.
  intros. inv H.
- econstructor; split. econstructor; eauto.
  eapply eventval_match_lessdef; eauto. apply Val.load_result_lessdef; auto.
  auto with mem.
- exploit Mem.store_within_extends; eauto. intros [m2' [A B]].
  exists m2'; intuition.
  + econstructor; eauto.
    eapply Mem.mext_inj in H0. eapply Mem.mi_own in H0; eauto.
    unfold inject_id. reflexivity.
+ eapply Mem.store_unchanged_on; eauto.
  unfold loc_out_of_bounds; intros.
  assert (Mem.perm m1 b i Max Nonempty).
  { apply Mem.perm_cur_max. apply Mem.perm_implies with Writable; auto with mem.
    exploit Mem.store_valid_access_3. eexact H3. intros [P Q]. eauto. }
  tauto.
Qed.

Lemma volatile_store_inject:
  forall ge1 ge2 cp f chunk m1 b ofs v t m2 m1' b' ofs' v',
  symbols_inject f ge1 ge2 cp ->
  volatile_store ge1 cp chunk m1 b ofs v t m2 ->
  Val.inject f (Vptr b ofs) (Vptr b' ofs') ->
  Val.inject f v v' ->
  Mem.inject f m1 m1' ->
  exists m2',
       volatile_store ge2 cp chunk m1' b' ofs' v' t m2'
    /\ Mem.inject f m2 m2'
    /\ Mem.unchanged_on (loc_unmapped f) m1 m2
    /\ Mem.unchanged_on (loc_out_of_reach f m1) m1' m2'.
Proof.
  intros until v'; intros SI VS AI VI MI.
  generalize SI; intros (P & Q & R & S & T).
  inv VS.
- (* volatile store *)
  inv AI. exploit Q; eauto. intros [A B]. subst delta.
  rewrite Ptrofs.add_zero. exists m1'; split.
  constructor; auto. erewrite S; eauto.
  rewrite <- T; auto.
  eapply eventval_match_inject; eauto.
  eapply flowsto_trans; eauto.
  apply Val.load_result_inject. auto.
  erewrite <- eventval_comp_preserved, <- T; eauto.
  intuition auto with mem.
- (* normal store *)
  inversion AI; subst.
  assert (Mem.storev chunk m1 (Vptr b ofs) v cp = Some m2). simpl; auto.
  exploit Mem.storev_mapped_inject; eauto. intros [m2' [A B]].
  exists m2'; intuition auto.
  + econstructor; eauto.
    eapply Mem.mi_own; eauto. eapply Mem.mi_inj; eauto.
+ eapply Mem.store_unchanged_on; eauto.
  unfold loc_unmapped; intros. inv AI; congruence.
+ eapply Mem.store_unchanged_on; eauto.
  unfold loc_out_of_reach; intros. red; intros. simpl in A.
  assert (EQ: Ptrofs.unsigned (Ptrofs.add ofs (Ptrofs.repr delta)) = Ptrofs.unsigned ofs + delta)
  by (eapply Mem.address_inject; eauto with mem).
  rewrite EQ in *.
  eelim H3; eauto.
  exploit Mem.store_valid_access_3. eexact H0. intros [X Y].
  intros.
  apply Mem.perm_cur_max. apply Mem.perm_implies with Writable; auto with mem.
  apply X. lia.
Qed.

Lemma volatile_store_receptive:
  forall wfse ge cp chunk m b ofs v t1 m1 t2,
  volatile_store ge cp chunk m b ofs v t1 m1 -> match_traces wfse ge t1 t2 -> t1 = t2.
Proof.
  intros. inv H; inv H0; auto.
Qed.

Lemma volatile_store_ok:
  forall wfse cp chunk,
  extcall_properties wfse (volatile_store_sem chunk)
                     cp (mksignature (Tptr :: type_of_chunk chunk :: nil) Tvoid cc_default).
Proof.
  intros; constructor; intros.
(* well typed *)
- unfold proj_sig_res; simpl. inv H; constructor.
(* symbols preserved *)
- inv H0. constructor. eapply volatile_store_preserved; eauto.
(* valid block *)
- inv H. inv H1. auto. eauto with mem.
(* accessibility block *)
- inv H. inv H1. auto. eapply Mem.store_can_access_block_inj in H2. eapply H2. eauto.
- inv H. inv H0. eapply Mem.unchanged_on_refl.
  eapply Mem.store_unchanged_on; eauto.
- inv H. inv H1. auto.
  eapply Mem.store_preserves_comp; eauto.
- inv H; auto. inv H2. contradiction.
  exploit Mem.store_valid_block_2; eauto. contradiction.
(* perms *)
- inv H. inv H2. auto. eauto with mem.
(* readonly *)
- inv H. eapply unchanged_on_readonly; eauto. eapply volatile_store_readonly; eauto.
  inv H3; eauto.
  + eapply Mem.loadbytes_can_access_block_inj; eauto.
  + simpl. erewrite <- Mem.store_block_compartment; eauto.
    eapply Mem.loadbytes_can_access_block_inj; eauto.
(* mem extends*)
- inv H. inv H1. inv H6. inv H7. inv H4.
  exploit volatile_store_extends; eauto. intros [m2' [A [B C]]].
  exists Vundef; exists m2'; intuition. constructor; auto.
(* mem inject *)
- inv H0. inv H2. inv H7. inv H8. inversion H5; subst.
  exploit volatile_store_inject; eauto. intros [m2' [A [B [C D]]]].
  exists f; exists Vundef; exists m2'; intuition. constructor; auto.
  red; intros; congruence.
<<<<<<< HEAD
=======
  inv H3; try contradiction.
  exploit Mem.store_valid_block_2; eauto; contradiction.
>>>>>>> 5177531c
(* trace length *)
- inv H; inv H0; simpl; lia.
(* receptive *)
- assert (t1 = t2). inv H. eapply volatile_store_receptive; eauto.
  subst t2; exists vres1; exists m1; auto.
(* determ *)
- inv H; inv H0. inv H1; inv H8; try congruence.
  assert (id = id0) by (eapply Senv.find_symbol_injective; eauto). subst id0.
  assert (ev = ev0) by (eapply eventval_match_determ_2; eauto). subst ev0.
  split. constructor. auto.
  split. constructor. intuition congruence.
(* no cross *)
- inv H; inv H0; simpl; auto.
(* not freeable *)
<<<<<<< HEAD
- inv H. inv H5; auto. eauto with mem.
=======
- inv H. inv H2; auto. reflexivity.
  split; eauto with mem.
>>>>>>> 5177531c
Qed.

(** ** Semantics of dynamic memory allocation (malloc) *)

(* JT: NOTE: Same remarks as for volatile loads and stores *)

Inductive extcall_malloc_sem (ge: Senv.t) (cp: compartment):
              list val -> mem -> trace -> val -> mem -> Prop :=
  | extcall_malloc_sem_intro: forall sz m m' b m'',
      Mem.alloc m cp (- size_chunk Mptr) (Ptrofs.unsigned sz) = (m', b) ->
      Mem.store Mptr m' b (- size_chunk Mptr) (Vptrofs sz) cp = Some m'' ->
      extcall_malloc_sem ge cp (Vptrofs sz :: nil) m E0 (Vptr b Ptrofs.zero) m''.

Lemma extcall_malloc_ok:
  forall wfse cp,
  extcall_properties wfse (extcall_malloc_sem)
                     cp (mksignature (Tptr :: nil) Tptr cc_default).
Proof.
  intros.
  assert (UNCHANGED:
    forall (P: block -> Z -> Prop) cp m lo hi v m' b m'',
    Mem.alloc m cp lo hi = (m', b) ->
    Mem.store Mptr m' b lo v cp = Some m'' ->
    Mem.unchanged_on P m m'').
  {
    intros.
    apply Mem.unchanged_on_implies with (fun b1 ofs1 => b1 <> b).
    apply Mem.unchanged_on_trans with m'.
    eapply Mem.alloc_unchanged_on; eauto.
    eapply Mem.store_unchanged_on; eauto.
    intros. eapply Mem.valid_not_valid_diff; eauto with mem.
  }
  constructor; intros.
(* well typed *)
- inv H. simpl. unfold Tptr; destruct Archi.ptr64; auto.
(* symbols preserved *)
- inv H0; econstructor; eauto.
(* valid block *)
- inv H. eauto with mem.
(* accessibility *)
- inv H. eapply Mem.store_can_access_block_inj in H2; eapply H2.
  eapply Mem.alloc_can_access_block_other_inj_1; eauto.
- inv H. eapply UNCHANGED; eauto.
- inv H. eapply Mem.store_preserves_comp in H2. rewrite <- H2.
  erewrite Mem.alloc_block_compartment with (m2 := m'); eauto.
  destruct (eq_block b b0); auto. subst b0.
  now eapply Mem.fresh_block_alloc in H1.
- inv H.
  assert (Mem.valid_block m' b).
  { eapply Mem.store_valid_block_2; eauto. }
  eapply Mem.store_preserves_comp in H3. rewrite <- H3.
  erewrite Mem.alloc_block_compartment with (m2 := m'); eauto.
  destruct (eq_block b b0); auto.
  eapply Mem.valid_block_alloc_inv with (b' := b) in H2; eauto.
  destruct H2; contradiction.
(* perms *)
- inv H. exploit Mem.perm_alloc_inv. eauto. eapply Mem.perm_store_2; eauto.
  rewrite dec_eq_false. auto.
  apply Mem.valid_not_valid_diff with m1; eauto with mem.
(* readonly *)
- inv H. eapply unchanged_on_readonly; eauto.
  assert (b <> b0).
  { intros ?; subst b0.
    exploit Mem.fresh_block_alloc; eauto. }
  eapply Mem.alloc_can_access_block_other_inj_2; eauto.
  simpl. erewrite <- Mem.store_block_compartment; eauto.
  eapply Mem.loadbytes_can_access_block_inj; eauto.
(* mem extends *)
- inv H. inv H1. inv H7.
  assert (SZ: v2 = Vptrofs sz).
  { unfold Vptrofs in *. destruct Archi.ptr64; inv H5; auto. }
  subst v2.
  exploit Mem.alloc_extends; eauto. apply Z.le_refl. apply Z.le_refl.
  intros [m3' [A B]].
  exploit Mem.store_within_extends. eexact B. eauto. eauto.
  intros [m2' [C D]].
  exists (Vptr b Ptrofs.zero); exists m2'; intuition.
  econstructor; eauto.
  eapply UNCHANGED; eauto.
(* mem injects *)
- inv H0. inv H2. inv H8.
  assert (SZ: v' = Vptrofs sz).
  { unfold Vptrofs in *. destruct Archi.ptr64; inv H6; auto. }
  subst v'.
  exploit Mem.alloc_parallel_inject; eauto. apply Z.le_refl. apply Z.le_refl.
  intros [f' [m3' [b' [ALLOC [A [B [C D]]]]]]].
  exploit Mem.store_mapped_inject. eexact A. eauto. eauto.
  instantiate (1 := Vptrofs sz). unfold Vptrofs; destruct Archi.ptr64; constructor.
  rewrite Z.add_0_r. intros [m2' [E G]].
  exists f'; exists (Vptr b' Ptrofs.zero); exists m2'; intuition auto.
  econstructor; eauto.
  econstructor. eauto. auto.
  eapply UNCHANGED; eauto.
  eapply UNCHANGED; eauto.
  red; intros. destruct (eq_block b1 b).
  subst b1. rewrite C in H2. inv H2. eauto with mem.
  rewrite D in H2 by auto. congruence.
  eapply Mem.store_valid_block_2 in H2; eauto.
  eapply Mem.valid_block_alloc_inv in H2; eauto.
  destruct H2; try contradiction. subst; eauto.
(* trace length *)
- inv H; simpl; lia.
(* receptive *)
- assert (t1 = t2). inv H; inv H0; auto. subst t2.
  exists vres1; exists m1; auto.
(* determ *)
- inv H. simple inversion H0.
  assert (EQ2: sz0 = sz).
  { unfold Vptrofs in H4; destruct Archi.ptr64 eqn:SF.
    rewrite <- (Ptrofs.of_int64_to_int64 SF sz0), <- (Ptrofs.of_int64_to_int64 SF sz). congruence.
    rewrite <- (Ptrofs.of_int_to_int SF sz0), <- (Ptrofs.of_int_to_int SF sz). congruence.
  }
  subst.
  split. constructor. intuition congruence.
(* no cross *)
- inv H; inv H0; simpl; auto.
(* not freeable *)
<<<<<<< HEAD
- inv H. eapply Mem.perm_store_1; eauto. eapply Mem.perm_alloc_1; eauto.
=======
- inv H.
  eapply Mem.unchanged_on_perm with (P := fun _ _ => True); eauto.
>>>>>>> 5177531c
Qed.

(** ** Semantics of dynamic memory deallocation (free) *)

(* JT: NOTE: Same remarks as before. *)

Inductive extcall_free_sem (ge: Senv.t) (cp: compartment):
              list val -> mem -> trace -> val -> mem -> Prop :=
  | extcall_free_sem_ptr: forall b lo sz m m',
      Mem.load Mptr m b (Ptrofs.unsigned lo - size_chunk Mptr) cp = Some (Vptrofs sz) ->
      Ptrofs.unsigned sz > 0 ->
      Mem.free m b (Ptrofs.unsigned lo - size_chunk Mptr) (Ptrofs.unsigned lo + Ptrofs.unsigned sz) cp = Some m' ->
      extcall_free_sem ge cp (Vptr b lo :: nil) m E0 Vundef m'
  | extcall_free_sem_null: forall m,
      extcall_free_sem ge cp (Vnullptr :: nil) m E0 Vundef m.

Lemma extcall_free_ok:
  forall wfse cp,
  extcall_properties wfse (extcall_free_sem)
                     cp (mksignature (Tptr :: nil) Tvoid cc_default).
Proof.
  intros.
  constructor; intros.
(* well typed *)
- inv H; simpl; auto.
(* symbols preserved *)
- inv H0; econstructor; eauto.
(* valid block *)
- inv H; eauto with mem.
(* accessibility *)
- inv H; eauto. eapply Mem.free_can_access_block_inj_1; eauto.
- inv H; eauto. eapply Mem.free_unchanged_on; eauto. intros. intros G.
  eapply G. exploit Mem.load_valid_access; eauto.
  intros [_ [? _]]; auto.
  eapply Mem.unchanged_on_refl.
- inv H; eauto. eapply Mem.free_preserves_comp; eauto.
- inv H; eauto. exploit Mem.valid_block_free_2; eauto.
  intros ?. contradiction. contradiction.
(* perms *)
- inv H; eauto using Mem.perm_free_3.
(* readonly *)
- eapply unchanged_on_readonly; eauto. inv H.
+ eapply Mem.free_unchanged_on; eauto.
  intros. red; intros. elim H6.
  apply Mem.perm_cur_max. apply Mem.perm_implies with Freeable; auto with mem.
  eapply Mem.free_range_perm; eauto.
+ apply Mem.unchanged_on_refl.
+ inv H.
  * eapply Mem.free_can_access_block_inj_2; eauto.
    eapply Mem.loadbytes_can_access_block_inj; eauto.
  * eapply Mem.loadbytes_can_access_block_inj; eauto.
(* mem extends *)
- inv H.
+ inv H1. inv H8. inv H6.
  exploit Mem.load_extends; eauto. intros [v' [A B]].
  assert (v' = Vptrofs sz).
  { unfold Vptrofs in *; destruct Archi.ptr64; inv B; auto. }
  subst v'.
  exploit Mem.free_parallel_extends; eauto. intros [m2' [C D]].
  exists Vundef; exists m2'; intuition auto.
  econstructor; eauto.
  eapply Mem.free_unchanged_on; eauto.
  unfold loc_out_of_bounds; intros.
  assert (Mem.perm m1 b i Max Nonempty).
  { apply Mem.perm_cur_max. apply Mem.perm_implies with Freeable; auto with mem.
    eapply Mem.free_range_perm. eexact H4. eauto. }
  tauto.
+ inv H1. inv H5. replace v2 with Vnullptr.
  exists Vundef; exists m1'; intuition auto.
  constructor.
  apply Mem.unchanged_on_refl.
  unfold Vnullptr in *; destruct Archi.ptr64; inv H3; auto.
(* mem inject *)
- inv H0.
+ inv H2. inv H7. inv H9.
  exploit Mem.load_inject; eauto. intros [v' [A B]].
  assert (v' = Vptrofs sz).
  { unfold Vptrofs in *; destruct Archi.ptr64; inv B; auto. }
  subst v'.
  assert (P: Mem.range_perm m1 b (Ptrofs.unsigned lo - size_chunk Mptr) (Ptrofs.unsigned lo + Ptrofs.unsigned sz) Cur Freeable).
    eapply Mem.free_range_perm; eauto.
  exploit Mem.address_inject; eauto.
    apply Mem.perm_implies with Freeable; auto with mem.
    apply P. instantiate (1 := lo).
    generalize (size_chunk_pos Mptr); lia.
  intro EQ.
  exploit Mem.free_parallel_inject; eauto. intros (m2' & C & D).
  exists f, Vundef, m2'; split.
  apply extcall_free_sem_ptr with (sz := sz) (m' := m2').
    rewrite EQ. rewrite <- A. f_equal. lia.
    auto. auto.
    rewrite ! EQ. rewrite <- C. f_equal; lia.
  split. auto.
  split. auto.
  split. eapply Mem.free_unchanged_on; eauto. unfold loc_unmapped. intros; congruence.
  split. eapply Mem.free_unchanged_on; eauto. unfold loc_out_of_reach.
    intros. red; intros. eelim H2; eauto.
    apply Mem.perm_cur_max. apply Mem.perm_implies with Freeable; auto with mem.
    apply P. lia.
  split. auto. split.
  red; intros. congruence.
  intros. clear C.
  exploit Mem.nextblock_free; eauto; congruence.
+ inv H2. inv H6. replace v' with Vnullptr.
  exists f, Vundef, m1'; intuition auto using Mem.unchanged_on_refl.
  constructor.
  red; intros; congruence.
  unfold Vnullptr in *; destruct Archi.ptr64; inv H4; auto.
(* trace length *)
- inv H; simpl; lia.
(* receptive *)
- assert (t1 = t2) by (inv H; inv H0; auto). subst t2.
  exists vres1; exists m1; auto.
(* determ *)
- inv H; inv H0; try (unfold Vnullptr in *; destruct Archi.ptr64; discriminate).
+ assert (EQ1: Vptrofs sz0 = Vptrofs sz) by congruence.
  assert (EQ2: sz0 = sz).
  { unfold Vptrofs in EQ1; destruct Archi.ptr64 eqn:SF.
    rewrite <- (Ptrofs.of_int64_to_int64 SF sz0), <- (Ptrofs.of_int64_to_int64 SF sz). congruence.
    rewrite <- (Ptrofs.of_int_to_int SF sz0), <- (Ptrofs.of_int_to_int SF sz). congruence.
  }
  subst sz0.
  split. constructor. intuition congruence.
+ split. constructor. intuition auto.
(* no cross *)
- inv H; simpl; auto.
(* not freeable *)
<<<<<<< HEAD
- inv H; auto. eapply Mem.perm_free_1; eauto.
  eapply Mem.free_range_perm in H7. unfold Mem.range_perm in H7.
  specialize (H7 ofs).
  destruct (Z.le_gt_cases (Ptrofs.unsigned lo - size_chunk Mptr) ofs);
    destruct (Z.lt_ge_cases ofs (Ptrofs.unsigned lo + Ptrofs.unsigned sz)); try lia.
  left; intros EQ; subst b0. apply H4. eapply Mem.perm_max. eapply H7. lia.
=======
- inv H; auto; [| reflexivity].
  split; intros G.
  + eapply Mem.perm_free_1; eauto.
    eapply Mem.free_range_perm in H4. unfold Mem.range_perm in H4.
    specialize (H4 ofs).
    destruct (Z.le_gt_cases (Ptrofs.unsigned lo - size_chunk Mptr) ofs);
      destruct (Z.lt_ge_cases ofs (Ptrofs.unsigned lo + Ptrofs.unsigned sz)); try lia.
    left; intros EQ; subst b0. apply H1. eapply Mem.perm_max. eapply H4. lia.
  + eapply Mem.perm_free_3; eauto.
>>>>>>> 5177531c
Qed.

(** ** Semantics of [memcpy] operations. *)

(* JT: NOTE: Same remarks as before. *)
(* RB: NOTE: This operation seems particularly interesting in the sense that it
   copies between two blocks, and their respective ownerships must agree. *)

Inductive extcall_memcpy_sem (sz al: Z) (ge: Senv.t) (cp: compartment):
                        list val -> mem -> trace -> val -> mem -> Prop :=
  | extcall_memcpy_sem_intro: forall bdst odst bsrc osrc m bytes m',
      al = 1 \/ al = 2 \/ al = 4 \/ al = 8 -> sz >= 0 -> (al | sz) ->
      (sz > 0 -> (al | Ptrofs.unsigned osrc)) ->
      (sz > 0 -> (al | Ptrofs.unsigned odst)) ->
      bsrc <> bdst \/ Ptrofs.unsigned osrc = Ptrofs.unsigned odst
                   \/ Ptrofs.unsigned osrc + sz <= Ptrofs.unsigned odst
                   \/ Ptrofs.unsigned odst + sz <= Ptrofs.unsigned osrc ->
      Mem.loadbytes m bsrc (Ptrofs.unsigned osrc) sz cp = Some bytes ->
      Mem.storebytes m bdst (Ptrofs.unsigned odst) bytes cp = Some m' ->
      extcall_memcpy_sem sz al ge cp (Vptr bdst odst :: Vptr bsrc osrc :: nil) m E0 Vundef m'.

Lemma extcall_memcpy_ok:
  forall wfse cp sz al,
  extcall_properties wfse (extcall_memcpy_sem sz al)
                     cp (mksignature (Tptr :: Tptr :: nil) Tvoid cc_default).
Proof.
  intros. constructor.
- (* return type *)
  intros. inv H. exact I.
- (* change of globalenv *)
  intros. inv H0. econstructor; eauto.
- (* valid blocks *)
  intros. inv H. eauto with mem.
- (* accessibility *)
  intros. inv H. eapply Mem.storebytes_can_access_block_inj_1; eauto.
- intros. inv H. eapply Mem.storebytes_unchanged_on; eauto.
  intros. intros G. apply G.
  eapply Mem.storebytes_can_access_block_1; eauto.
- intros. inv H. eapply Mem.storebytes_preserves_comp; eauto.
- intros. inv H. exploit Mem.storebytes_valid_block_2; eauto. contradiction.
- (* perms *)
  intros. inv H. eapply Mem.perm_storebytes_2; eauto.
- (* readonly *)
  intros. inv H. eapply unchanged_on_readonly; eauto. 
  eapply Mem.storebytes_unchanged_on; eauto.
  intros; red; intros. elim H11.
  apply Mem.perm_cur_max. eapply Mem.storebytes_range_perm; eauto.
  eapply Mem.storebytes_can_access_block_inj_2; eauto.
  eapply Mem.loadbytes_can_access_block_inj; eauto.
- (* extensions *)
  intros. inv H.
  inv H1. inv H13. inv H14. inv H10. inv H11.
  exploit Mem.loadbytes_length; eauto. intros LEN.
  exploit Mem.loadbytes_extends; eauto. intros [bytes2 [A B]].
  exploit Mem.storebytes_within_extends; eauto. intros [m2' [C D]].
  exists Vundef; exists m2'.
  split. econstructor; eauto.
  split. constructor.
  split. auto.
  eapply Mem.storebytes_unchanged_on; eauto. unfold loc_out_of_bounds; intros.
  assert (Mem.perm m1 bdst i Max Nonempty).
  apply Mem.perm_cur_max. apply Mem.perm_implies with Writable; auto with mem.
  eapply Mem.storebytes_range_perm; eauto.
  erewrite list_forall2_length; eauto.
  tauto.
- (* injections *)
  intros. inv H0. inv H2. inv H14. inv H15. inv H11. inv H12.
  destruct (zeq sz 0).
+ (* special case sz = 0 *)
  assert (bytes = nil).
  { exploit (Mem.loadbytes_empty m1 bsrc (Ptrofs.unsigned osrc) sz cp). lia.
    eapply Mem.loadbytes_can_access_block_inj; eauto.
    congruence. }
  subst.
  destruct (Mem.range_perm_storebytes m1' b0 (Ptrofs.unsigned (Ptrofs.add odst (Ptrofs.repr delta0))) nil cp)
  as [m2' SB].
  simpl. red; intros; extlia.
  eapply Mem.mi_own; eauto. eapply Mem.mi_inj; eauto.
  eapply Mem.storebytes_can_access_block_1; eauto.
  exists f, Vundef, m2'.
  split. econstructor; eauto.
  intros; extlia.
  intros; extlia.
  right; lia.
  apply Mem.loadbytes_empty. lia.
  eapply Mem.mi_own; eauto. eapply Mem.mi_inj; eauto.
  eapply Mem.loadbytes_can_access_block_inj; eauto.
  split. auto.
  split. eapply Mem.storebytes_empty_inject; eauto.
  split. eapply Mem.storebytes_unchanged_on; eauto. unfold loc_unmapped; intros.
  congruence.
  split. eapply Mem.storebytes_unchanged_on; eauto.
  simpl; intros; extlia.
  split. apply inject_incr_refl.
  split. red; intros; congruence.
  intros. clear SB.
  exploit Mem.nextblock_storebytes; eauto; congruence.
+ (* general case sz > 0 *)
  exploit Mem.loadbytes_length; eauto. intros LEN.
  assert (RPSRC: Mem.range_perm m1 bsrc (Ptrofs.unsigned osrc) (Ptrofs.unsigned osrc + sz) Cur Nonempty).
    eapply Mem.range_perm_implies. eapply Mem.loadbytes_range_perm; eauto. auto with mem.
  assert (RPDST: Mem.range_perm m1 bdst (Ptrofs.unsigned odst) (Ptrofs.unsigned odst + sz) Cur Nonempty).
    replace sz with (Z.of_nat (length bytes)).
    eapply Mem.range_perm_implies. eapply Mem.storebytes_range_perm; eauto. auto with mem.
    rewrite LEN. apply Z2Nat.id. lia.
  assert (PSRC: Mem.perm m1 bsrc (Ptrofs.unsigned osrc) Cur Nonempty).
    apply RPSRC. lia.
  assert (PDST: Mem.perm m1 bdst (Ptrofs.unsigned odst) Cur Nonempty).
    apply RPDST. lia.
  exploit Mem.address_inject.  eauto. eexact PSRC. eauto. intros EQ1.
  exploit Mem.address_inject.  eauto. eexact PDST. eauto. intros EQ2.
  exploit Mem.loadbytes_inject; eauto. intros [bytes2 [A B]].
  exploit Mem.storebytes_mapped_inject; eauto. intros [m2' [C D]].
  exists f; exists Vundef; exists m2'.
  split. econstructor; try rewrite EQ1; try rewrite EQ2; eauto.
  intros; eapply Mem.aligned_area_inject with (m := m1); eauto.
  eapply Mem.loadbytes_can_access_block_inj; eauto.
  intros; eapply Mem.aligned_area_inject with (m := m1); eauto.
  eapply Mem.storebytes_can_access_block_1; eauto.
  eapply Mem.disjoint_or_equal_inject with (m := m1); eauto.
  apply Mem.range_perm_max with Cur; auto.
  apply Mem.range_perm_max with Cur; auto. lia.
  split. constructor.
  split. auto.
  split. eapply Mem.storebytes_unchanged_on; eauto. unfold loc_unmapped; intros.
  congruence.
  split. eapply Mem.storebytes_unchanged_on; eauto. unfold loc_out_of_reach; intros. red; intros.
  eelim H2; eauto.
  apply Mem.perm_cur_max. apply Mem.perm_implies with Writable; auto with mem.
  eapply Mem.storebytes_range_perm; eauto.
  erewrite list_forall2_length; eauto.
  lia.
  split. apply inject_incr_refl.
  split. red; intros; congruence.
  intros. clear C.
  exploit Mem.nextblock_storebytes; eauto; congruence.
- (* trace length *)
  intros; inv H. simpl; lia.
- (* receptive *)
  intros.
  assert (t1 = t2). inv H; inv H0; auto. subst t2.
  exists vres1; exists m1; auto.
- (* determ *)
  intros; inv H; inv H0. split. constructor. intros; split; congruence.
(* no cross *)
- intros; inv H; simpl; auto.
(* not freeable *)
<<<<<<< HEAD
- intros. inv H. eapply Mem.perm_storebytes_1; eauto.
=======
- intros. inv H. split; intros.
  eapply Mem.perm_storebytes_1; eauto.
  eapply Mem.perm_storebytes_2; eauto.
>>>>>>> 5177531c
Qed.

(** ** Semantics of annotations. *)

(* JT: NOTE: Same as before *)

Inductive extcall_annot_sem (text: string) (targs: list typ) (ge: Senv.t) (cp: compartment):
              list val -> mem -> trace -> val -> mem -> Prop :=
  | extcall_annot_sem_intro: forall vargs m args,
      eventval_list_match ge args targs vargs ->
      (* Condition: only output from the current compartment *)
      Forall (fun ev : eventval => eventval_comp ge ev ⊆ cp) args ->
      extcall_annot_sem text targs ge cp vargs m (Event_annot text args :: E0) Vundef m.

Lemma extcall_annot_ok:
  forall wfse cp text targs,
  extcall_properties wfse (extcall_annot_sem text targs)
                     cp (mksignature targs Tvoid cc_default).
Proof.
  intros; constructor; intros.
(* well typed *)
- inv H. simpl. auto.
(* symbols *)
- destruct H as (A & B & C & D). inv H0. econstructor; eauto.
  eapply eventval_list_match_preserved; eauto.
  eapply eventval_list_comp_preserved; eauto.
(* valid blocks *)
- inv H; auto.
(* accessibility *)
- inv H; auto.
- inv H; auto. eapply Mem.unchanged_on_refl.
- inv H; auto.
- inv H; auto. contradiction.
(* perms *)
- inv H; auto.
(* readonly *)
- inv H; auto.
(* mem extends *)
- inv H.
  exists Vundef; exists m1'; intuition. econstructor; eauto.
  eapply eventval_list_match_lessdef; eauto.
(* mem injects *)
- inv H0.
  exists f; exists Vundef; exists m1'; intuition.
  econstructor; eauto.
  eapply eventval_list_match_inject; eauto.
  destruct H as (A & B & C & D & E).
  eapply eventval_list_comp_preserved with (ge1 := ge1); eauto.
  red; intros; congruence.
(* trace length *)
- inv H; simpl; lia.
(* receptive *)
- assert (t1 = t2). inv H; inv H0; auto.
  exists vres1; exists m1; congruence.
(* determ *)
- inv H; inv H0.
  assert (args = args0). eapply eventval_list_match_determ_2; eauto. subst args0.
  split. constructor. auto.
(* no cross *)
- inv H; simpl; auto.
(* not freeable *)
<<<<<<< HEAD
- inv H; auto.
=======
- inv H; auto. reflexivity.
>>>>>>> 5177531c
Qed.


Inductive extcall_annot_val_sem (text: string) (targ: typ) (ge: Senv.t) (cp: compartment):
              list val -> mem -> trace -> val -> mem -> Prop :=
  | extcall_annot_val_sem_intro: forall varg m arg,
      eventval_match ge arg targ varg ->
      (* Condition: only output from the current compartment *)
      eventval_comp ge arg ⊆ cp ->
      extcall_annot_val_sem text targ ge cp (varg :: nil) m (Event_annot text (arg :: nil) :: E0) varg m.

Lemma extcall_annot_val_ok:
  forall wfse cp text targ,
  extcall_properties wfse (extcall_annot_val_sem text targ)
                     cp (mksignature (targ :: nil) targ cc_default).
Proof.
  intros; constructor; intros.
(* well typed *)
- inv H. eapply eventval_match_type; eauto.
(* symbols *)
- destruct H as (A & B & C & D). inv H0. econstructor; eauto.
  eapply eventval_match_preserved; eauto.
  erewrite eventval_comp_preserved; eauto.
(* valid blocks *)
- inv H; auto.
(* accessibility *)
- inv H; auto.
- inv H; auto. eapply Mem.unchanged_on_refl.
- inv H; auto.
- inv H; auto. contradiction.
(* perms *)
- inv H; auto.
(* readonly *)
- inv H; auto.
(* mem extends *)
- inv H. inv H1. inv H7.
  exists v2; exists m1'; intuition.
  econstructor; eauto.
  eapply eventval_match_lessdef; eauto.
(* mem inject *)
- inv H0. inv H2. inv H8.
  exists f; exists v'; exists m1'; intuition.
  econstructor; eauto.
  eapply eventval_match_inject; eauto.
  destruct H as (A & B & C & D & E).
  erewrite eventval_comp_preserved; eauto.
  red; intros; congruence.
(* trace length *)
- inv H; simpl; lia.
(* receptive *)
- assert (t1 = t2). inv H; inv H0; auto. subst t2.
  exists vres1; exists m1; auto.
(* determ *)
- inv H; inv H0.
  assert (arg = arg0). eapply eventval_match_determ_2; eauto. subst arg0.
  split. constructor. auto.
(* no cross *)
- inv H; simpl; auto.
(* not freeable *)
<<<<<<< HEAD
- inv H; auto.
=======
- inv H; auto. reflexivity.
>>>>>>> 5177531c
Qed.

Inductive extcall_debug_sem (ge: Senv.t) (cp: compartment):
              list val -> mem -> trace -> val -> mem -> Prop :=
  | extcall_debug_sem_intro: forall vargs m,
      extcall_debug_sem ge cp vargs m E0 Vundef m.

Lemma extcall_debug_ok:
  forall wfse cp targs,
  extcall_properties wfse (extcall_debug_sem)
                     cp (mksignature targs Tvoid cc_default).
Proof.
  intros; constructor; intros.
(* well typed *)
- inv H. simpl. auto.
(* symbols *)
- inv H0. econstructor; eauto.
(* valid blocks *)
- inv H; auto.
(* accessibility *)
- inv H; auto.
- inv H; auto. eapply Mem.unchanged_on_refl.
- inv H; auto.
- inv H; auto. contradiction.
(* perms *)
- inv H; auto.
(* readonly *)
- inv H; auto.
(* (* mem alloc *) *)
(* - inv H; congruence. *)
(* (* outside cp *) *)
(* - intros. inv H. *)
(*   eapply Mem.unchanged_on_refl. *)
(* mem extends *)
- inv H.
  exists Vundef; exists m1'; intuition.
  econstructor; eauto.
(* mem injects *)
- inv H0.
  exists f; exists Vundef; exists m1'; intuition.
  econstructor; eauto.
  red; intros; congruence.
(* trace length *)
- inv H; simpl; lia.
(* receptive *)
- inv H; inv H0. exists Vundef, m1; constructor.
(* determ *)
- inv H; inv H0.
  split. constructor. auto.
(* no cross *)
- inv H; simpl; auto.
(* not freeable *)
<<<<<<< HEAD
- inv H; auto.
=======
- inv H; auto. reflexivity.
>>>>>>> 5177531c
Qed.

(** ** Semantics of known built-in functions. *)

(* JT: NOTE: Same as before *)
(* JT: NOTE: Also, this is the kind of functions that should be inlinable even
  when they are used in another component *)

(** Some built-in functions and runtime support functions have known semantics
  as defined in the [Builtin] modules.
  These built-in functions have no observable effects and do not access memory. *)

Inductive known_builtin_sem (bf: builtin_function) (ge: Senv.t) (cp: compartment):
              list val -> mem -> trace -> val -> mem -> Prop :=
  | known_builtin_sem_intro: forall vargs vres m,
      builtin_function_sem bf vargs = Some vres ->
      known_builtin_sem bf ge cp vargs m E0 vres m.

Lemma known_builtin_ok: forall wfse bf cp,
  extcall_properties wfse (known_builtin_sem bf) cp (builtin_function_sig bf).
Proof.
  intros. set (bsem := builtin_function_sem bf). constructor; intros.
(* well typed *)
- inv H.
  specialize (bs_well_typed  _ bsem vargs).
  unfold val_opt_has_rettype, bsem; rewrite H0.
  auto.
(* symbols *)
- inv H0. econstructor; eauto.
(* valid blocks *)
- inv H; auto.
(* accessibility *)
- inv H; auto.
- inv H; auto. eapply Mem.unchanged_on_refl.
- inv H; auto.
- inv H; auto. contradiction.
(* perms *)
- inv H; auto.
(* readonly *)
- inv H; auto.
(* (* mem alloc *) *)
(* - inv H; congruence. *)
(* (* outside cp *) *)
(* - intros. inv H. *)
(*   eapply Mem.unchanged_on_refl. *)
(* mem extends *)
- inv H. fold bsem in H2. apply val_inject_list_lessdef in H1.
  specialize (bs_inject _ bsem _ _ _ H1).
  unfold val_opt_inject; rewrite H2; intros.
  destruct (bsem vargs') as [vres'|] eqn:?; try contradiction.
  exists vres', m1'; intuition auto using Mem.extends_refl, Mem.unchanged_on_refl.
  constructor; auto.
  apply val_inject_lessdef; auto.
(* mem injects *)
- inv H0. fold bsem in H3.
  specialize (bs_inject _ bsem _ _ _ H2).
  unfold val_opt_inject; rewrite H3; intros.
  destruct (bsem vargs') as [vres'|] eqn:?; try contradiction.
  exists f, vres', m1'; intuition auto using Mem.extends_refl, Mem.unchanged_on_refl.
  constructor; auto.
  red; intros; congruence.
(* trace length *)
- inv H; simpl; lia.
(* receptive *)
- inv H; inv H0. exists vres1, m1; constructor; auto. 
(* determ *)
- inv H; inv H0.
  split. constructor. intuition congruence. 
(* no cross *)
- inv H; simpl; auto.
(* not freeable *)
<<<<<<< HEAD
- inv H; auto.
=======
- inv H; auto. reflexivity.
>>>>>>> 5177531c
Qed.

(** ** Semantics of external functions. *)

(** For functions defined outside the program ([EF_external]),
  we do not define their semantics, but only assume that it satisfies
  [extcall_properties], and that they do not depend on the calling compartment.
  We do the same for built-in functions and runtime support functions that
  are not described in [Builtins].
*)

Parameter external_functions_sem: String.string -> signature -> extcall_sem.

(* Axiom external_functions_properties: *)
(*   forall wfse id sg cp, extcall_properties wfse (external_functions_sem id sg) cp sg. *)

(** We say a syscall event is well-formed if it could possibly be produced by
    the behavior of that call for _some_ choice of environment and memories. *)

Inductive well_formed_syscall_event 
  (efs_sem: String.string -> signature -> extcall_sem)
  (id:String.string) (sg: signature) (cp: compartment) (eargs: list eventval) (reads: list (list byte))
  (eres: eventval) (writes: list (list byte)) : Prop :=
| wfse_intro: forall m m' args res env,
    eventval_list_match env eargs sg.(sig_args) args ->
    eventval_match env eres (proj_rettype sg.(sig_res)) res ->
    efs_sem id sg env cp args m (Event_syscall id eargs reads eres writes :: nil) res m' ->
    well_formed_syscall_event efs_sem id sg cp eargs reads eres writes.
 
Definition wf_syscall_event : well_formed_syscall_event_spec := well_formed_syscall_event external_functions_sem. 

Axiom external_functions_properties:
  forall id sg cp, extcall_properties wf_syscall_event (external_functions_sem id sg) cp sg.


(** We treat inline assembly similarly. *)

Parameter inline_assembly_sem: String.string -> signature -> extcall_sem.

Axiom inline_assembly_properties:
  forall cp id sg, extcall_properties wf_syscall_event (inline_assembly_sem id sg) cp sg.

(** ** Combined semantics of external calls *)

Definition builtin_or_external_sem name sg :=
  match lookup_builtin_function name sg with
  | Some bf => known_builtin_sem bf
  | None => external_functions_sem name sg
  end.

Lemma builtin_or_external_sem_ok: forall name sg cp,
  extcall_properties wf_syscall_event  (builtin_or_external_sem name sg) cp sg.
Proof.
  unfold builtin_or_external_sem; intros. 
  destruct (lookup_builtin_function name sg) as [bf|] eqn:L.
- exploit lookup_builtin_function_sig; eauto. intros EQ; subst sg.
  apply known_builtin_ok.
- apply external_functions_properties.
Qed.


(** Combining the semantics given above for the various kinds of external calls,
  we define the predicate [external_call] that relates:
- the external function being invoked
- the values of the arguments passed to this function
- the memory state before the call
- the result value of the call
- the memory state after the call
- the trace generated by the call (can be empty).

This predicate is used in the semantics of all CompCert languages. *)

Definition external_call (ef: external_function): extcall_sem :=
  match ef with
  | EF_external name sg  => external_functions_sem name sg
  | EF_builtin name sg      => builtin_or_external_sem name sg
  | EF_runtime name sg      => builtin_or_external_sem name sg
  | EF_vload chunk          => volatile_load_sem chunk
  | EF_vstore chunk         => volatile_store_sem chunk
  | EF_malloc                => extcall_malloc_sem
  | EF_free                 => extcall_free_sem
  | EF_memcpy sz al         => extcall_memcpy_sem sz al
  | EF_annot kind txt targs   => extcall_annot_sem txt targs
  | EF_annot_val kind txt targ => extcall_annot_val_sem txt targ
  | EF_inline_asm txt sg clb => inline_assembly_sem txt sg
  | EF_debug kind txt targs => extcall_debug_sem
  end.

Definition has_fo (ef: external_function) :=
  match ef with
  | EF_external _ _ | EF_builtin _ _ | EF_runtime _ _ | EF_inline_asm _ _ _ => True
  | _ => False
  end.

(** External calls fail if public symbols are not first order *)
Axiom ec_public_first_order: forall (ef: external_function),
    has_fo ef ->
    forall (ge: Senv.t) cp vargs m1 t vres m2,
      external_call ef ge cp vargs m1 t vres m2 ->
      Senv.public_first_order ge m1 cp.

Ltac external_call_caller_independent :=
  intros ????????? CALL;
  inv CALL;
  econstructor;
  eauto.

Theorem external_call_spec:
  forall ef cp,
  extcall_properties wf_syscall_event (external_call ef) cp (ef_sig ef).
Proof.
  intros. unfold external_call, ef_sig; destruct ef.
  apply external_functions_properties.
  apply builtin_or_external_sem_ok.
  apply builtin_or_external_sem_ok.
  apply volatile_load_ok.
  apply volatile_store_ok.
  apply extcall_malloc_ok.
  apply extcall_free_ok.
  apply extcall_memcpy_ok.
  apply extcall_annot_ok.
  apply extcall_annot_val_ok.
  apply inline_assembly_properties.
  apply extcall_debug_ok.
Qed.

Definition external_call_well_typed_gen ef cp := ec_well_typed (external_call_spec ef cp).
Definition external_call_symbols_preserved ef cp := ec_symbols_preserved (external_call_spec ef cp).
Definition external_call_valid_block ef cp := ec_valid_block (external_call_spec ef cp).
Definition external_call_can_access_block ef cp := ec_can_access_block (external_call_spec ef cp).
Definition external_call_max_perm ef cp := ec_max_perm (external_call_spec ef cp).
Definition external_call_readonly ef cp := ec_readonly (external_call_spec ef cp).
Definition external_call_mem_extends ef cp := ec_mem_extends (external_call_spec ef cp).
Definition external_call_mem_inject_gen ef cp := ec_mem_inject (external_call_spec ef cp).
Definition external_call_trace_length ef cp := ec_trace_length (external_call_spec ef cp).
Definition external_call_receptive ef cp := ec_receptive (external_call_spec ef cp).
Definition external_call_determ ef cp := ec_determ (external_call_spec ef cp).

(** Corollary of [external_call_well_typed_gen]. *)

Lemma external_call_well_typed:
  forall ef ge cp vargs m1 t vres m2,
  external_call ef ge cp vargs m1 t vres m2 ->
  Val.has_type vres (proj_sig_res (ef_sig ef)).
Proof.
  intros. apply Val.has_proj_rettype. eapply external_call_well_typed_gen; eauto.
Qed.

(** Corollary of [external_call_valid_block]. *)

Lemma external_call_nextblock:
  forall ef ge cp vargs m1 t vres m2,
  external_call ef ge cp vargs m1 t vres m2 ->
  Ple (Mem.nextblock m1) (Mem.nextblock m2).
Proof.
  intros. destruct (plt (Mem.nextblock m2) (Mem.nextblock m1)).
  exploit external_call_valid_block; eauto. intros.
  eelim Plt_strict; eauto.
  unfold Plt, Ple in *; zify; lia.
Qed.

(** Special case of [external_call_mem_inject_gen] (for backward compatibility) *)

Definition meminj_preserves_globals (F V: Type) (ge: Genv.t F V) (f: block -> option (block * Z)) : Prop :=
     (forall id b, Genv.find_symbol ge id = Some b -> f b = Some(b, 0))
  /\ (forall b gv, Genv.find_var_info ge b = Some gv -> f b = Some(b, 0))
  /\ (forall b1 b2 delta gv, Genv.find_var_info ge b2 = Some gv -> f b1 = Some(b2, delta) -> b2 = b1).
  (* /\ (forall id, Genv.find_comp_of_ident ge id = Genv.find_comp_) *)

Lemma external_call_mem_inject:
  forall ef F V (ge: Genv.t F V) {CF: has_comp F} cp vargs m1 t vres m2 f m1' vargs',
  meminj_preserves_globals ge f ->
  external_call ef (Genv.to_senv ge) cp vargs m1 t vres m2 ->
  Mem.inject f m1 m1' ->
  Val.inject_list f vargs vargs' ->
  exists f', exists vres', exists m2',
     external_call ef (Genv.to_senv ge) cp vargs' m1' t vres' m2'
    /\ Val.inject f' vres vres'
    /\ Mem.inject f' m2 m2'
    /\ Mem.unchanged_on (loc_unmapped f) m1 m2
    /\ Mem.unchanged_on (loc_out_of_reach f m1) m1' m2'
    /\ inject_incr f f'
    /\ inject_separated f f' m1 m1'
    /\ (forall b : block, ~ Mem.valid_block m1 b ->
                    Mem.valid_block m2 b -> exists b' : block, f' b = Some (b', 0)).
Proof.
<<<<<<< HEAD
  intros. destruct H as (A & B & C). eapply external_call_mem_inject_gen with (ge1 := (Genv.to_senv ge)); eauto.
=======
  intros. destruct H as (A & B & C).
  eapply external_call_mem_inject_gen with (ge1 := (Genv.to_senv ge)); eauto.
>>>>>>> 5177531c
  repeat split; intros.
  + simpl in H3. exploit A; eauto. intros EQ; rewrite EQ in H; inv H. auto.
  + simpl in H3. exploit A; eauto. intros EQ; rewrite EQ in H; inv H. auto.
  + simpl in H3. exists b1; split; eauto.
  + simpl; unfold Genv.block_is_volatile.
    destruct (Genv.find_var_info ge b1) as [[c1 gv1]|] eqn:V1.
    * exploit B; eauto. intros EQ; rewrite EQ in H; inv H. rewrite V1; auto.
    * destruct (Genv.find_var_info ge b2) as [[c2 gv2]|] eqn:V2; auto.
      exploit C; eauto. intros EQ; subst b2. congruence.
Qed.

(** Corollaries of [external_call_determ]. *)

Lemma external_call_match_traces:
  forall ef ge cp vargs m t1 vres1 m1 t2 vres2 m2,
  external_call ef ge cp vargs m t1 vres1 m1 ->
  external_call ef ge cp vargs m t2 vres2 m2 ->
  match_traces wf_syscall_event ge t1 t2.
Proof.
  intros. exploit external_call_determ. eexact H. eexact H0. tauto.
Qed.

Lemma external_call_deterministic:
  forall ef ge cp vargs m t vres1 m1 vres2 m2,
  external_call ef ge cp vargs m t vres1 m1 ->
  external_call ef ge cp vargs m t vres2 m2 ->
  vres1 = vres2 /\ m1 = m2.
Proof.
  intros. exploit external_call_determ. eexact H. eexact H0. intuition.
Qed.

(** * Evaluation of builtin arguments *)

Section EVAL_BUILTIN_ARG.

Variable A: Type.
<<<<<<< HEAD
Variable ge: Senv.t.
=======
Variable F V: Type.
Context {CF: has_comp F}.
Variable ge: Genv.t F V.
>>>>>>> 5177531c
Variable cp: compartment.
Variable e: A -> val.
Variable sp: val.
Variable m: mem.

Inductive eval_builtin_arg: builtin_arg A -> val -> Prop :=
  | eval_BA: forall x,
      eval_builtin_arg (BA x) (e x)
  | eval_BA_int: forall n,
      eval_builtin_arg (BA_int n) (Vint n)
  | eval_BA_long: forall n,
      eval_builtin_arg (BA_long n) (Vlong n)
  | eval_BA_float: forall n,
      eval_builtin_arg (BA_float n) (Vfloat n)
  | eval_BA_single: forall n,
      eval_builtin_arg (BA_single n) (Vsingle n)
  | eval_BA_loadstack: forall chunk ofs cp v,
      Mem.loadv chunk m (Val.offset_ptr sp ofs) cp = Some v ->
      eval_builtin_arg (BA_loadstack chunk ofs) v
  | eval_BA_addrstack: forall ofs,
      eval_builtin_arg (BA_addrstack ofs) (Val.offset_ptr sp ofs)
  | eval_BA_loadglobal: forall chunk id ofs v,
      Mem.loadv chunk m (Genv.symbol_address ge id ofs) cp = Some v ->
      eval_builtin_arg (BA_loadglobal chunk id ofs) v
  | eval_BA_addrglobal: forall id ofs,
      Genv.allowed_addrof ge cp id ->
      eval_builtin_arg (BA_addrglobal id ofs) (Genv.symbol_address ge id ofs)
  | eval_BA_splitlong: forall hi lo vhi vlo,
      eval_builtin_arg hi vhi -> eval_builtin_arg lo vlo ->
      eval_builtin_arg (BA_splitlong hi lo) (Val.longofwords vhi vlo)
  | eval_BA_addptr: forall a1 a2 v1 v2,
      eval_builtin_arg a1 v1 -> eval_builtin_arg a2 v2 ->
      eval_builtin_arg (BA_addptr a1 a2)
                       (if Archi.ptr64 then Val.addl v1 v2 else Val.add v1 v2).

Definition eval_builtin_args (al: list (builtin_arg A)) (vl: list val) : Prop :=
  list_forall2 eval_builtin_arg al vl.

Lemma eval_builtin_arg_determ:
  forall a v, eval_builtin_arg a v -> forall v', eval_builtin_arg a v' -> v' = v.
Proof.
  induction 1; intros v' EV; inv EV; try congruence.
  { unfold Mem.loadv in H, H3.
    destruct (Val.offset_ptr sp ofs) eqn:E; try discriminate.
    apply Mem.load_result in H.
    apply Mem.load_result in H3. now subst. }
  f_equal; eauto.
  apply IHeval_builtin_arg1 in H3. apply IHeval_builtin_arg2 in H5. subst; auto.
Qed.

Lemma eval_builtin_args_determ:
  forall al vl, eval_builtin_args al vl -> forall vl', eval_builtin_args al vl' -> vl' = vl.
Proof.
  induction 1; intros v' EV; inv EV; f_equal; eauto using eval_builtin_arg_determ.
Qed.

End EVAL_BUILTIN_ARG.

Global Hint Constructors eval_builtin_arg: barg.

(** Invariance by change of global environment. *)

Section EVAL_BUILTIN_ARG_PRESERVED.

Variables A F1 V1 F2 V2: Type.
Variable ge1: Genv.t F1 V1.
Variable ge2: Genv.t F2 V2.
Context {CF1: has_comp F1} {CF2: has_comp F2}.
Variable e: A -> val.
Variable sp: val.
Variable m: mem.

Let se1 := Genv.to_senv ge1.
Let se2 := Genv.to_senv ge2.

<<<<<<< HEAD
=======
Hypothesis allowed_addrof_preserved:
  forall cp id, Genv.allowed_addrof_b ge2 cp id = Genv.allowed_addrof_b ge1 cp id.
>>>>>>> 5177531c
Hypothesis symbols_preserved:
  forall id, Genv.find_symbol ge2 id = Genv.find_symbol ge1 id.
Hypothesis comp_preserved:
  forall id, Genv.find_comp_of_ident ge2 id = Genv.find_comp_of_ident ge1 id.

Lemma eval_builtin_arg_preserved:
<<<<<<< HEAD
  forall a v, eval_builtin_arg se1 e sp m a v -> eval_builtin_arg se2 e sp m a v.
Proof.
  assert (EQ: forall id ofs, Senv.symbol_address se2 id ofs = Senv.symbol_address se1 id ofs).
  { unfold Senv.symbol_address; simpl; intros. rewrite symbols_preserved; auto. }
  induction 1; eauto with barg. rewrite <- EQ in H; eauto with barg. rewrite <- EQ; eauto with barg.
Qed.

Lemma eval_builtin_args_preserved:
  forall al vl, eval_builtin_args se1 e sp m al vl -> eval_builtin_args se2 e sp m al vl.
=======
  forall cp a v, eval_builtin_arg ge1 cp e sp m a v -> eval_builtin_arg ge2 cp e sp m a v.
Proof.
  assert (EQ: forall id ofs, Genv.symbol_address ge2 id ofs = Genv.symbol_address ge1 id ofs).
  { unfold Genv.symbol_address; simpl; intros. rewrite symbols_preserved; auto. }
  induction 1; eauto with barg.
  - rewrite <- EQ in H; eauto with barg.
  - unfold Genv.allowed_addrof in H. rewrite <- allowed_addrof_preserved in H. rewrite <- EQ; eauto with barg.
Qed.

Lemma eval_builtin_args_preserved:
  forall cp al vl, eval_builtin_args ge1 cp e sp m al vl -> eval_builtin_args ge2 cp e sp m al vl.
>>>>>>> 5177531c
Proof.
  induction 1; constructor; auto; eapply eval_builtin_arg_preserved; eauto.
Qed.

End EVAL_BUILTIN_ARG_PRESERVED.

(** Compatibility with the "is less defined than" relation. *)

Section EVAL_BUILTIN_ARG_LESSDEF.

Variable A: Type.
Variable F V: Type.
Context {CF: has_comp F}.
Variable ge: Genv.t F V.
Variables e1 e2: A -> val.
Variable sp: val.
Variables m1 m2: mem.

Hypothesis env_lessdef: forall x, Val.lessdef (e1 x) (e2 x).
Hypothesis mem_extends: Mem.extends m1 m2.

Lemma eval_builtin_arg_lessdef:
  forall cp a v1, eval_builtin_arg ge cp e1 sp m1 a v1 ->
  exists v2, eval_builtin_arg ge cp e2 sp m2 a v2 /\ Val.lessdef v1 v2.
Proof.
  induction 1.
- exists (e2 x); auto with barg.
- econstructor; eauto with barg.
- econstructor; eauto with barg.
- econstructor; eauto with barg.
- econstructor; eauto with barg.
- exploit Mem.loadv_extends; eauto. intros (v' & P & Q). exists v'; eauto with barg.
- econstructor; eauto with barg.
- exploit Mem.loadv_extends; eauto. intros (v' & P & Q). exists v'; eauto with barg.
- econstructor; eauto with barg.
- destruct IHeval_builtin_arg1 as (vhi' & P & Q).
  destruct IHeval_builtin_arg2 as (vlo' & R & S).
  econstructor; split; eauto with barg. apply Val.longofwords_lessdef; auto.
- destruct IHeval_builtin_arg1 as (vhi' & P & Q).
  destruct IHeval_builtin_arg2 as (vlo' & R & S).
  econstructor; split; eauto with barg. 
  destruct Archi.ptr64; auto using Val.add_lessdef, Val.addl_lessdef.
Qed.

Lemma eval_builtin_args_lessdef:
  forall cp al vl1, eval_builtin_args ge cp e1 sp m1 al vl1 ->
  exists vl2, eval_builtin_args ge cp e2 sp m2 al vl2 /\ Val.lessdef_list vl1 vl2.
Proof.
  induction 1.
- econstructor; split. constructor. auto.
- exploit eval_builtin_arg_lessdef; eauto. intros (v1' & P & Q).
  destruct IHlist_forall2 as (vl' & U & W).
  exists (v1'::vl'); split; constructor; auto.
Qed.

End EVAL_BUILTIN_ARG_LESSDEF.

Section INFORM_TRACES.

Variable F V: Type.
Variable ge: Genv.t F V.
Context {CF: has_comp F}.

Inductive call_trace: compartment -> compartment -> val -> list val -> list typ -> trace -> Prop :=
  | call_trace_intra: forall cp cp' vf vargs ty,
    Genv.type_of_call cp cp' <> Genv.CrossCompartmentCall ->
    call_trace cp cp' vf vargs ty E0
  | call_trace_cross: forall cp cp' vf vargs vl ty b ofs i,
      Genv.type_of_call cp cp' = Genv.CrossCompartmentCall ->
      vf = Vptr b ofs ->
      Genv.invert_symbol ge b = Some i ->
      eventval_list_match (Genv.to_senv ge) vl ty vargs ->
      call_trace cp cp' vf vargs ty (Event_call cp cp' i vl :: nil).

Lemma call_trace_same_cp:
  forall cp vf vargs tyargs t,
    call_trace cp cp vf vargs tyargs t ->
    t = E0.
Proof.
  intros. inv H; auto.
  now rewrite Genv.type_of_call_same_cp in H0.
Qed.

Lemma call_trace_internal_call:
  forall cp cp' vf vargs tyargs t,
    Genv.type_of_call cp cp' = Genv.InternalCall ->
    call_trace cp cp' vf vargs tyargs t ->
    t = E0.
Proof.
  intros. inv H0; auto.
  congruence.
Qed.

Inductive return_trace: compartment -> compartment -> val -> rettype -> trace -> Prop :=
| return_trace_intra: forall cp cp' v ty,
    Genv.type_of_call cp cp' <> Genv.CrossCompartmentCall ->
    return_trace cp cp' v ty E0
| return_trace_cross: forall cp cp' res v ty,
    Genv.type_of_call cp cp' = Genv.CrossCompartmentCall ->
    eventval_match (Genv.to_senv ge) res (proj_rettype ty) v ->
    return_trace cp cp' v ty (Event_return cp cp' res :: nil)
.

End INFORM_TRACES.

Section INFORM_TRACES_INJECT.
  Variable F V: Type.
  Variable F' V': Type.
  Variable ge: Genv.t F V.
  Variable ge': Genv.t F' V'.
  Context {CF: has_comp F} {CF': has_comp F'}.

  Variable j: meminj.

  (* I couldn't find a way to prove that without using [symbols_preserved]. *)
  Lemma call_trace_inj (symbols_preserved: forall (s: ident), Genv.find_symbol ge' s = Genv.find_symbol ge s):
    forall cp cp' vf vs vs' tys t,
      Val.inject_list j vs vs' ->
      (Genv.type_of_call cp cp' = Genv.CrossCompartmentCall -> Forall not_ptr vs) ->
      call_trace ge cp cp' vf vs tys t ->
      call_trace ge' cp cp' vf vs' tys t.
  Proof.
    intros cp cp' vf vs vs' tys t LD NPTR EV.
    inv EV.
    - constructor; auto.
    - specialize (NPTR H).
      econstructor; eauto. apply Genv.find_invert_symbol.
      rewrite symbols_preserved.
      eapply Genv.invert_find_symbol; eauto.
      clear -LD NPTR H2.
      revert vs vs' tys vl LD NPTR H2.
      induction vs; intros vs' tys vl LD NPTR Hmatch.
      + inv LD; inv Hmatch; constructor.
      + inv LD; inv Hmatch; inv NPTR.
        constructor; eauto.
        inv H1; inv H5; try contradiction; econstructor; eauto.
  Qed.

  Lemma return_trace_inj:
    forall cp cp' v v' ty t,
      Val.inject j v v' ->
      (Genv.type_of_call cp cp' = Genv.CrossCompartmentCall -> not_ptr v) ->
      return_trace ge cp cp' v ty t ->
      return_trace ge' cp cp' v' ty t.
  Proof.
    intros cp cp' v v' ty t LD NPTR EV.
    inv EV.
    - constructor; auto.
    - constructor; auto.
      specialize (NPTR H).
      inv LD; inv H0; try econstructor; eauto.
      inv NPTR.
  Qed.

End INFORM_TRACES_INJECT.

Section INFORM_TRACES_PRESERVED.
  Variable F V: Type.
  Variable F' V': Type.
  Variable ge: Genv.t F V.
  Variable ge': Genv.t F' V'.
  Context {CF: has_comp F} {CF': has_comp F'}.

  Variable symbols_preserved: forall (s: ident), Genv.find_symbol ge' s = Genv.find_symbol ge s.
  Variable senv_preserved: Senv.equiv (Genv.to_senv ge) (Genv.to_senv ge').

  Lemma call_trace_lessdef:
    forall cp cp' vf vs vs' tys t,
      Val.lessdef_list vs vs' ->
      call_trace ge cp cp' vf vs tys t ->
      call_trace ge' cp cp' vf vs' tys t.
  Proof.
    intros cp cp' vf vs vs' tys t LD EV.
    inv EV.
    - constructor; auto.
    - econstructor; eauto.
      apply Genv.invert_find_symbol in H1.
      apply Genv.find_invert_symbol.
      now rewrite symbols_preserved.
      eapply eventval_list_match_lessdef; eauto.
      eapply eventval_list_match_preserved with (ge1 := Genv.to_senv ge); try eapply senv_preserved; eauto.
  Qed.

  Lemma call_trace_eq:
    forall cp cp' vf vs tys t,
      call_trace ge cp cp' vf vs tys t ->
      call_trace ge' cp cp' vf vs tys t.
    Proof.
      intros.
      eapply call_trace_lessdef; eauto.
      clear.
      induction vs; eauto.
    Qed.

  Lemma return_trace_lessdef:
    forall cp cp' v v' ty t,
      Val.lessdef v v' ->
      return_trace ge cp cp' v ty t ->
      return_trace ge' cp cp' v' ty t.
  Proof.
    intros cp cp' v v' ty t LD EV.
    inv EV.
    - constructor; auto.
    - constructor; auto.
      eapply eventval_match_lessdef; eauto.
      eapply eventval_match_preserved with (ge1 := Genv.to_senv ge); try eapply senv_preserved; eauto.
  Qed.

  Lemma return_trace_eq:
    forall cp cp' v ty t,
      return_trace ge cp cp' v ty t ->
      return_trace ge' cp cp' v ty t.
  Proof.
    intros.
    eapply return_trace_lessdef; eauto using Val.lessdef_refl.
  Qed.

End INFORM_TRACES_PRESERVED.

Section DETERMINISM.
  Lemma eventval_list_match_determ: forall {ge vl1 vl2 ty vargs},
    eventval_list_match ge vl1 ty vargs ->
    eventval_list_match ge vl2 ty vargs ->
    vl1 = vl2.
  Proof.
    induction vl1 as [| v1 vl1 IH];
      intros vl2 ty vargs MATCH1 MATCH2.
    - inv MATCH1. inv MATCH2. reflexivity.
    - inv MATCH1. inv MATCH2.
      f_equal.
      + (* This could be its own lemma *)
        inv H1; inv H5; try reflexivity.
        destruct (Senv.find_symbol_injective _ _ _ H0 H8). reflexivity.
      + eapply IH; eassumption.
  Qed.

  Lemma call_trace_determ:
    forall {F V} {ge: Genv.t F V} {CF: has_comp F} {cp cp' vf vargs ty t1 t2},
      call_trace ge cp cp' vf vargs ty t1 ->
      call_trace ge cp cp' vf vargs ty t2 ->
      t1 = t2.
  Proof.
    intros F V ge CF cp cp' vf vargs ty t1 t2 CALL1 CALL2.
    inv CALL1; inv CALL2.
    - reflexivity.
    - contradiction.
    - contradiction.
    - injection H3 as <- <-.
      rewrite H1 in H4. injection H4 as <-.
      destruct (eventval_list_match_determ H2 H5).
      reflexivity.
  Qed.

  Lemma return_trace_determ:
    forall {F V} {ge: Genv.t F V} {CF: has_comp F} {cp cp' v ty t1 t2},
      return_trace ge cp cp' v ty t1 ->
      return_trace ge cp cp' v ty t2 ->
      t1 = t2.
  Proof.
  intros F V ge CF cp cp' v ty t1 t2 RET1 RET2.
  inv RET1; inv RET2.
  - reflexivity.
  - contradiction.
  - contradiction.
  - inv H0; inv H2; try reflexivity.
    destruct (Senv.find_symbol_injective _ _ _ H6 H10). reflexivity.
  Qed.

End DETERMINISM.

Module SyscallSanityChecks.

  (* A couple of example calls to check that the extended Event_syscall definition makes sense
     and that we can indeed prove receptivity and determinacy for them. *)
     

  (** ** Semantics of read syscall *)

  (* From the man page:
     ssize_t read(int fildes, void *buf, size_t nbyte)
   read() attempts to read nbyte bytes of data from the object referenced by
     the descriptor fildes into the buffer pointed to by buf. 
   Upon successful completion, read() returns
     the number of bytes actually read and placed in the buffer.  The system
     guarantees to read the number of bytes requested if the descriptor
     references a normal file that has that many bytes left before the end-of-
     file, but in no other case.
   read() will fail if the parameter nbyte exceeds INT_MAX; [it does]
     not attempt a partial read.
   If successful, the number of bytes actually read is returned.  Upon reading
     end-of-file, zero is returned.  Otherwise, a -1 is returned and the global
     variable errno is set to indicate the error. [NB: We do not model errrno.]

    We further restrict buf to be a writeable global, and we require it to be big enough to
     hold nbyte bytes.
 *)

  Definition read_sg := mksignature (Tint :: Tptr :: Tlong :: nil) Tlong cc_default. 

  Inductive extcall_read_sem (ge: Senv.t) (cp: compartment) :
    list val -> mem -> trace -> val -> mem -> Prop :=
  | extcall_read_sem_ok: forall fd bytes sz (sz':Z) m m' bdst odst id,
      Senv.find_symbol ge id = Some bdst -> 
      Senv.public_symbol ge id = true ->
<<<<<<< HEAD
=======
      (* Condition: we're doing a volatile load to a location [cp] is allowed to access *)
      Senv.find_comp ge id ⊆ cp ->
>>>>>>> 5177531c
      Mem.range_perm m bdst (Ptrofs.unsigned odst)
        (Ptrofs.unsigned odst + Int64.unsigned sz) Cur Writable -> (* needed for receptivity *)
      Mem.storebytes m bdst (Ptrofs.unsigned odst) (map Byte bytes) cp = Some m' ->
      sz' = Z_of_nat (length bytes) -> 
      Int64.unsigned sz <= Int64.max_signed ->  (* see man page excerpt *)
      sz' <= Int64.unsigned sz -> 
      extcall_read_sem
        ge cp (Vint fd :: Vptr bdst odst :: Vlong sz :: nil) m
        (Event_syscall "read" (EVint fd :: EVptr_global id odst :: EVlong sz :: nil)
           nil (EVlong (Int64.repr sz'))  (bytes :: nil) :: nil)
        (Vlong (Int64.repr sz')) m'
  | extcall_read_sem_fail: forall fd sz m bdst odst id,
      Senv.find_symbol ge id = Some bdst -> 
      Senv.public_symbol ge id = true ->
<<<<<<< HEAD
=======
      (* Condition: we're doing a volatile load to a location [cp] is allowed to access *)
      Senv.find_comp ge id ⊆ cp ->
>>>>>>> 5177531c
      Mem.range_perm m bdst (Ptrofs.unsigned odst)
        (Ptrofs.unsigned odst + Int64.unsigned sz) Cur Writable -> (* needed for receptivity *)
      Mem.can_access_block m bdst cp -> (* needed for receptivity *)
      extcall_read_sem 
        ge cp (Vint fd :: Vptr bdst odst :: Vlong sz :: nil) m
        (Event_syscall "read" (EVint fd :: EVptr_global id odst :: EVlong sz :: nil)
           nil (EVlong (Int64.repr (-1))) nil :: nil)
        (Vlong (Int64.repr (-1))) m
  .                        


  Lemma extcall_read_ok: forall (efs_sem: String.string -> signature -> extcall_sem)
                                (cp:compartment),
      (forall sg, efs_sem "read"%string sg = extcall_read_sem) ->  (* a bit bogus *)
      extcall_properties (well_formed_syscall_event efs_sem) (extcall_read_sem ) cp read_sg. 
  Proof.
    intros ec_sems cp EQ. 
    constructor; intros.
    (* well typed *)
    - inv H; simpl; auto. 
    (* symbols preserved *)
    - inv H0.
      + econstructor; eauto. 
        * rewrite <- H1; eapply H. 
<<<<<<< HEAD
        * rewrite <- H2; eapply H. 
      + econstructor; eauto. 
        * rewrite <- H1; eapply H. 
        * rewrite <- H2; eapply H. 
=======
        * rewrite <- H2; eapply H.
        * destruct H; intuition. now rewrite H10.
      + econstructor; eauto.
        * rewrite <- H1; eapply H. 
        * rewrite <- H2; eapply H.
        * destruct H; intuition. now rewrite H8.
>>>>>>> 5177531c
    (* valid block *)
    - inv H; eauto with mem.
    (* accessiblity *)
    - inv H.
      + eapply Mem.storebytes_can_access_block_inj_1; eauto. 
      + auto.
<<<<<<< HEAD
    (* perms *)    
=======
    - inv H; eauto with mem.
      eapply Mem.storebytes_unchanged_on; eauto.
      intros. intros G. apply G.
      eapply Mem.storebytes_can_access_block_1; eauto.
    - inv H; eauto with mem.
      eapply Mem.storebytes_preserves_comp; eauto.
    - inv H; eauto with mem.
      exploit Mem.storebytes_valid_block_2; eauto. contradiction.
      contradiction.
    (* perms *)
>>>>>>> 5177531c
    - inv H; eauto with mem. 
    (* readonly *)
    - eapply unchanged_on_readonly; eauto.
      inv H. 
      + eapply Mem.storebytes_unchanged_on; eauto.
        intros. unfold loc_not_writable. intro X; apply X; clear X . 
        exploit Mem.storebytes_range_perm; eauto.
        intro. apply Mem.perm_cur_max; auto. 
      + eapply Mem.unchanged_on_refl; eauto.
      + inv H.
        simpl; erewrite Mem.storebytes_preserves_comp; eauto.
        eapply Mem.loadbytes_can_access_block_inj; eauto.
        eapply Mem.loadbytes_can_access_block_inj; eauto.
    (* (* mem alloc *) *)
    (* - inv H. *)
    (*   + assert (Mem.valid_block m2 b). *)
    (*     pose proof (Mem.storebytes_valid_block_2 _ _ _ _ _ _ H5 _ H1).  congruence. *)
    (*   + congruence. *)
    (* (* outside cp *) *)
    (* - inv H. *)
    (*   +  pose proof (Mem.storebytes_can_access_block_1 _ _ _ _ _ _ H3).   *)
    (*      eapply Mem.storebytes_unchanged_on; eauto. *)
    (*   + eapply Mem.unchanged_on_refl. *)
    (* mem extends *)
    - inv H.
      + pose proof (Val.lessdef_list_inv _ _ H1). destruct H. 
<<<<<<< HEAD
        2: { inv H. congruence. inv H6.  congruence. inv H.  congruence. inv H6. }
=======
        2: { inv H. congruence. inv H7.  congruence. inv H.  congruence. inv H7. }
>>>>>>> 5177531c
        subst vargs'.
        assert (list_forall2 memval_lessdef (map Byte bytes) (map Byte bytes)).
        { clear.
          induction bytes.
          - simpl. econstructor.
          - simpl. econstructor.
            + apply memval_lessdef_refl.
            + auto. }
<<<<<<< HEAD
        destruct (Mem.storebytes_within_extends _ _ _ _ _ _ _ _ H0 H5 H) as [m2' [P1 P2]]. 
=======
        destruct (Mem.storebytes_within_extends _ _ _ _ _ _ _ _ H0 H6 H) as [m2' [P1 P2]].
>>>>>>> 5177531c
        econstructor; eauto. econstructor; eauto. split;[|split;[|split]].
        * econstructor; eauto.
          unfold Mem.range_perm in H4 |-*.
          intros. eapply Mem.perm_extends; eauto.
        * eapply Val.lessdef_refl.
        * auto.
        * eapply Mem.storebytes_unchanged_on; eauto.
          intros. unfold loc_out_of_bounds. intro X; apply X; clear X. 
          clear P1. 
          exploit Mem.storebytes_range_perm; eauto.
          intro.  apply Mem.perm_cur_max; auto.
          eapply Mem.perm_implies; eauto. econstructor.
      + pose proof (Val.lessdef_list_inv _ _ H1). destruct H.
<<<<<<< HEAD
        2: { inv H. congruence. inv H6.  congruence. inv H.  congruence. inv H6. }
=======
        2: { inv H. congruence. inv H7.  congruence. inv H.  congruence. inv H7. }
>>>>>>> 5177531c
        subst vargs'.
        exists (Vlong (Int64.repr (-1))). exists m1'.
        split;[|split;[|split]]; eauto.
        * econstructor; eauto. 
          -- unfold Mem.range_perm in H4 |-*.
             intros. eapply Mem.perm_extends; eauto. 
          -- inv H0. 
             eapply Mem.can_access_block_inj; eauto. unfold inject_id. eauto.
       * apply Mem.unchanged_on_refl.
    (* mem injects *)
    - inv H0. 
<<<<<<< HEAD
      + inv H2. inv H12. inv H13. inv H14. 
        inv H10. inv H7. inv H11. 
        inv H. destruct H2.
        destruct (H id bdst b2 delta H10 H3) as [P1 P2]. subst delta.
=======
      + inv H2. inv H13. inv H14. inv H15.
        inv H12. inv H8. inv H11.
        inv H. destruct H2.
        destruct (H id bdst b2 delta H12 H3) as [P1 P2]. subst delta.
>>>>>>> 5177531c
        replace (Ptrofs.add odst (Ptrofs.repr 0)) with odst by (rewrite Ptrofs.add_zero; auto). 
        edestruct Mem.storebytes_mapped_inject as [m2' [Q1 Q2]]; eauto.
        instantiate (1 := (map Byte bytes)). 
        { clear - bytes. 
          induction bytes. simpl. econstructor.
          simpl. econstructor. constructor. auto. }
        inv H1. 
        econstructor; econstructor; econstructor; [split;[|split;[|split;[|split;[|split;[|split;[|split]]]]]]] .  
        * econstructor; eauto.
<<<<<<< HEAD
          -- eapply Mem.range_perm_inj in H5.
             2,3: eauto. repeat rewrite Z.add_0_r in H5. eauto. 
=======
          -- intuition. now rewrite <- H11.
          -- eapply Mem.range_perm_inj in H6.
             2,3: eauto. repeat rewrite Z.add_0_r in H6. eauto.
>>>>>>> 5177531c
          -- rewrite Z.add_0_r in Q1. eapply Q1. 
        * instantiate (1:= f). econstructor. 
        * eauto.
        * eapply Mem.storebytes_unchanged_on; eauto.
          intros.
<<<<<<< HEAD
          unfold loc_unmapped. rewrite H10.  intros; discriminate.
        * eapply Mem.storebytes_unchanged_on; eauto.
          intros.
          unfold loc_out_of_reach. intro. eapply H7. eauto.
          replace (i - 0) with i by lia.
          pose proof (Mem.storebytes_range_perm _ _ _ _ _ _ H6).
          unfold Mem.range_perm in H11. 
=======
          unfold loc_unmapped. rewrite H12. intros; discriminate.
        * eapply Mem.storebytes_unchanged_on; eauto.
          intros.
          unfold loc_out_of_reach. intro. eapply H8. eauto.
          replace (i - 0) with i by lia.
          pose proof (Mem.storebytes_range_perm _ _ _ _ _ _ H7).
          (* unfold Mem.range_perm in H11. *)
>>>>>>> 5177531c
          eapply Mem.perm_cur_max.
          eapply Mem.perm_implies with Writable. 2: constructor.
          eapply H11. lia.
        * apply inject_incr_refl. 
<<<<<<< HEAD
        * unfold inject_separated. intros. rewrite H1 in H7; discriminate. 
        * intros. congruence.
          (* exfalso. apply H1.  eapply Mem.storebytes_valid_block_2; eauto.   *)
      + inv H2. inv H10. inv H11. inv H12. 
        inv H7. inv H9. inv H8. 
        inv H. destruct H2.
        destruct (H id bdst b2 delta H10 H3) as [P1 P2]. subst delta.
=======
        * unfold inject_separated. intros. rewrite H1 in H8; discriminate.
        * intros.
          exfalso. apply H1.  eapply Mem.storebytes_valid_block_2; eauto.
      + inv H2. inv H11. inv H12. inv H13.
        inv H8. inv H10. inv H9.
        inv H. destruct H2.
        destruct (H id bdst b2 delta H11 H3) as [P1 P2]. subst delta.
>>>>>>> 5177531c
        replace (Ptrofs.add odst (Ptrofs.repr 0)) with odst by (rewrite Ptrofs.add_zero; auto). 
        econstructor.  exists (Vlong (Int64.repr (-1))). exists m1'.
        split;[|split;[|split;[|split;[|split;[|split;[|split]]]]]].  
        * econstructor; eauto.
<<<<<<< HEAD
          -- eapply Mem.range_perm_inj in H5.
             2,3: eauto. repeat rewrite Z.add_0_r in H5. eauto. 
=======
          -- intuition. now rewrite <- H10.
          -- eapply Mem.range_perm_inj in H6.
             2,3: eauto. repeat rewrite Z.add_0_r in H6. eauto.
>>>>>>> 5177531c
             inv H1. auto.
          -- inv H1. 
             eapply Mem.can_access_block_inj; eauto. 
        * instantiate (1:= f). econstructor. 
        * auto. 
        * eapply Mem.unchanged_on_refl. 
        * eapply Mem.unchanged_on_refl.
        * apply inject_incr_refl. 
<<<<<<< HEAD
        * unfold inject_separated. intros. rewrite H7 in H8; discriminate. 
=======
        * unfold inject_separated. intros. rewrite H8 in H9; discriminate.
>>>>>>> 5177531c
        * intros. congruence. 
    (* trace length *)
    - inv H;  simpl; lia.
    (* receptive *)  
    - inv H.
      + inv H0. 
<<<<<<< HEAD
        inv H12. inv H13. 
        rewrite EQ in H10. 
        inv H10. 
=======
        inv H13. inv H14.
        rewrite EQ in H11.
        inv H11.
>>>>>>> 5177531c
        * exists (Vlong (Int64.repr (Z.of_nat (length bytes0)))). 
          assert (Mem.range_perm m bdst (Ptrofs.unsigned odst)
                    (Ptrofs.unsigned odst + (Z.of_nat (length (map Byte bytes0)))) Cur Writable).
          { unfold Mem.range_perm in H3 |-*. 
<<<<<<< HEAD
            intros. eapply H3. rewrite map_length in H10. lia. }
          assert (exists m1', Mem.storebytes m bdst (Ptrofs.unsigned odst) (map Byte bytes0) cp = Some m1'). 
          { eapply Mem.range_perm_storebytes in H10. destruct H10.  
            eexists. eapply e. eapply Mem.storebytes_can_access_block_1; eauto. }
          destruct H11 as [m1' P].
=======
            intros. eapply H4. rewrite map_length in H11. lia. }
          assert (exists m1', Mem.storebytes m bdst (Ptrofs.unsigned odst) (map Byte bytes0) cp = Some m1'). 
          { eapply Mem.range_perm_storebytes in H11. destruct H11.
            eexists. eapply e. eapply Mem.storebytes_can_access_block_1; eauto. }
          destruct H12 as [m1' P].
>>>>>>> 5177531c
          exists m1'. 
          econstructor; eauto.
        * exists (Vlong (Int64.repr (-1))). exists m. 
          econstructor; eauto.
          eapply Mem.storebytes_can_access_block_1; eauto. 
      + inv H0. 
<<<<<<< HEAD
        inv H10. inv H11. 
        rewrite EQ in H8. 
        inv H8. 
=======
        inv H11. inv H12.
        rewrite EQ in H9.
        inv H9.
>>>>>>> 5177531c
        * exists (Vlong (Int64.repr (Z.of_nat (length bytes)))).
          assert (Mem.range_perm m1 bdst (Ptrofs.unsigned odst)
                    (Ptrofs.unsigned odst + (Z.of_nat (length (map Byte bytes)))) Cur Writable).
          { unfold Mem.range_perm in H3 |-*. 
<<<<<<< HEAD
            intros. eapply H3. rewrite map_length in H8. lia. }
          assert (exists m1', Mem.storebytes m1 bdst (Ptrofs.unsigned odst) (map Byte bytes) cp = Some m1'). 
          { eapply Mem.range_perm_storebytes in H8. destruct H8.  
            eexists. eapply e.  eauto. }
          destruct H9 as [m1' P].
=======
            intros. eapply H4. rewrite map_length in H9. lia. }
          assert (exists m1', Mem.storebytes m1 bdst (Ptrofs.unsigned odst) (map Byte bytes) cp = Some m1'). 
          { eapply Mem.range_perm_storebytes in H9. destruct H9.
            eexists. eapply e.  eauto. }
          destruct H10 as [m1' P].
>>>>>>> 5177531c
          exists m1'. 
          econstructor; eauto.
        * exists (Vlong (Int64.repr (-1))). exists m1. 
          econstructor; eauto.
    (* determ *)
    - split.
      + inv H; inv H0;  
          rewrite (@Senv.find_symbol_injective ge id id0 bdst); eauto;
          apply match_traces_syscall with (sg := read_sg) (cp:= cp); econstructor; try rewrite EQ; repeat econstructor; eauto. 
      + intro; subst t1.
        inv H; inv H0; split; auto. 
<<<<<<< HEAD
        rewrite H4 in H19.  inv H19.  auto.
    - inv H. auto. auto.
    (* perm *)
    - inv H; eauto with mem.
=======
        rewrite H5 in H21. inv H21.  auto.
    - inv H. auto. auto.
    (* perm *)
    - inv H; split; eauto with mem.
>>>>>>> 5177531c
  Qed.

(* From the man page:
   ssize_t write(int fildes, const void *buf, size_t nbyte)
   write() attempts to read nbyte of data to the object referenced by
     the descriptor fildes from the buffer pointed to by buf. 
   write() will fail if the parameter nbyte exceeds INT_MAX; and [it does]
     not attempt a partial read.
   When using non-blocking I/O on objects, such as sockets, that are subject
     to flow control, write() and writev() may write fewer bytes than requested;
     the return value must be noted, and the remainder of the operation should
     be retried when possible.
   Upon successful completion the number of bytes which were written is
     returned.  Otherwise, a -1 is returned and the global variable errno is set
     to indicate the error. [NB: we do not model errno.]

   We further restrict buf to be a readable global of size at least nbytes,
     and we require it to contain only plain bytes (not pointer fragments).
 *)


Definition write_sg := mksignature (Tint :: Tptr :: Tlong :: nil) Tlong cc_default. 

Inductive extcall_write_sem (ge: Senv.t) (cp: compartment):
               list val -> mem -> trace -> val -> mem -> Prop :=
| extcall_write_sem_intro: forall fd bytes sz sz' m bsrc osrc id mvs,
    Senv.find_symbol ge id = Some bsrc -> 
    Senv.public_symbol ge id = true ->
<<<<<<< HEAD
=======
    (* Condition: we're doing a volatile load to a location [cp] is allowed to access *)
    Senv.find_comp ge id ⊆ cp ->
>>>>>>> 5177531c
    Mem.loadbytes m bsrc (Ptrofs.unsigned osrc) (Int64.unsigned sz) cp = Some mvs ->
    proj_bytes mvs = Some bytes -> 
    Int64.unsigned sz <= Int64.max_signed ->  (* see man page *)
    -1 <= sz' <= Int64.unsigned sz -> 
    extcall_write_sem
      ge cp (Vint fd :: Vptr bsrc osrc :: Vlong sz :: nil) m
      (Event_syscall "write" (EVint fd :: EVptr_global id osrc :: EVlong sz :: nil)
         (bytes :: nil) (EVlong (Int64.repr sz')) nil :: nil)
      (Vlong (Int64.repr sz')) m
.                        


Lemma proj_bytes_inject: forall mvs bs f mvs',
    proj_bytes mvs = Some bs ->
    list_forall2 (memval_inject f) mvs mvs' ->
    mvs = mvs'.
Proof.
  induction mvs; intros. 
  - inv H0; auto. 
  - inv H0.
    simpl in H. destruct a; try discriminate.  inv H3.
    f_equal.  destruct (proj_bytes mvs) eqn:?; try inv H. 
    eapply IHmvs; eauto.
Qed.  

Lemma proj_bytes_lessdef: forall mvs bs mvs',
    proj_bytes mvs = Some bs ->
    list_forall2 memval_lessdef mvs mvs' ->
    mvs = mvs'.
Proof.
  intros. 
  eapply proj_bytes_inject; eauto.
Qed.

Lemma extcall_write_ok: forall (efs_sem: String.string -> signature -> extcall_sem) (cp:compartment),
  (forall sg, efs_sem "write"%string sg = extcall_write_sem) ->  (* a bit bogus *)
  extcall_properties (well_formed_syscall_event efs_sem) (extcall_write_sem) cp write_sg.
Proof.
  intros ec_sems cp EQ. 
  constructor; intros.
  (* well typed *)
  - inv H; simpl; auto. 
  (* symbols preserved *)
  - inv H0.
    econstructor; eauto. 
    * rewrite <- H1; eapply H. 
<<<<<<< HEAD
    * rewrite <- H2; eapply H. 
=======
    * rewrite <- H2; eapply H.
    * destruct H; intuition. now rewrite H11.
>>>>>>> 5177531c
  (* valid block *)
  - inv H; eauto with mem.
  (* accessiblity *)
  - inv H; auto.
<<<<<<< HEAD
=======
  - inv H; auto. eapply Mem.unchanged_on_refl.
  - inv H; auto.
  - inv H; auto. contradiction.
>>>>>>> 5177531c
  (* perms *)    
  - inv H; eauto with mem. 
  (* readonly *)
  - eapply unchanged_on_readonly; eauto.
    inv H; eapply Mem.unchanged_on_refl.
    inv H.
    eapply Mem.loadbytes_can_access_block_inj; eauto.

  (* (* mem alloc *) *)
  (* - inv H. congruence. *)
  (* (* outside cp *) *)
  (* - inv H. *)
  (*   eapply Mem.unchanged_on_refl. *)
  (* mem extends *)
  - inv H.
    pose proof (Val.lessdef_list_inv _ _ H1). destruct H. 
<<<<<<< HEAD
    2: { inv H. congruence. inv H8.  congruence. inv H.  congruence. inv H8. }
    subst vargs'.
    econstructor; eauto. econstructor; eauto. split;[|split;[|split]].
    * econstructor; eauto.
      destruct (Mem.loadbytes_extends _ _ _ _ _ _ _ H0 H4) as [mvs' [P1 P2]]. 
=======
    2: { inv H. congruence. inv H9.  congruence. inv H.  congruence. inv H9. }
    subst vargs'.
    econstructor; eauto. econstructor; eauto. split;[|split;[|split]].
    * econstructor; eauto.
      destruct (Mem.loadbytes_extends _ _ _ _ _ _ _ H0 H5) as [mvs' [P1 P2]].
>>>>>>> 5177531c
      erewrite proj_bytes_lessdef with (mvs:= mvs); eauto.
    * eapply Val.lessdef_refl.
    * auto.
    * apply Mem.unchanged_on_refl. 
  (* mem injects *)
  - inv H0. 
<<<<<<< HEAD
    inv H2. inv H12. inv H13. inv H14. 
    inv H10. inv H9. inv H11. 
    inv H. destruct H2.
    destruct (H id bsrc b2 delta H10 H3) as [P1 P2]. subst delta.
    replace (Ptrofs.add osrc (Ptrofs.repr 0)) with osrc by (rewrite Ptrofs.add_zero; auto). 
    econstructor; econstructor; econstructor; [split;[|split;[|split;[|split;[|split;[|split;[|split]]]]]]] .  
    * econstructor; eauto.
      destruct (Mem.loadbytes_inject _ _ _ _ _ _ _ _ _ _ H1 H5 H10) as [mvs' [Q1 Q2]].
      replace (Ptrofs.unsigned osrc + 0) with (Ptrofs.unsigned osrc) in Q1 by lia.
      erewrite proj_bytes_inject with (mvs := mvs); eauto.
=======
    inv H2. inv H13. inv H14. inv H15.
    inv H11. inv H10. inv H12.
    inv H. destruct H2.
    destruct (H id bsrc b2 delta H11 H3) as [P1 P2]. subst delta.
    replace (Ptrofs.add osrc (Ptrofs.repr 0)) with osrc by (rewrite Ptrofs.add_zero; auto). 
    econstructor; econstructor; econstructor; [split;[|split;[|split;[|split;[|split;[|split;[|split]]]]]]] .  
    * econstructor; eauto.
      -- intuition. now rewrite <- H14.
      -- destruct (Mem.loadbytes_inject _ _ _ _ _ _ _ _ _ _ H1 H6 H11) as [mvs' [Q1 Q2]].
         replace (Ptrofs.unsigned osrc + 0) with (Ptrofs.unsigned osrc) in Q1 by lia.
         erewrite proj_bytes_inject with (mvs := mvs); eauto.
>>>>>>> 5177531c
    * instantiate (1:= f). econstructor. 
    * eauto.
    * eapply Mem.unchanged_on_refl. 
    * eapply Mem.unchanged_on_refl. 
    * apply inject_incr_refl. 
<<<<<<< HEAD
    * unfold inject_separated. intros. rewrite H9 in H11; discriminate. 
=======
    * unfold inject_separated. intros. rewrite H10 in H12; discriminate.
>>>>>>> 5177531c
    * intros. congruence.
  (* trace length *)
  - inv H;  simpl; lia.
  (* receptive *)  
  - inv H.
    inv H0. 
<<<<<<< HEAD
    inv H13. 
    rewrite EQ in H7. inv H7. 
=======
    inv H14.
    rewrite EQ in H8. inv H8.
>>>>>>> 5177531c
    exists (Vlong (Int64.repr sz'0)).  exists m1. 
    econstructor; eauto.
  (* determ *)
  - split.
    + inv H; inv H0.  
      rewrite (@Senv.find_symbol_injective ge id id0 bsrc); eauto. 
<<<<<<< HEAD
      rewrite H3 in H12. inv H12. 
      rewrite H4 in H17. inv H17.
=======
      rewrite H4 in H14. inv H14.
      rewrite H5 in H19. inv H19.
>>>>>>> 5177531c
      apply match_traces_syscall with (sg := read_sg) (cp:=cp); econstructor; try rewrite EQ; repeat econstructor; eauto; try lia. 
    + intro; subst t1.
      inv H. inv H0.  (* not sure what's going on here with H12! *)
      split; auto. f_equal.
      destruct (Int64.repr sz'0).
      destruct (Int64.repr sz'). 
      generalize intrange. intro intrange'.
      subst intval. f_equal.
      apply Axioms.proof_irr.
  - inv H; auto.
<<<<<<< HEAD
  - inv H; eauto with mem.
=======
  - inv H; split; eauto with mem.
>>>>>>> 5177531c
Qed.

End SyscallSanityChecks.<|MERGE_RESOLUTION|>--- conflicted
+++ resolved
@@ -778,8 +778,6 @@
     forall ge vargs m1 t vres m2 b ocp,
     sem ge cp vargs m1 t vres m2 ->
     Mem.can_access_block m1 b ocp -> Mem.can_access_block m2 b ocp;
-<<<<<<< HEAD
-=======
 
   ec_outside_comp:
     forall ge vargs m1 t vres m2,
@@ -798,7 +796,6 @@
     ~ Mem.valid_block m1 b ->
     Mem.valid_block m2 b ->
     Mem.block_compartment m2 b = cp;
->>>>>>> 5177531c
 
 (** External calls cannot increase the max permissions of a valid block.
     They can decrease the max permissions, e.g. by freeing. *)
@@ -861,20 +858,10 @@
     /\ Mem.unchanged_on (loc_unmapped f) m1 m2
     /\ Mem.unchanged_on (loc_out_of_reach f m1) m1' m2'
     /\ inject_incr f f'
-<<<<<<< HEAD
-    /\ inject_separated f f' m1 m1';
-   (*    /\ *)
-   (*       (* TODO: is this a redundancy with [ec_new_valid]? *) *)
-   (*       (forall b, *)
-   (*  ~ Mem.valid_block m1 b -> *)
-   (*  Mem.valid_block m2 b -> *)
-   (* exists b', f' b = Some (b', 0) /\ Mem.block_compartment m2 b = cp); *)
-=======
     /\ inject_separated f f' m1 m1'
     /\ (forall b, ~ Mem.valid_block m1 b ->
             Mem.valid_block m2 b ->
             exists b', f' b = Some (b', 0));
->>>>>>> 5177531c
 
 
 (** External calls produce at most one event. *)
@@ -904,16 +891,6 @@
     | _ => True
     end;
 
-<<<<<<< HEAD
-(** External calls cannot free public blocks without the Max Freeable permission *)
-  ec_public_not_freeable:
-    forall ge vargs m1 t vres m2 b ofs id,
-    sem ge cp vargs m1 t vres m2 ->
-    Mem.valid_block m1 b ->
-    Senv.invert_symbol ge b = Some id -> Senv.public_symbol ge id = true ->
-    Mem.perm m1 b ofs Max Nonempty -> (~ Mem.perm m1 b ofs Max Freeable) ->
-    Mem.perm m2 b ofs Max Nonempty;
-=======
 (** External calls cannot free blocks without the Max Freeable permission *)
   ec_public_not_freeable:
     forall ge vargs m1 t vres m2 b ofs k,
@@ -921,7 +898,6 @@
     Mem.valid_block m1 b ->
     (~ Mem.perm m1 b ofs Max Freeable) ->
     Mem.perm m1 b ofs k Nonempty <-> Mem.perm m2 b ofs k Nonempty;
->>>>>>> 5177531c
 
 }.
 
@@ -1059,11 +1035,7 @@
 (* no cross *)
 - inv H; inv H0; simpl; auto.
 (* not freeable *)
-<<<<<<< HEAD
-- inv H; eauto.
-=======
 - inv H; eauto. reflexivity.
->>>>>>> 5177531c
 Qed.
 
 (** ** Semantics of volatile stores *)
@@ -1234,11 +1206,8 @@
   exploit volatile_store_inject; eauto. intros [m2' [A [B [C D]]]].
   exists f; exists Vundef; exists m2'; intuition. constructor; auto.
   red; intros; congruence.
-<<<<<<< HEAD
-=======
   inv H3; try contradiction.
   exploit Mem.store_valid_block_2; eauto; contradiction.
->>>>>>> 5177531c
 (* trace length *)
 - inv H; inv H0; simpl; lia.
 (* receptive *)
@@ -1253,12 +1222,8 @@
 (* no cross *)
 - inv H; inv H0; simpl; auto.
 (* not freeable *)
-<<<<<<< HEAD
-- inv H. inv H5; auto. eauto with mem.
-=======
 - inv H. inv H2; auto. reflexivity.
   split; eauto with mem.
->>>>>>> 5177531c
 Qed.
 
 (** ** Semantics of dynamic memory allocation (malloc) *)
@@ -1376,12 +1341,8 @@
 (* no cross *)
 - inv H; inv H0; simpl; auto.
 (* not freeable *)
-<<<<<<< HEAD
-- inv H. eapply Mem.perm_store_1; eauto. eapply Mem.perm_alloc_1; eauto.
-=======
 - inv H.
   eapply Mem.unchanged_on_perm with (P := fun _ _ => True); eauto.
->>>>>>> 5177531c
 Qed.
 
 (** ** Semantics of dynamic memory deallocation (free) *)
@@ -1509,14 +1470,6 @@
 (* no cross *)
 - inv H; simpl; auto.
 (* not freeable *)
-<<<<<<< HEAD
-- inv H; auto. eapply Mem.perm_free_1; eauto.
-  eapply Mem.free_range_perm in H7. unfold Mem.range_perm in H7.
-  specialize (H7 ofs).
-  destruct (Z.le_gt_cases (Ptrofs.unsigned lo - size_chunk Mptr) ofs);
-    destruct (Z.lt_ge_cases ofs (Ptrofs.unsigned lo + Ptrofs.unsigned sz)); try lia.
-  left; intros EQ; subst b0. apply H4. eapply Mem.perm_max. eapply H7. lia.
-=======
 - inv H; auto; [| reflexivity].
   split; intros G.
   + eapply Mem.perm_free_1; eauto.
@@ -1526,7 +1479,6 @@
       destruct (Z.lt_ge_cases ofs (Ptrofs.unsigned lo + Ptrofs.unsigned sz)); try lia.
     left; intros EQ; subst b0. apply H1. eapply Mem.perm_max. eapply H4. lia.
   + eapply Mem.perm_free_3; eauto.
->>>>>>> 5177531c
 Qed.
 
 (** ** Semantics of [memcpy] operations. *)
@@ -1674,13 +1626,9 @@
 (* no cross *)
 - intros; inv H; simpl; auto.
 (* not freeable *)
-<<<<<<< HEAD
-- intros. inv H. eapply Mem.perm_storebytes_1; eauto.
-=======
 - intros. inv H. split; intros.
   eapply Mem.perm_storebytes_1; eauto.
   eapply Mem.perm_storebytes_2; eauto.
->>>>>>> 5177531c
 Qed.
 
 (** ** Semantics of annotations. *)
@@ -1742,11 +1690,7 @@
 (* no cross *)
 - inv H; simpl; auto.
 (* not freeable *)
-<<<<<<< HEAD
-- inv H; auto.
-=======
 - inv H; auto. reflexivity.
->>>>>>> 5177531c
 Qed.
 
 
@@ -1806,11 +1750,7 @@
 (* no cross *)
 - inv H; simpl; auto.
 (* not freeable *)
-<<<<<<< HEAD
-- inv H; auto.
-=======
 - inv H; auto. reflexivity.
->>>>>>> 5177531c
 Qed.
 
 Inductive extcall_debug_sem (ge: Senv.t) (cp: compartment):
@@ -1863,11 +1803,7 @@
 (* no cross *)
 - inv H; simpl; auto.
 (* not freeable *)
-<<<<<<< HEAD
-- inv H; auto.
-=======
 - inv H; auto. reflexivity.
->>>>>>> 5177531c
 Qed.
 
 (** ** Semantics of known built-in functions. *)
@@ -1939,11 +1875,7 @@
 (* no cross *)
 - inv H; simpl; auto.
 (* not freeable *)
-<<<<<<< HEAD
-- inv H; auto.
-=======
 - inv H; auto. reflexivity.
->>>>>>> 5177531c
 Qed.
 
 (** ** Semantics of external functions. *)
@@ -2130,12 +2062,8 @@
     /\ (forall b : block, ~ Mem.valid_block m1 b ->
                     Mem.valid_block m2 b -> exists b' : block, f' b = Some (b', 0)).
 Proof.
-<<<<<<< HEAD
-  intros. destruct H as (A & B & C). eapply external_call_mem_inject_gen with (ge1 := (Genv.to_senv ge)); eauto.
-=======
   intros. destruct H as (A & B & C).
   eapply external_call_mem_inject_gen with (ge1 := (Genv.to_senv ge)); eauto.
->>>>>>> 5177531c
   repeat split; intros.
   + simpl in H3. exploit A; eauto. intros EQ; rewrite EQ in H; inv H. auto.
   + simpl in H3. exploit A; eauto. intros EQ; rewrite EQ in H; inv H. auto.
@@ -2172,13 +2100,9 @@
 Section EVAL_BUILTIN_ARG.
 
 Variable A: Type.
-<<<<<<< HEAD
-Variable ge: Senv.t.
-=======
 Variable F V: Type.
 Context {CF: has_comp F}.
 Variable ge: Genv.t F V.
->>>>>>> 5177531c
 Variable cp: compartment.
 Variable e: A -> val.
 Variable sp: val.
@@ -2254,28 +2178,14 @@
 Let se1 := Genv.to_senv ge1.
 Let se2 := Genv.to_senv ge2.
 
-<<<<<<< HEAD
-=======
 Hypothesis allowed_addrof_preserved:
   forall cp id, Genv.allowed_addrof_b ge2 cp id = Genv.allowed_addrof_b ge1 cp id.
->>>>>>> 5177531c
 Hypothesis symbols_preserved:
   forall id, Genv.find_symbol ge2 id = Genv.find_symbol ge1 id.
 Hypothesis comp_preserved:
   forall id, Genv.find_comp_of_ident ge2 id = Genv.find_comp_of_ident ge1 id.
 
 Lemma eval_builtin_arg_preserved:
-<<<<<<< HEAD
-  forall a v, eval_builtin_arg se1 e sp m a v -> eval_builtin_arg se2 e sp m a v.
-Proof.
-  assert (EQ: forall id ofs, Senv.symbol_address se2 id ofs = Senv.symbol_address se1 id ofs).
-  { unfold Senv.symbol_address; simpl; intros. rewrite symbols_preserved; auto. }
-  induction 1; eauto with barg. rewrite <- EQ in H; eauto with barg. rewrite <- EQ; eauto with barg.
-Qed.
-
-Lemma eval_builtin_args_preserved:
-  forall al vl, eval_builtin_args se1 e sp m al vl -> eval_builtin_args se2 e sp m al vl.
-=======
   forall cp a v, eval_builtin_arg ge1 cp e sp m a v -> eval_builtin_arg ge2 cp e sp m a v.
 Proof.
   assert (EQ: forall id ofs, Genv.symbol_address ge2 id ofs = Genv.symbol_address ge1 id ofs).
@@ -2287,7 +2197,6 @@
 
 Lemma eval_builtin_args_preserved:
   forall cp al vl, eval_builtin_args ge1 cp e sp m al vl -> eval_builtin_args ge2 cp e sp m al vl.
->>>>>>> 5177531c
 Proof.
   induction 1; constructor; auto; eapply eval_builtin_arg_preserved; eauto.
 Qed.
@@ -2592,11 +2501,8 @@
   | extcall_read_sem_ok: forall fd bytes sz (sz':Z) m m' bdst odst id,
       Senv.find_symbol ge id = Some bdst -> 
       Senv.public_symbol ge id = true ->
-<<<<<<< HEAD
-=======
       (* Condition: we're doing a volatile load to a location [cp] is allowed to access *)
       Senv.find_comp ge id ⊆ cp ->
->>>>>>> 5177531c
       Mem.range_perm m bdst (Ptrofs.unsigned odst)
         (Ptrofs.unsigned odst + Int64.unsigned sz) Cur Writable -> (* needed for receptivity *)
       Mem.storebytes m bdst (Ptrofs.unsigned odst) (map Byte bytes) cp = Some m' ->
@@ -2611,11 +2517,8 @@
   | extcall_read_sem_fail: forall fd sz m bdst odst id,
       Senv.find_symbol ge id = Some bdst -> 
       Senv.public_symbol ge id = true ->
-<<<<<<< HEAD
-=======
       (* Condition: we're doing a volatile load to a location [cp] is allowed to access *)
       Senv.find_comp ge id ⊆ cp ->
->>>>>>> 5177531c
       Mem.range_perm m bdst (Ptrofs.unsigned odst)
         (Ptrofs.unsigned odst + Int64.unsigned sz) Cur Writable -> (* needed for receptivity *)
       Mem.can_access_block m bdst cp -> (* needed for receptivity *)
@@ -2640,28 +2543,18 @@
     - inv H0.
       + econstructor; eauto. 
         * rewrite <- H1; eapply H. 
-<<<<<<< HEAD
-        * rewrite <- H2; eapply H. 
-      + econstructor; eauto. 
-        * rewrite <- H1; eapply H. 
-        * rewrite <- H2; eapply H. 
-=======
         * rewrite <- H2; eapply H.
         * destruct H; intuition. now rewrite H10.
       + econstructor; eauto.
         * rewrite <- H1; eapply H. 
         * rewrite <- H2; eapply H.
         * destruct H; intuition. now rewrite H8.
->>>>>>> 5177531c
     (* valid block *)
     - inv H; eauto with mem.
     (* accessiblity *)
     - inv H.
       + eapply Mem.storebytes_can_access_block_inj_1; eauto. 
       + auto.
-<<<<<<< HEAD
-    (* perms *)    
-=======
     - inv H; eauto with mem.
       eapply Mem.storebytes_unchanged_on; eauto.
       intros. intros G. apply G.
@@ -2672,7 +2565,6 @@
       exploit Mem.storebytes_valid_block_2; eauto. contradiction.
       contradiction.
     (* perms *)
->>>>>>> 5177531c
     - inv H; eauto with mem. 
     (* readonly *)
     - eapply unchanged_on_readonly; eauto.
@@ -2699,11 +2591,7 @@
     (* mem extends *)
     - inv H.
       + pose proof (Val.lessdef_list_inv _ _ H1). destruct H. 
-<<<<<<< HEAD
-        2: { inv H. congruence. inv H6.  congruence. inv H.  congruence. inv H6. }
-=======
         2: { inv H. congruence. inv H7.  congruence. inv H.  congruence. inv H7. }
->>>>>>> 5177531c
         subst vargs'.
         assert (list_forall2 memval_lessdef (map Byte bytes) (map Byte bytes)).
         { clear.
@@ -2712,11 +2600,7 @@
           - simpl. econstructor.
             + apply memval_lessdef_refl.
             + auto. }
-<<<<<<< HEAD
-        destruct (Mem.storebytes_within_extends _ _ _ _ _ _ _ _ H0 H5 H) as [m2' [P1 P2]]. 
-=======
         destruct (Mem.storebytes_within_extends _ _ _ _ _ _ _ _ H0 H6 H) as [m2' [P1 P2]].
->>>>>>> 5177531c
         econstructor; eauto. econstructor; eauto. split;[|split;[|split]].
         * econstructor; eauto.
           unfold Mem.range_perm in H4 |-*.
@@ -2730,11 +2614,7 @@
           intro.  apply Mem.perm_cur_max; auto.
           eapply Mem.perm_implies; eauto. econstructor.
       + pose proof (Val.lessdef_list_inv _ _ H1). destruct H.
-<<<<<<< HEAD
-        2: { inv H. congruence. inv H6.  congruence. inv H.  congruence. inv H6. }
-=======
         2: { inv H. congruence. inv H7.  congruence. inv H.  congruence. inv H7. }
->>>>>>> 5177531c
         subst vargs'.
         exists (Vlong (Int64.repr (-1))). exists m1'.
         split;[|split;[|split]]; eauto.
@@ -2746,17 +2626,10 @@
        * apply Mem.unchanged_on_refl.
     (* mem injects *)
     - inv H0. 
-<<<<<<< HEAD
-      + inv H2. inv H12. inv H13. inv H14. 
-        inv H10. inv H7. inv H11. 
-        inv H. destruct H2.
-        destruct (H id bdst b2 delta H10 H3) as [P1 P2]. subst delta.
-=======
       + inv H2. inv H13. inv H14. inv H15.
         inv H12. inv H8. inv H11.
         inv H. destruct H2.
         destruct (H id bdst b2 delta H12 H3) as [P1 P2]. subst delta.
->>>>>>> 5177531c
         replace (Ptrofs.add odst (Ptrofs.repr 0)) with odst by (rewrite Ptrofs.add_zero; auto). 
         edestruct Mem.storebytes_mapped_inject as [m2' [Q1 Q2]]; eauto.
         instantiate (1 := (map Byte bytes)). 
@@ -2766,28 +2639,14 @@
         inv H1. 
         econstructor; econstructor; econstructor; [split;[|split;[|split;[|split;[|split;[|split;[|split]]]]]]] .  
         * econstructor; eauto.
-<<<<<<< HEAD
-          -- eapply Mem.range_perm_inj in H5.
-             2,3: eauto. repeat rewrite Z.add_0_r in H5. eauto. 
-=======
           -- intuition. now rewrite <- H11.
           -- eapply Mem.range_perm_inj in H6.
              2,3: eauto. repeat rewrite Z.add_0_r in H6. eauto.
->>>>>>> 5177531c
           -- rewrite Z.add_0_r in Q1. eapply Q1. 
         * instantiate (1:= f). econstructor. 
         * eauto.
         * eapply Mem.storebytes_unchanged_on; eauto.
           intros.
-<<<<<<< HEAD
-          unfold loc_unmapped. rewrite H10.  intros; discriminate.
-        * eapply Mem.storebytes_unchanged_on; eauto.
-          intros.
-          unfold loc_out_of_reach. intro. eapply H7. eauto.
-          replace (i - 0) with i by lia.
-          pose proof (Mem.storebytes_range_perm _ _ _ _ _ _ H6).
-          unfold Mem.range_perm in H11. 
-=======
           unfold loc_unmapped. rewrite H12. intros; discriminate.
         * eapply Mem.storebytes_unchanged_on; eauto.
           intros.
@@ -2795,20 +2654,10 @@
           replace (i - 0) with i by lia.
           pose proof (Mem.storebytes_range_perm _ _ _ _ _ _ H7).
           (* unfold Mem.range_perm in H11. *)
->>>>>>> 5177531c
           eapply Mem.perm_cur_max.
           eapply Mem.perm_implies with Writable. 2: constructor.
           eapply H11. lia.
         * apply inject_incr_refl. 
-<<<<<<< HEAD
-        * unfold inject_separated. intros. rewrite H1 in H7; discriminate. 
-        * intros. congruence.
-          (* exfalso. apply H1.  eapply Mem.storebytes_valid_block_2; eauto.   *)
-      + inv H2. inv H10. inv H11. inv H12. 
-        inv H7. inv H9. inv H8. 
-        inv H. destruct H2.
-        destruct (H id bdst b2 delta H10 H3) as [P1 P2]. subst delta.
-=======
         * unfold inject_separated. intros. rewrite H1 in H8; discriminate.
         * intros.
           exfalso. apply H1.  eapply Mem.storebytes_valid_block_2; eauto.
@@ -2816,19 +2665,13 @@
         inv H8. inv H10. inv H9.
         inv H. destruct H2.
         destruct (H id bdst b2 delta H11 H3) as [P1 P2]. subst delta.
->>>>>>> 5177531c
         replace (Ptrofs.add odst (Ptrofs.repr 0)) with odst by (rewrite Ptrofs.add_zero; auto). 
         econstructor.  exists (Vlong (Int64.repr (-1))). exists m1'.
         split;[|split;[|split;[|split;[|split;[|split;[|split]]]]]].  
         * econstructor; eauto.
-<<<<<<< HEAD
-          -- eapply Mem.range_perm_inj in H5.
-             2,3: eauto. repeat rewrite Z.add_0_r in H5. eauto. 
-=======
           -- intuition. now rewrite <- H10.
           -- eapply Mem.range_perm_inj in H6.
              2,3: eauto. repeat rewrite Z.add_0_r in H6. eauto.
->>>>>>> 5177531c
              inv H1. auto.
           -- inv H1. 
              eapply Mem.can_access_block_inj; eauto. 
@@ -2837,75 +2680,43 @@
         * eapply Mem.unchanged_on_refl. 
         * eapply Mem.unchanged_on_refl.
         * apply inject_incr_refl. 
-<<<<<<< HEAD
-        * unfold inject_separated. intros. rewrite H7 in H8; discriminate. 
-=======
         * unfold inject_separated. intros. rewrite H8 in H9; discriminate.
->>>>>>> 5177531c
         * intros. congruence. 
     (* trace length *)
     - inv H;  simpl; lia.
     (* receptive *)  
     - inv H.
       + inv H0. 
-<<<<<<< HEAD
-        inv H12. inv H13. 
-        rewrite EQ in H10. 
-        inv H10. 
-=======
         inv H13. inv H14.
         rewrite EQ in H11.
         inv H11.
->>>>>>> 5177531c
         * exists (Vlong (Int64.repr (Z.of_nat (length bytes0)))). 
           assert (Mem.range_perm m bdst (Ptrofs.unsigned odst)
                     (Ptrofs.unsigned odst + (Z.of_nat (length (map Byte bytes0)))) Cur Writable).
           { unfold Mem.range_perm in H3 |-*. 
-<<<<<<< HEAD
-            intros. eapply H3. rewrite map_length in H10. lia. }
-          assert (exists m1', Mem.storebytes m bdst (Ptrofs.unsigned odst) (map Byte bytes0) cp = Some m1'). 
-          { eapply Mem.range_perm_storebytes in H10. destruct H10.  
-            eexists. eapply e. eapply Mem.storebytes_can_access_block_1; eauto. }
-          destruct H11 as [m1' P].
-=======
             intros. eapply H4. rewrite map_length in H11. lia. }
           assert (exists m1', Mem.storebytes m bdst (Ptrofs.unsigned odst) (map Byte bytes0) cp = Some m1'). 
           { eapply Mem.range_perm_storebytes in H11. destruct H11.
             eexists. eapply e. eapply Mem.storebytes_can_access_block_1; eauto. }
           destruct H12 as [m1' P].
->>>>>>> 5177531c
           exists m1'. 
           econstructor; eauto.
         * exists (Vlong (Int64.repr (-1))). exists m. 
           econstructor; eauto.
           eapply Mem.storebytes_can_access_block_1; eauto. 
       + inv H0. 
-<<<<<<< HEAD
-        inv H10. inv H11. 
-        rewrite EQ in H8. 
-        inv H8. 
-=======
         inv H11. inv H12.
         rewrite EQ in H9.
         inv H9.
->>>>>>> 5177531c
         * exists (Vlong (Int64.repr (Z.of_nat (length bytes)))).
           assert (Mem.range_perm m1 bdst (Ptrofs.unsigned odst)
                     (Ptrofs.unsigned odst + (Z.of_nat (length (map Byte bytes)))) Cur Writable).
           { unfold Mem.range_perm in H3 |-*. 
-<<<<<<< HEAD
-            intros. eapply H3. rewrite map_length in H8. lia. }
-          assert (exists m1', Mem.storebytes m1 bdst (Ptrofs.unsigned odst) (map Byte bytes) cp = Some m1'). 
-          { eapply Mem.range_perm_storebytes in H8. destruct H8.  
-            eexists. eapply e.  eauto. }
-          destruct H9 as [m1' P].
-=======
             intros. eapply H4. rewrite map_length in H9. lia. }
           assert (exists m1', Mem.storebytes m1 bdst (Ptrofs.unsigned odst) (map Byte bytes) cp = Some m1'). 
           { eapply Mem.range_perm_storebytes in H9. destruct H9.
             eexists. eapply e.  eauto. }
           destruct H10 as [m1' P].
->>>>>>> 5177531c
           exists m1'. 
           econstructor; eauto.
         * exists (Vlong (Int64.repr (-1))). exists m1. 
@@ -2917,17 +2728,10 @@
           apply match_traces_syscall with (sg := read_sg) (cp:= cp); econstructor; try rewrite EQ; repeat econstructor; eauto. 
       + intro; subst t1.
         inv H; inv H0; split; auto. 
-<<<<<<< HEAD
-        rewrite H4 in H19.  inv H19.  auto.
-    - inv H. auto. auto.
-    (* perm *)
-    - inv H; eauto with mem.
-=======
         rewrite H5 in H21. inv H21.  auto.
     - inv H. auto. auto.
     (* perm *)
     - inv H; split; eauto with mem.
->>>>>>> 5177531c
   Qed.
 
 (* From the man page:
@@ -2956,11 +2760,8 @@
 | extcall_write_sem_intro: forall fd bytes sz sz' m bsrc osrc id mvs,
     Senv.find_symbol ge id = Some bsrc -> 
     Senv.public_symbol ge id = true ->
-<<<<<<< HEAD
-=======
     (* Condition: we're doing a volatile load to a location [cp] is allowed to access *)
     Senv.find_comp ge id ⊆ cp ->
->>>>>>> 5177531c
     Mem.loadbytes m bsrc (Ptrofs.unsigned osrc) (Int64.unsigned sz) cp = Some mvs ->
     proj_bytes mvs = Some bytes -> 
     Int64.unsigned sz <= Int64.max_signed ->  (* see man page *)
@@ -3007,22 +2808,15 @@
   - inv H0.
     econstructor; eauto. 
     * rewrite <- H1; eapply H. 
-<<<<<<< HEAD
-    * rewrite <- H2; eapply H. 
-=======
     * rewrite <- H2; eapply H.
     * destruct H; intuition. now rewrite H11.
->>>>>>> 5177531c
   (* valid block *)
   - inv H; eauto with mem.
   (* accessiblity *)
   - inv H; auto.
-<<<<<<< HEAD
-=======
   - inv H; auto. eapply Mem.unchanged_on_refl.
   - inv H; auto.
   - inv H; auto. contradiction.
->>>>>>> 5177531c
   (* perms *)    
   - inv H; eauto with mem. 
   (* readonly *)
@@ -3039,37 +2833,17 @@
   (* mem extends *)
   - inv H.
     pose proof (Val.lessdef_list_inv _ _ H1). destruct H. 
-<<<<<<< HEAD
-    2: { inv H. congruence. inv H8.  congruence. inv H.  congruence. inv H8. }
-    subst vargs'.
-    econstructor; eauto. econstructor; eauto. split;[|split;[|split]].
-    * econstructor; eauto.
-      destruct (Mem.loadbytes_extends _ _ _ _ _ _ _ H0 H4) as [mvs' [P1 P2]]. 
-=======
     2: { inv H. congruence. inv H9.  congruence. inv H.  congruence. inv H9. }
     subst vargs'.
     econstructor; eauto. econstructor; eauto. split;[|split;[|split]].
     * econstructor; eauto.
       destruct (Mem.loadbytes_extends _ _ _ _ _ _ _ H0 H5) as [mvs' [P1 P2]].
->>>>>>> 5177531c
       erewrite proj_bytes_lessdef with (mvs:= mvs); eauto.
     * eapply Val.lessdef_refl.
     * auto.
     * apply Mem.unchanged_on_refl. 
   (* mem injects *)
   - inv H0. 
-<<<<<<< HEAD
-    inv H2. inv H12. inv H13. inv H14. 
-    inv H10. inv H9. inv H11. 
-    inv H. destruct H2.
-    destruct (H id bsrc b2 delta H10 H3) as [P1 P2]. subst delta.
-    replace (Ptrofs.add osrc (Ptrofs.repr 0)) with osrc by (rewrite Ptrofs.add_zero; auto). 
-    econstructor; econstructor; econstructor; [split;[|split;[|split;[|split;[|split;[|split;[|split]]]]]]] .  
-    * econstructor; eauto.
-      destruct (Mem.loadbytes_inject _ _ _ _ _ _ _ _ _ _ H1 H5 H10) as [mvs' [Q1 Q2]].
-      replace (Ptrofs.unsigned osrc + 0) with (Ptrofs.unsigned osrc) in Q1 by lia.
-      erewrite proj_bytes_inject with (mvs := mvs); eauto.
-=======
     inv H2. inv H13. inv H14. inv H15.
     inv H11. inv H10. inv H12.
     inv H. destruct H2.
@@ -3081,43 +2855,28 @@
       -- destruct (Mem.loadbytes_inject _ _ _ _ _ _ _ _ _ _ H1 H6 H11) as [mvs' [Q1 Q2]].
          replace (Ptrofs.unsigned osrc + 0) with (Ptrofs.unsigned osrc) in Q1 by lia.
          erewrite proj_bytes_inject with (mvs := mvs); eauto.
->>>>>>> 5177531c
     * instantiate (1:= f). econstructor. 
     * eauto.
     * eapply Mem.unchanged_on_refl. 
     * eapply Mem.unchanged_on_refl. 
     * apply inject_incr_refl. 
-<<<<<<< HEAD
-    * unfold inject_separated. intros. rewrite H9 in H11; discriminate. 
-=======
     * unfold inject_separated. intros. rewrite H10 in H12; discriminate.
->>>>>>> 5177531c
     * intros. congruence.
   (* trace length *)
   - inv H;  simpl; lia.
   (* receptive *)  
   - inv H.
     inv H0. 
-<<<<<<< HEAD
-    inv H13. 
-    rewrite EQ in H7. inv H7. 
-=======
     inv H14.
     rewrite EQ in H8. inv H8.
->>>>>>> 5177531c
     exists (Vlong (Int64.repr sz'0)).  exists m1. 
     econstructor; eauto.
   (* determ *)
   - split.
     + inv H; inv H0.  
       rewrite (@Senv.find_symbol_injective ge id id0 bsrc); eauto. 
-<<<<<<< HEAD
-      rewrite H3 in H12. inv H12. 
-      rewrite H4 in H17. inv H17.
-=======
       rewrite H4 in H14. inv H14.
       rewrite H5 in H19. inv H19.
->>>>>>> 5177531c
       apply match_traces_syscall with (sg := read_sg) (cp:=cp); econstructor; try rewrite EQ; repeat econstructor; eauto; try lia. 
     + intro; subst t1.
       inv H. inv H0.  (* not sure what's going on here with H12! *)
@@ -3128,11 +2887,7 @@
       subst intval. f_equal.
       apply Axioms.proof_irr.
   - inv H; auto.
-<<<<<<< HEAD
-  - inv H; eauto with mem.
-=======
   - inv H; split; eauto with mem.
->>>>>>> 5177531c
 Qed.
 
 End SyscallSanityChecks.