--- conflicted
+++ resolved
@@ -116,13 +116,8 @@
 Proof.
   intros. inv H; inv H1; inv H0.
   auto.
-<<<<<<< HEAD
-  inv H8; inv H7. inv H10; inv H11. split; congruence.
+  inv H6; inv H5. inv H8; inv H9. split; congruence.
   inv H9; inv H8. inv H11; inv H12. split; congruence.
-=======
-  inv H6; inv H5. inv H8; inv H9.   split; congruence. 
-  inv H7; inv H6. inv H9; inv H10. split; congruence.
->>>>>>> 45d476cd
   inv H4; inv H3. inv H6; inv H7. split; congruence.
   inv H4; inv H3. inv H7; inv H6. auto.
   inv H4; inv H3.
