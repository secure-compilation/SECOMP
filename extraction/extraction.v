--- conflicted
+++ resolved
@@ -35,12 +35,10 @@
 Require Compiler.
 Require Parser.
 Require Initializers.
-<<<<<<< HEAD
 (* Backtranslation *)
 Require Backtranslation.
-=======
+(* Capability backend *)
 Require CapAsmgen.
->>>>>>> 65ed25b2
 
 (* Standard lib *)
 Require Import ExtrOcamlBasic.
