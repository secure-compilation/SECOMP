--- conflicted
+++ resolved
@@ -8,13 +8,8 @@
 
 all: $(OBJECTS) $(INTERPS)
 
-<<<<<<< HEAD
 %.compcert %.s %.parsed.c %.parsed.intf: %.c
-	../../ccomp $*.c -L../../runtime -dasm -dparse -o $*.compcert
-=======
-%.compcert %.s %.s.intf %.parsed.c %.parsed.intf: %.c
 	../../ccomp $*.c -L../../runtime -dasm -dparse -v -static -o $*.compcert
->>>>>>> 7a4e4d2e
 
 %.interp %.interp-asm: %.c
 	echo "dummy" | ../../ccomp $*.c -interp &> $*.interp
