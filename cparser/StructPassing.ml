(* *********************************************************************)
(*                                                                     *)
(*              The Compcert verified compiler                         *)
(*                                                                     *)
(*          Xavier Leroy, INRIA Paris-Rocquencourt                     *)
(*                                                                     *)
(*  Copyright Institut National de Recherche en Informatique et en     *)
(*  Automatique.  All rights reserved.  This file is distributed       *)
(*  under the terms of the GNU Lesser General Public License as        *)
(*  published by the Free Software Foundation, either version 2.1 of   *)
(*  the License, or  (at your option) any later version.               *)
(*  This file is also distributed under the terms of the               *)
(*  INRIA Non-Commercial License Agreement.                            *)
(*                                                                     *)
(* *********************************************************************)

(* Eliminate structs and unions that are
   - returned by value as function results
   - passed by value as function parameters. *)

open Machine
open C
open Cutil
open Transform

let struct_return_style = ref SR_ref
let struct_passing_style = ref SP_ref_callee

(* Classification of function return types. *)

type return_kind =
  | Ret_scalar    (**r a scalar type, returned as usual *)
  | Ret_ref       (**r a composite type, returned by reference *)
  | Ret_value of typ * int * int
                  (**r a small composite type, returned as an integer
                       (type, size, alignment) *)

let classify_return env ty =
  if is_composite_type env ty then begin
    match sizeof env ty, alignof env ty with
    | Some sz, Some al ->
        begin match !struct_return_style with
        | SR_int1248 when sz = 1 || sz = 2 || sz = 4 ->
            Ret_value (TInt(IUInt, []), sz, al)
        | SR_int1248 when sz = 8 ->
            Ret_value (TInt(IULongLong, []), sz, al)
        | (SR_int1to4 | SR_int1to8) when sz <= 4 ->
            Ret_value (TInt(IUInt, []), sz, al)
        | SR_int1to8 when sz > 4 && sz <= 8 ->
            Ret_value (TInt(IULongLong, []), sz, al)
        | _ ->
            Ret_ref
        end
    | _, _ ->
        Ret_ref  (* should not happen *)
  end else
    Ret_scalar

(* Classification of function parameter types. *)

type param_kind =
  | Param_unchanged     (**r passed as is *)
  | Param_ref_caller    (**r passed by reference to a copy taken by the caller *)
  | Param_flattened of int * int * int (**r passed as N integer arguments *)
                        (**r (N, size, alignment) *)

let classify_param env ty =
  if is_composite_type env ty then begin
    match !struct_passing_style with
    | SP_ref_callee -> Param_unchanged
    | SP_ref_caller -> Param_ref_caller
    | _ ->
      match sizeof env ty, alignof env ty with
      | Some sz, Some al ->
          Param_flattened ((sz + 3) / 4, sz, al)
      | _, _ ->
          Param_unchanged  (* should not happen *)
  end else
    Param_unchanged

(* Return the list [f 0; f 1; ...; f (n-1)] *)

let list_map_n f n =
  let rec map i = if i >= n then [] else f i :: map (i + 1)
  in map 0

(* Declaring and accessing buffers (arrays of int) *)

let uchar = TInt(IUChar, [])
let ushort = TInt(IUShort, [])
let uint = TInt(IUInt, [])
let ulonglong = TInt(IULongLong, [])
let ucharptr = TPtr(uchar, [])
let ushortptr = TPtr(ushort, [])
let uintptr = TPtr(uint, [])
let ulonglongptr = TPtr(ulonglong, [])

let ty_buffer n =
  TArray(uint, Some (Int64.of_int n), [])

let ebuffer_index base idx =
  { edesc = EBinop(Oindex, base, intconst (Int64.of_int idx) IInt, uintptr);
    etyp = uint }

let attr_structret = [Attr("__structreturn", [])]

(* Expression constructor functions *)

let ereinterpret ty e =
  { edesc = EUnop(Oderef, ecast (TPtr(ty, [])) (eaddrof e)); etyp = ty }

let or2 a b = { edesc = EBinop(Oor, a, b, uint); etyp = uint }
let or3 a b c = or2 (or2 a b) c
let or4 a b c d = or2 (or2 (or2 a b) c) d

let lshift a nbytes =
  if nbytes = 0 then a else
    { edesc = EBinop(Oshl, a, intconst (Int64.of_int (nbytes * 8)) IInt, uint);
      etyp = uint }

let offsetptr base ofs =
  if ofs = 0 then base else
  { edesc = EBinop(Oadd, base, intconst (Int64.of_int ofs) IInt, ucharptr);
    etyp = ucharptr }

let load1 base ofs shift_le shift_be =
  let shift = if (!config).bigendian then shift_be else shift_le in
  let a = offsetptr base ofs in
  lshift { edesc = EUnop(Oderef, a); etyp = uchar } shift

let load2 base ofs shift_le shift_be =
  let shift = if (!config).bigendian then shift_be else shift_le in
  let a = ecast ushortptr (offsetptr base ofs) in
  lshift { edesc = EUnop(Oderef, a); etyp = ushort } shift

let load4 base ofs =
  let a = ecast uintptr (offsetptr base ofs) in
  { edesc = EUnop(Oderef, a); etyp = uint }

let load8 base ofs =
  let a = ecast ulonglongptr (offsetptr base ofs) in
  { edesc = EUnop(Oderef, a); etyp = ulonglong }

let lshift_ll a nbytes =
  let a = ecast ulonglong a in
  if nbytes = 0 then a else
    { edesc = EBinop(Oshl, a, intconst (Int64.of_int (nbytes * 8)) IInt, ulonglong);
      etyp = ulonglong }

let or2_ll a b = { edesc = EBinop(Oor, a, b, uint); etyp = ulonglong }

(* Loading a memory area as one or several integers. *)

let load_word base ofs sz al =
  match sz with
  | 0 -> intconst 0L IInt
  | 1 -> load1 base ofs 0 3
  | 2 -> if al >= 2 || (!config).supports_unaligned_accesses then
           load2 base ofs 0 2
         else
           or2 (load1 base ofs 0 3)
               (load1 base (ofs + 1) 1 2)
  | 3 -> if al >= 2 || (!config).supports_unaligned_accesses then
           or2 (load2 base ofs 0 2)
               (load1 base (ofs + 2) 2 1)
         else
           or3 (load1 base ofs 0 3)
               (load1 base (ofs + 1) 1 2)
               (load1 base (ofs + 2) 2 1)
  | 4 -> if al >= 4 || (!config).supports_unaligned_accesses then
           load4 base ofs
         else if al >= 2 then
           or2 (load2 base ofs 0 2)
               (load2 base (ofs + 2) 2 0)
         else
           or4 (load1 base ofs 0 3)
               (load1 base (ofs + 1) 1 2)
               (load1 base (ofs + 2) 2 1)
               (load1 base (ofs + 3) 3 0)
  | _ -> assert false


let rec load_words base ofs sz al =
  if ofs >= sz then []
  else if ofs + 4 >= sz then [load_word base ofs (sz - ofs) al]
  else load_word base ofs 4 al :: load_words base (ofs + 4) sz al

let load_result base sz al =
  assert (sz <= 8);
  if sz <= 4 then
    load_word base 0 sz al
  else if sz = 8 && (al >= 8 || (!config).supports_unaligned_accesses) then
    load8 base 0
  else begin
    let (shift1, shift2) = if (!config).bigendian then (4, 0) else (0, 4) in
    or2_ll (lshift_ll (load_word base 0 4 al) shift1)
           (lshift_ll (load_word base 4 (sz - 4) al) shift2)
  end

(* Rewriting of function types.  For the return type:
      return kind scalar   -> no change
      return kind ref      -> return type void + add 1st parameter struct s *
      return kind value(t) -> return type t.
   For the parameters:
      param unchanged      -> no change
      param_ref_caller     -> turn into a pointer
      param_flattened N    -> turn into N parameters of type "int"
   Try to preserve original typedef names when no change.
*)

let rec transf_type env t =
  match unroll env t with
  | TFun(tres, None, vararg, attr) ->
      let tres' = transf_type env tres in
      begin match classify_return env tres with
      | Ret_scalar ->
          TFun(tres', None, vararg, attr)
      | Ret_ref ->
          TFun(TVoid [], None, vararg, add_attributes attr attr_structret)
      | Ret_value(ty, sz, al) ->
          TFun(ty, None, vararg, attr)
      end
  | TFun(tres, Some args, vararg, attr) ->
      let args' = transf_funargs env args in
      let tres' = transf_type env tres in
      begin match classify_return env tres with
      | Ret_scalar ->
          TFun(tres', Some args', vararg, attr)
      | Ret_ref ->
          let res = Env.fresh_ident "_res" in
          TFun(TVoid [], Some((res, TPtr(tres', [])) :: args'), vararg,
               add_attributes attr attr_structret)
      | Ret_value(ty, sz, al) ->
          TFun(ty, Some args', vararg, attr)
      end
  | TPtr(t1, attr) ->
      let t1' = transf_type env t1 in
      if t1' = t1 then t else TPtr(transf_type env t1, attr)
  | TArray(t1, sz, attr) ->
      let t1' = transf_type env t1 in
      if t1' = t1 then t else TArray(transf_type env t1, sz, attr)
  | _ -> t

and transf_funargs env = function
  | [] -> []
  | (id, t) :: args ->
      let t' = transf_type env t in
      let args' = transf_funargs env args in
      match classify_param env t with
      | Param_unchanged ->
          (id, t') :: args'
      | Param_ref_caller ->
          (id, TPtr(t', [])) :: args'
      | Param_flattened(n, sz, al) ->
          list_map_n (fun _ -> (Env.fresh_ident id.C.name, uint)) n
          @ args'

(* Expressions: transform calls + rewrite the types *)

let rec translates_to_extended_lvalue arg =
  is_lvalue arg ||
  (match arg.edesc with
   | ECall _ -> true
   | EBinop(Ocomma, a, b, _) -> translates_to_extended_lvalue b
   | _ -> false)

let rec transf_expr env ctx e =
  let newty = transf_type env e.etyp in
  match e.edesc with
  | EConst c ->
      {edesc = EConst c; etyp = newty}
  | ESizeof ty ->
      {edesc = ESizeof (transf_type env ty); etyp = newty}
  | EAlignof ty ->
      {edesc = EAlignof (transf_type env ty); etyp = newty}
  | EVar x ->
      {edesc = EVar x; etyp = newty}
  | EUnop(op, e1) ->
      {edesc = EUnop(op, transf_expr env Val e1); etyp = newty}
  | EBinop(Oassign, lhs, {edesc = ECall(fn, args); etyp = ty}, _) ->
      transf_call env ctx (Some (transf_expr env Val lhs)) fn args ty
  | EBinop(Ocomma, e1, e2, ty) ->
      ecomma (transf_expr env Effects e1) (transf_expr env ctx e2)
  | EBinop(op, e1, e2, ty) ->
      {edesc = EBinop(op, transf_expr env Val e1,
                          transf_expr env Val e2,
                          transf_type env ty);
       etyp = newty}
  | EConditional(e1, e2, e3) ->
      {edesc = EConditional(transf_expr env Val e1,
                            transf_expr env ctx e2,
                            transf_expr env ctx e3);
       etyp = newty}
  | ECast(ty, e1) ->
      {edesc = ECast(transf_type env ty, transf_expr env Val e1); etyp = newty}
  | ECompound(ty, ie) ->
      {edesc = ECompound(transf_type env ty, transf_init env ie); etyp = newty}
  | ECall(fn, args) ->
      transf_call env ctx None fn args e.etyp

(* Function calls returning a composite by reference: add first argument.
    ctx = Effects:   lv = f(...)     -> f(&newtemp, ...), lv = newtemp
                     f(...)          -> f(&newtemp, ...)
    ctx = Val:       lv = f(...)     -> f(&newtemp, ...), lv = newtemp
                     f(...)          -> f(&newtemp, ...), newtemp

   We used to do a copy optimization:
     ctx = Effects:   lv = f(...)     -> f(&lv, ...)
   but it is not correct in case of overlap (see test/regression/struct12.c)

   Function calls returning a composite by value:
    ctx = Effects:   lv = f(...)     -> newtemp = f(...), lv = newtemp
                     f(...)          -> f(...)
    ctx = Val:       lv = f(...)     -> newtemp = f(...), lv = newtemp
                     f(...)          -> newtemp = f(...), newtemp
*)

and transf_call env ctx opt_lhs fn args ty =
  let ty' = transf_type env ty in
  let fn' = transf_expr env Val fn in
  let opt_eassign e =
    match opt_lhs with
    | None -> e
    | Some lhs -> eassign lhs e in
  match fn with
  | {edesc = EVar { C.name = "__builtin_va_arg"
                           | "__builtin_annot"
                           | "__builtin_annot_intval"
                           | "__builtin_ais_annot" } } ->
    (* Do not transform the call in this case, just use the default
       pass-by-reference mode for struct/union arguments. *)
    let args' = List.map (fun arg -> transf_expr env Val arg) args in
    opt_eassign {edesc = ECall(fn, args'); etyp = ty}
  | _ ->
    let (assignments, args') = transf_arguments env args in
    let call =
      match classify_return env ty with
      | Ret_scalar ->
          opt_eassign {edesc = ECall(fn', args'); etyp = ty'}
      | Ret_ref ->
          begin match ctx, opt_lhs with
          | Effects, None ->
              let tmp = new_temp ~name:"_res" ty in
              {edesc = ECall(fn', eaddrof tmp :: args'); etyp = TVoid []}
          (* Copy optimization, turned off as explained above *)
       (* | Effects, Some lhs ->
              {edesc = ECall(fn', eaddrof lhs :: args'); etyp = TVoid []} *)
          | Val, None ->
              let tmp = new_temp ~name:"_res" ty in
              ecomma {edesc = ECall(fn', eaddrof tmp :: args'); etyp = TVoid []}
                     tmp
          | _, Some lhs ->
              let tmp = new_temp ~name:"_res" ty in
              ecomma {edesc = ECall(fn', eaddrof tmp :: args'); etyp = TVoid []}
                     (eassign lhs tmp)
          end
      | Ret_value(ty_ret, sz, al) ->
          let ecall = {edesc = ECall(fn', args'); etyp = ty_ret} in
          begin match ctx, opt_lhs with
          | Effects, None ->
              ecall
          | _, _ ->
              let tmp = new_temp ~name:"_res" ty_ret in
              opt_eassign
                (ecomma (eassign tmp ecall)
                        (ereinterpret ty' tmp))
          end
    in ecommalist assignments call

(* Function argument of ref_caller kind: take a copy and pass pointer to copy
        arg      --->   newtemp = arg  ...   &newtemp
   Function argument of flattened(N) kind: load and pass as integers
   either using an intermediate array
        arg      --->   ( * ((ty * ) temparray) = arg ...
                        temparray[0], ...,, temparray[N-1]
   or by using loadwords:
        arg      --->   addr = &(arg) ... loadwords addr ...
*)

and transf_arguments env args =
  match args with
  | [] -> ([], [])
  | arg :: args ->
      let (assignments, args') = transf_arguments env args in
      match classify_param env arg.etyp with
      | Param_unchanged ->
          let arg' = transf_expr env Val arg in
          (assignments, arg' :: args')
      | Param_ref_caller ->
          let ty' = transf_type env arg.etyp in
          let tmp = new_temp ~name:"_arg" ty' in
          (transf_assign env tmp arg :: assignments,
           eaddrof tmp :: args')
      | Param_flattened(n, sz, al) ->
          let ty' = transf_type env arg.etyp in
          if translates_to_extended_lvalue arg then begin
            let tmp = new_temp ~name:"_arg" ucharptr in
            (eassign tmp (ecast ucharptr (eaddrof (transf_expr env Val arg)))
             :: assignments,
             load_words tmp 0 sz al @ args')
          end else begin
            let tmp = new_temp ~name:"_arg" (ty_buffer n) in
            (transf_assign env (ereinterpret ty' tmp) arg :: assignments,
             list_map_n (ebuffer_index tmp) n @ args')
          end

and transf_assign env lhs e =
  match e.edesc with
  | ECall(fn, args) ->
      transf_call env Effects (Some lhs) fn args e.etyp
  | _ ->
      eassign lhs (transf_expr env Val e)

(* Initializers *)

and transf_init env = function
  | Init_single e ->
      Init_single (transf_expr env Val e)
  | Init_array il ->
      Init_array (List.rev (List.rev_map (transf_init env) il))
  | Init_struct(id, fil) ->
      Init_struct (id, List.map (fun (fld, i) -> (fld, transf_init env i)) fil)
  | Init_union(id, fld, i) ->
      Init_union(id, fld, transf_init env i)

(* Declarations *)

<<<<<<< HEAD
let transf_decl env (sto, id, ty, init, cp) =
=======
let transf_decl env loc (sto, id, ty, init) =
>>>>>>> db8a63f2
  (sto, id, transf_type env ty,
   begin match init with None -> None | Some i -> Some (transf_init env i) end,
   cp)

(* Transformation of statements and function bodies *)

let transf_funbody env body optres =

let transf_expr ctx e = transf_expr env ctx e in
let transf_asm_operand (lbl, cstr, e) = (lbl, cstr, transf_expr Val e) in

(* Function returns:
     return kind scalar    -> return e
     return kind ref       -> _res = x; return
     return kind value ty  -> *((struct s * )_res) = x; return _res
                           or addr = &x; return loadresult(addr)
*)

let rec transf_stmt s =
  match s.sdesc with
  | Sskip -> s
  | Sdo e ->
      {s with sdesc = Sdo(transf_expr Effects e)}
  | Sseq(s1, s2) ->
      {s with sdesc = Sseq(transf_stmt s1, transf_stmt s2)}
  | Sif(e, s1, s2) ->
      {s with sdesc = Sif(transf_expr Val e,
                          transf_stmt s1, transf_stmt s2)}
  | Swhile(e, s1) ->
      {s with sdesc = Swhile(transf_expr Val e, transf_stmt s1)}
  | Sdowhile(s1, e) ->
      {s with sdesc = Sdowhile(transf_stmt s1, transf_expr Val e)}
  | Sfor(s1, e, s2, s3) ->
      {s with sdesc = Sfor(transf_stmt s1, transf_expr Val e,
                           transf_stmt s2, transf_stmt s3)}
  | Sbreak -> s
  | Scontinue -> s
  | Sswitch(e, s1) ->
      {s with sdesc = Sswitch(transf_expr Val e, transf_stmt s1)}
  | Slabeled(lbl, s1) ->
      {s with sdesc = Slabeled(lbl, transf_stmt s1)}
  | Sgoto lbl -> s
  | Sreturn None -> s
  | Sreturn(Some e) ->
      let e' = transf_expr Val e in
      begin match classify_return env e'.etyp, optres with
      | Ret_scalar, None ->
          {s with sdesc = Sreturn(Some e')}
      | Ret_ref, Some dst ->
          sseq s.sloc
            (sassign s.sloc dst e')
            {sdesc = Sreturn None; sloc = s.sloc}
      | Ret_value(ty, sz, al), None ->
          if translates_to_extended_lvalue e then begin
            let tmp = new_temp ~name:"_res" ucharptr in
            sseq s.sloc
              (sassign s.sloc tmp (ecast ucharptr (eaddrof e')))
              {sdesc = Sreturn (Some (load_result tmp sz al)); sloc = s.sloc}
          end else begin
            let dst = new_temp ~name:"_res" ty in
            sseq s.sloc
              (sassign s.sloc (ereinterpret e'.etyp dst) e')
              {sdesc = Sreturn (Some dst); sloc = s.sloc}
          end
      | _, _ ->
          assert false
      end
  | Sblock sl ->
      {s with sdesc = Sblock(List.map transf_stmt sl)}
  | Sdecl d ->
      {s with sdesc = Sdecl(transf_decl env s.sloc d)}
  | Sasm(attr, template, outputs, inputs, clob) ->
      {s with sdesc = Sasm(attr, template,
                           List.map transf_asm_operand outputs,
                           List.map transf_asm_operand inputs, clob)}

in
  transf_stmt body

(* Binding arguments to parameters.  Returns a triple:
    - parameter list
    - actions to perform at the beginning of the function
    - substitution to apply to the function body
*)

let rec transf_funparams loc env params =
  match params with
  | [] ->
      ([], sskip, IdentMap.empty)
  | (x, tx) :: params ->
      let tx' = transf_type env tx in
      let (params', actions, subst) = transf_funparams loc env params in
      match classify_param env tx with
      | Param_unchanged ->
          ((x, tx') :: params',
           actions,
           subst)
      | Param_ref_caller ->
          let tpx = TPtr(tx', []) in
          let ex = { edesc = EVar x; etyp = tpx } in
          let estarx = { edesc = EUnop(Oderef, ex); etyp = tx' } in
          ((x, tpx) :: params',
           actions,
           IdentMap.add x estarx subst)
      | Param_flattened(n, sz, al) ->
          let y = new_temp ~name:x.C.name (ty_buffer n) in
          let yparts = list_map_n (fun _ -> Env.fresh_ident x.C.name) n in
          let assign_part e p act =
            sseq loc (sassign loc e {edesc = EVar p; etyp = uint}) act in
          (List.map (fun p -> (p, uint)) yparts @ params',
           List.fold_right2 assign_part
                            (list_map_n (ebuffer_index y) n)
                            yparts
                            actions,
           IdentMap.add x (ereinterpret tx' y) subst)

let transf_fundef env loc f =
  reset_temps();
  let ret = transf_type env f.fd_ret in
  let (params, actions, subst) =
    transf_funparams f.fd_body.sloc env f.fd_params in
  let locals =
    List.map (fun d -> transf_decl env loc (subst_decl subst d)) f.fd_locals in
  let (attr1, ret1, params1, body1) =
    match classify_return env f.fd_ret with
    | Ret_scalar ->
        (f.fd_attrib,
         ret,
         params,
         transf_funbody env (subst_stmt subst f.fd_body) None)
    | Ret_ref ->
        let vres = Env.fresh_ident "_res" in
        let tres = TPtr(ret, []) in
        let eres = {edesc = EVar vres; etyp = tres} in
        let eeres = {edesc = EUnop(Oderef, eres); etyp = ret} in
        (add_attributes f.fd_attrib attr_structret,
         TVoid [],
         (vres, tres) :: params,
         transf_funbody env (subst_stmt subst f.fd_body) (Some eeres))
    | Ret_value(ty, sz, al) ->
        (f.fd_attrib,
         ty,
         params,
         transf_funbody env (subst_stmt subst f.fd_body) None) in
  let temps = get_temps() in
  {f with fd_attrib = attr1;
          fd_ret = ret1;
          fd_params = params1;
          fd_locals = locals @ temps;
          fd_body = sseq f.fd_body.sloc actions body1}

(* Composites *)

let transf_composite env loc su id attr fl =
  (attr, List.map (fun f -> {f with fld_typ = transf_type env f.fld_typ}) fl)

(* Entry point *)

let program p =
  struct_passing_style :=
    if !Clflags.option_interp
    then SP_ref_callee
    else !Machine.config.struct_passing_style;
  struct_return_style :=
    if !Clflags.option_interp
    then SR_ref
    else !Machine.config.struct_return_style;
  Transform.program
    ~decl:transf_decl
    ~fundef:transf_fundef
    ~composite:transf_composite
    ~typedef:(fun env loc id ty -> transf_type env ty)
    p<|MERGE_RESOLUTION|>--- conflicted
+++ resolved
@@ -425,11 +425,7 @@
 
 (* Declarations *)
 
-<<<<<<< HEAD
-let transf_decl env (sto, id, ty, init, cp) =
-=======
-let transf_decl env loc (sto, id, ty, init) =
->>>>>>> db8a63f2
+let transf_decl env loc (sto, id, ty, init, cp) =
   (sto, id, transf_type env ty,
    begin match init with None -> None | Some i -> Some (transf_init env i) end,
    cp)
