--- conflicted
+++ resolved
@@ -2175,12 +2175,7 @@
     | ty, None ->
         (ty, [],env1)
     | TFun(ty_ret, None, false, attr), Some params ->
-<<<<<<< HEAD
-        let (params', extra_decls) =
-=======
-        warning loc "Non-prototype, pre-standard function definition.@  Converting to prototype form";
         let (params', extra_decls,env) =
->>>>>>> 64a1e734
           elab_KR_function_parameters env params defs loc in
         (TFun(ty_ret, Some params', inherit_vararg env s sto ty, attr), extra_decls,env)
     | _, Some params ->
