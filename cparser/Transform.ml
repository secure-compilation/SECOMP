(* *********************************************************************)
(*                                                                     *)
(*              The Compcert verified compiler                         *)
(*                                                                     *)
(*          Xavier Leroy, INRIA Paris-Rocquencourt                     *)
(*                                                                     *)
(*  Copyright Institut National de Recherche en Informatique et en     *)
(*  Automatique.  All rights reserved.  This file is distributed       *)
(*  under the terms of the GNU Lesser General Public License as        *)
(*  published by the Free Software Foundation, either version 2.1 of   *)
(*  the License, or  (at your option) any later version.               *)
(*  This file is also distributed under the terms of the               *)
(*  INRIA Non-Commercial License Agreement.                            *)
(*                                                                     *)
(* *********************************************************************)

(* Generic program transformation *)

open C
open Cutil
open Env

(* Recording fresh temporaries *)

let temporaries = ref ([]: decl list)

let reset_temps () =
  temporaries := []

let get_temps () =
  let temps = !temporaries in
  temporaries := [];
  List.rev temps

let new_temp_var ?(name = "t") ty =
  let id = Env.fresh_ident name in
  temporaries := (Storage_default, id, ty, None, "0") :: !temporaries;
  id
  (* TODO: Is the default compartment ["0"] the right one here? Since they are temporaries I'm assuming it's fine *)

let new_temp ?(name = "t") ty =
  let id = new_temp_var ~name ty in
  { edesc = EVar id; etyp = ty }

(* Temporaries should not be [const] because we assign into them
   and not be [volatile] because they are local and not observable *)

let attributes_to_remove_from_temp = add_attributes [AConst] [AVolatile]

let mk_temp env ty =
  new_temp (remove_attributes_type env attributes_to_remove_from_temp ty)

(* Bind a l-value to a temporary variable if it is not invariant. *)

let rec invariant_lvalue env e =
  match e.edesc with
  | EVar _ -> true
  | EUnop(Odot _, e1) -> invariant_lvalue env e1
  | _ -> false

let bind_lvalue env e fn =
  if invariant_lvalue env e then
    fn e
  else begin
    let tmp = new_temp (TPtr(e.etyp, [])) in
    ecomma (eassign tmp (eaddrof e))
           (fn {edesc = EUnop(Oderef, tmp); etyp = e.etyp})
  end

(* Most transformations over expressions can be optimized if the
   value of the expression is not needed and it is evaluated only
   for its side-effects.  The type [context] records whether
   we are in a side-effects-only position ([Effects]) or not ([Val]). *)

type context = Val | Effects

(* Expansion of assignment expressions *)

let op_for_assignop = function
  | Oadd_assign -> Oadd
  | Osub_assign -> Osub
  | Omul_assign -> Omul
  | Odiv_assign -> Odiv
  | Omod_assign -> Omod
  | Oand_assign -> Oand
  | Oor_assign -> Oor
  | Oxor_assign -> Oxor
  | Oshl_assign -> Oshl
  | Oshr_assign -> Oshr
  | _ -> assert false

let op_for_incr_decr = function
  | Opreincr -> Oadd
  | Opredecr -> Osub
  | Opostincr -> Oadd
  | Opostdecr -> Osub
  | _ -> assert false

let assignop_for_incr_decr = function
  | Opreincr -> Oadd_assign
  | Opredecr -> Osub_assign
  | _ -> assert false

let expand_assign ~write env ctx l r =
  match ctx with
  | Effects ->
      write l r
  | Val ->
      let tmp = mk_temp env l.etyp in
      ecomma (eassign tmp r) (ecomma (write l tmp) tmp)

let expand_assignop ~read ~write env ctx op l r ty =
  bind_lvalue env l (fun l ->
    let res = {edesc = EBinop(op_for_assignop op, read l, r, ty); etyp = ty} in
    match ctx with
    | Effects ->
        write l res
    | Val ->
        let tmp = mk_temp env l.etyp in
        ecomma (eassign tmp res) (ecomma (write l tmp) tmp))

let expand_preincrdecr ~read ~write env ctx op l =
  expand_assignop ~read ~write env ctx (assignop_for_incr_decr op)
              l (intconst 1L IInt) (unary_conversion env l.etyp)

let expand_postincrdecr ~read ~write env ctx op l =
  bind_lvalue env l (fun l ->
    let ty = unary_conversion env l.etyp in
    match ctx with
    | Effects ->
        let newval =
          {edesc = EBinop(op_for_incr_decr op, read l, intconst 1L IInt, ty);
           etyp = ty} in
        write l newval
    | Val ->
        let tmp = mk_temp env l.etyp in
        let newval =
          {edesc = EBinop(op_for_incr_decr op, tmp, intconst 1L IInt, ty);
           etyp = ty} in
        ecomma (eassign tmp (read l)) (ecomma (write l newval) tmp))

(* Generic transformation of a statement, transforming expressions within
   and preserving the statement structure.
   If [decl] is not given, it applies only to unblocked code. *)

let stmt ~expr ?(decl = fun env decl -> assert false) env s =
  let rec stm s =
  match s.sdesc with
  | Sskip -> s
  | Sdo e ->
      {s with sdesc = Sdo(expr s.sloc env Effects e)}
  | Sseq(s1, s2) ->
      {s with sdesc = Sseq(stm s1, stm s2)}
  | Sif(e, s1, s2) ->
      {s with sdesc = Sif(expr s.sloc env Val e, stm s1, stm s2)}
  | Swhile(e, s1) ->
      {s with sdesc = Swhile(expr s.sloc env Val e, stm s1)}
  | Sdowhile(s1, e) ->
      {s with sdesc = Sdowhile(stm s1, expr s.sloc env Val e)}
  | Sfor(s1, e, s2, s3) ->
      {s with sdesc = Sfor(stm s1, expr s.sloc env Val e, stm s2, stm s3)}
  | Sbreak -> s
  | Scontinue -> s
  | Sswitch(e, s1) ->
      {s with sdesc = Sswitch(expr s.sloc env Val e, stm s1)}
  | Slabeled(lbl, s1) ->
      {s with sdesc = Slabeled(lbl, stm s1)}
  | Sgoto lbl -> s
  | Sreturn None -> s
  | Sreturn (Some e) ->
      {s with sdesc = Sreturn(Some(expr s.sloc env Val e))}
  | Sasm(attr, template, outputs, inputs, clob) ->
      let asm_operand (lbl, cstr, e) =
        (lbl, cstr, expr s.sloc env Val e) in
      {s with sdesc = Sasm(attr, template,
                           List.map asm_operand outputs,
                           List.map asm_operand inputs, clob)}
  | Sblock sl ->
      {s with sdesc = Sblock (List.map stm sl)}
  | Sdecl d ->
      {s with sdesc = Sdecl (decl env d)}

  in stm s

(* Generic transformation of a function definition *)

let fundef trstmt env f =
  reset_temps();
  let newbody = trstmt env f.fd_body in
  let temps = get_temps() in
  {f with fd_locals = f.fd_locals @ temps; fd_body = newbody}

(* Generic transformation of a program *)

let program
<<<<<<< HEAD
    ?(decl = fun env d -> d)
    ?(fundef = fun env fd -> fd)
    ?(composite = fun env su id attr fl -> (attr, fl))
    ?(typedef = fun env id ty -> ty)
    ?(enum = fun env id attr members -> (attr, members))
    ?(pragma = fun env s -> s)
    (defs, imports) =
=======
    ?(decl = fun env loc d -> d)
    ?(fundef = fun env loc fd -> fd)
    ?(composite = fun env loc su id attr fl -> (attr, fl))
    ?(typedef = fun env loc id ty -> ty)
    ?(enum = fun env loc id attr members -> (attr, members))
    ?(pragma = fun env loc s -> s)
    p =
>>>>>>> db8a63f2

  let rec transf_globdecls env accu = function
  | [] -> List.rev accu
  | g :: gl ->
      let (desc', env') =
        match g.gdesc with
<<<<<<< HEAD
        | Gdecl((sto, id, ty, init, cp) as d) ->
           (Gdecl(decl env d), Env.add_ident env id sto ty)
=======
        | Gdecl((sto, id, ty, init) as d) ->
           (Gdecl(decl env g.gloc d), Env.add_ident env id sto ty)
>>>>>>> db8a63f2
        | Gfundef f ->
            (Gfundef(fundef env g.gloc f),
            Env.add_ident env f.fd_name f.fd_storage (fundef_typ f))
        | Gcompositedecl(su, id, attr) ->
            (Gcompositedecl(su, id, attr),
             Env.add_composite env id (composite_info_decl su attr))
        | Gcompositedef(su, id, attr, fl) ->
            let (attr', fl') = composite env  g.gloc su id attr fl in
            (Gcompositedef(su, id, attr', fl'),
             Env.add_composite env id (composite_info_def env su attr fl))
        | Gtypedef(id, ty) ->
            (Gtypedef(id, typedef env g.gloc id ty), Env.add_typedef env id ty)
        | Genumdef(id, attr, members) ->
            let (attr', members') = enum env g.gloc id attr members in
            (Genumdef(id, attr', members'),
             Env.add_enum env id {ei_members =  members; ei_attr = attr})
        | Gpragma s ->
            (Gpragma(pragma env g.gloc s), env)
      in
        transf_globdecls env' ({g with gdesc = desc'} :: accu) gl

  in (transf_globdecls (Env.initial()) [] defs, imports)<|MERGE_RESOLUTION|>--- conflicted
+++ resolved
@@ -193,36 +193,21 @@
 (* Generic transformation of a program *)
 
 let program
-<<<<<<< HEAD
-    ?(decl = fun env d -> d)
-    ?(fundef = fun env fd -> fd)
-    ?(composite = fun env su id attr fl -> (attr, fl))
-    ?(typedef = fun env id ty -> ty)
-    ?(enum = fun env id attr members -> (attr, members))
-    ?(pragma = fun env s -> s)
-    (defs, imports) =
-=======
     ?(decl = fun env loc d -> d)
     ?(fundef = fun env loc fd -> fd)
     ?(composite = fun env loc su id attr fl -> (attr, fl))
     ?(typedef = fun env loc id ty -> ty)
     ?(enum = fun env loc id attr members -> (attr, members))
     ?(pragma = fun env loc s -> s)
-    p =
->>>>>>> db8a63f2
+    (defs, imports) =
 
   let rec transf_globdecls env accu = function
   | [] -> List.rev accu
   | g :: gl ->
       let (desc', env') =
         match g.gdesc with
-<<<<<<< HEAD
         | Gdecl((sto, id, ty, init, cp) as d) ->
-           (Gdecl(decl env d), Env.add_ident env id sto ty)
-=======
-        | Gdecl((sto, id, ty, init) as d) ->
            (Gdecl(decl env g.gloc d), Env.add_ident env id sto ty)
->>>>>>> db8a63f2
         | Gfundef f ->
             (Gfundef(fundef env g.gloc f),
             Env.add_ident env f.fd_name f.fd_storage (fundef_typ f))
