(* *********************************************************************)
(*                                                                     *)
(*              The Compcert verified compiler                         *)
(*                                                                     *)
(*          Xavier Leroy, INRIA Paris-Rocquencourt                     *)
(*           Prashanth Mundkur, SRI International                      *)
(*                                                                     *)
(*  Copyright Institut National de Recherche en Informatique et en     *)
(*  Automatique.  All rights reserved.  This file is distributed       *)
(*  under the terms of the INRIA Non-Commercial License Agreement.     *)
(*                                                                     *)
(*  The contributions by Prashanth Mundkur are reused and adapted      *)
(*  under the terms of a Contributor License Agreement between         *)
(*  SRI International and INRIA.                                       *)
(*                                                                     *)
(* *********************************************************************)

(** Abstract syntax and semantics for RISC-V assembly language. *)

Require Import Coqlib.
Require Import Maps.
Require Import AST.
Require Import Split.
Require Import Integers.
Require Import Floats.
Require Import Values.
Require Import Memory.
Require Import Events.
Require Import Globalenvs.
Require Import Smallstep.
Require Import Locations.
Require Stacklayout.
Require Import Conventions.

Require Import Exec Determinism.

Notation offset_arg := Stacklayout.offset_arg.

(** * Abstract syntax *)

(** Integer registers.  X0 is treated specially because it always reads 
  as zero and is never used as a destination of an instruction. *)

Inductive ireg: Type :=
  | X1:  ireg | X2:  ireg | X3:  ireg | X4:  ireg | X5:  ireg
  | X6:  ireg | X7:  ireg | X8:  ireg | X9:  ireg | X10: ireg
  | X11: ireg | X12: ireg | X13: ireg | X14: ireg | X15: ireg
  | X16: ireg | X17: ireg | X18: ireg | X19: ireg | X20: ireg
  | X21: ireg | X22: ireg | X23: ireg | X24: ireg | X25: ireg
  | X26: ireg | X27: ireg | X28: ireg | X29: ireg | X30: ireg
  | X31: ireg.

Inductive ireg0: Type :=
  | X0: ireg0 | X: ireg -> ireg0.

Coercion X: ireg >-> ireg0.

(** Floating-point registers *)

Inductive freg: Type :=
  | F0: freg  | F1: freg  | F2: freg  | F3: freg
  | F4: freg  | F5: freg  | F6: freg  | F7: freg
  | F8: freg  | F9: freg  | F10: freg | F11: freg
  | F12: freg | F13: freg | F14: freg | F15: freg
  | F16: freg | F17: freg | F18: freg | F19: freg
  | F20: freg | F21: freg | F22: freg | F23: freg
  | F24: freg | F25: freg | F26: freg | F27: freg
  | F28: freg | F29: freg | F30: freg | F31: freg.

Lemma ireg_eq: forall (x y: ireg), {x=y} + {x<>y}.
Proof. decide equality. Defined.

Lemma ireg0_eq: forall (x y: ireg0), {x=y} + {x<>y}.
Proof. decide equality. apply ireg_eq. Defined.

Lemma freg_eq: forall (x y: freg), {x=y} + {x<>y}.
Proof. decide equality. Defined.
  
(** We model the following registers of the RISC-V architecture. *)

Inductive preg: Type :=
  | IR: ireg -> preg                    (**r integer registers *)
  | FR: freg -> preg                    (**r double-precision float registers *)
  | PC: preg.                           (**r program counter *)

Coercion IR: ireg >-> preg.
Coercion FR: freg >-> preg.

Lemma preg_eq: forall (x y: preg), {x=y} + {x<>y}.
Proof. decide equality. apply ireg_eq. apply freg_eq. Defined.

Module PregEq.
  Definition t  := preg.
  Definition eq := preg_eq.
End PregEq.

Module Pregmap := EMap(PregEq).

(** Conventional names for stack pointer ([SP]) and return address ([RA]). *)

Declare Scope asm.
Notation "'SP'" := X2 (only parsing) : asm.
Notation "'RA'" := X1 (only parsing) : asm.

(** Offsets for load and store instructions.  An offset is either an
  immediate integer or the low part of a symbol. *)

Inductive offset : Type :=
  | Ofsimm (ofs: ptrofs)
  | Ofslow (id: ident) (ofs: ptrofs).

(** The RISC-V instruction set is composed of several subsets.  We model
  the "32I" (32-bit integers), "64I" (64-bit integers),
  "M" (multiplication and division), 
  "F" (single-precision floating-point)
  and "D" (double-precision floating-point) subsets.  

  For 32- and 64-bit integer arithmetic, the RISC-V instruction set comprises
  generic integer operations such as ADD that operate over the full width
  of an integer register (either 32 or 64 bit), plus specific instructions
  such as ADDW that normalize their results to signed 32-bit integers.
  Other instructions such as AND work equally well over 32- and 64-bit
  integers, with the convention that 32-bit integers are represented
  sign-extended in 64-bit registers.

  This clever design is challenging to formalize in the CompCert value
  model.  As a first step, we follow a more traditional approach,
  also used in the x86 port, whereas we have two sets of (pseudo-)
  instructions, one for 32-bit integer arithmetic, with suffix W,
  the other for 64-bit integer arithmetic, with suffix L.  The mapping
  to actual instructions is done when printing assembly code, as follows:
  - In 32-bit mode:
    ADDW becomes ADD, ADDL is an error, ANDW becomes AND, ANDL is an error.
  - In 64-bit mode:
    ADDW becomes ADDW, ADDL becomes ADD, ANDW and ANDL both become AND.
*)

Definition label := positive.

(** A note on immediates: there are various constraints on immediate
  operands to RISC-V instructions.  We do not attempt to capture these
  restrictions in the abstract syntax nor in the semantics.  The
  assembler will emit an error if immediate operands exceed the
  representable range.  Of course, our RISC-V generator (file
  [Asmgen]) is careful to respect this range. *)

Inductive instruction : Type :=
  | Pmv     (rd: ireg) (rs: ireg)                    (**r integer move *)

(** 32-bit integer register-immediate instructions *)
  | Paddiw  (rd: ireg) (rs: ireg0) (imm: int)        (**r add immediate *)
  | Psltiw  (rd: ireg) (rs: ireg0) (imm: int)        (**r set-less-than immediate *)
  | Psltiuw (rd: ireg) (rs: ireg0) (imm: int)        (**r set-less-than unsigned immediate *)
  | Pandiw  (rd: ireg) (rs: ireg0) (imm: int)        (**r and immediate *)
  | Poriw   (rd: ireg) (rs: ireg0) (imm: int)        (**r or immediate *)
  | Pxoriw  (rd: ireg) (rs: ireg0) (imm: int)        (**r xor immediate *)
  | Pslliw  (rd: ireg) (rs: ireg0) (imm: int)        (**r shift-left-logical immediate *)
  | Psrliw  (rd: ireg) (rs: ireg0) (imm: int)        (**r shift-right-logical immediate *)
  | Psraiw  (rd: ireg) (rs: ireg0) (imm: int)        (**r shift-right-arith immediate *)
  | Pluiw   (rd: ireg)             (imm: int)        (**r load upper-immediate *)
(** 32-bit integer register-register instructions *)
  | Paddw   (rd: ireg) (rs1 rs2: ireg0)              (**r integer addition *)
  | Psubw   (rd: ireg) (rs1 rs2: ireg0)              (**r integer subtraction *)

  | Pmulw   (rd: ireg) (rs1 rs2: ireg0)              (**r integer multiply low *)
  | Pmulhw  (rd: ireg) (rs1 rs2: ireg0)              (**r integer multiply high signed *)
  | Pmulhuw (rd: ireg) (rs1 rs2: ireg0)              (**r integer multiply high unsigned *)
  | Pdivw   (rd: ireg) (rs1 rs2: ireg0)              (**r integer division *)
  | Pdivuw  (rd: ireg) (rs1 rs2: ireg0)              (**r unsigned integer division *)
  | Premw   (rd: ireg) (rs1 rs2: ireg0)              (**r integer remainder *)
  | Premuw  (rd: ireg) (rs1 rs2: ireg0)              (**r unsigned integer remainder *)
  | Psltw   (rd: ireg) (rs1 rs2: ireg0)              (**r set-less-than *)
  | Psltuw  (rd: ireg) (rs1 rs2: ireg0)              (**r set-less-than unsigned *)
  | Pseqw   (rd: ireg) (rs1 rs2: ireg0)              (**r [rd <- rs1 == rs2] (pseudo) *)
  | Psnew   (rd: ireg) (rs1 rs2: ireg0)              (**r [rd <- rs1 != rs2] (pseudo) *)
  | Pandw   (rd: ireg) (rs1 rs2: ireg0)              (**r bitwise and *)
  | Porw    (rd: ireg) (rs1 rs2: ireg0)              (**r bitwise or *)
  | Pxorw   (rd: ireg) (rs1 rs2: ireg0)              (**r bitwise xor *)
  | Psllw   (rd: ireg) (rs1 rs2: ireg0)              (**r shift-left-logical *)
  | Psrlw   (rd: ireg) (rs1 rs2: ireg0)              (**r shift-right-logical *)
  | Psraw   (rd: ireg) (rs1 rs2: ireg0)              (**r shift-right-arith *)

(** 64-bit integer register-immediate instructions *)
  | Paddil  (rd: ireg) (rs: ireg0) (imm: int64)      (**r add immediate *)
  | Psltil  (rd: ireg) (rs: ireg0) (imm: int64)      (**r set-less-than immediate *)
  | Psltiul (rd: ireg) (rs: ireg0) (imm: int64)      (**r set-less-than unsigned immediate *)
  | Pandil  (rd: ireg) (rs: ireg0) (imm: int64)      (**r and immediate *)
  | Poril   (rd: ireg) (rs: ireg0) (imm: int64)      (**r or immediate *)
  | Pxoril  (rd: ireg) (rs: ireg0) (imm: int64)      (**r xor immediate *)
  | Psllil  (rd: ireg) (rs: ireg0) (imm: int)        (**r shift-left-logical immediate *)
  | Psrlil  (rd: ireg) (rs: ireg0) (imm: int)        (**r shift-right-logical immediate *)
  | Psrail  (rd: ireg) (rs: ireg0) (imm: int)        (**r shift-right-arith immediate *)
  | Pluil   (rd: ireg)             (imm: int64)      (**r load upper-immediate *)
(** 64-bit integer register-register instructions *)
  | Paddl   (rd: ireg) (rs1 rs2: ireg0)              (**r integer addition *)
  | Psubl   (rd: ireg) (rs1 rs2: ireg0)              (**r integer subtraction *)

  | Pmull   (rd: ireg) (rs1 rs2: ireg0)              (**r integer multiply low *)
  | Pmulhl  (rd: ireg) (rs1 rs2: ireg0)              (**r integer multiply high signed *)
  | Pmulhul (rd: ireg) (rs1 rs2: ireg0)              (**r integer multiply high unsigned *)
  | Pdivl   (rd: ireg) (rs1 rs2: ireg0)              (**r integer division *)
  | Pdivul  (rd: ireg) (rs1 rs2: ireg0)              (**r unsigned integer division *)
  | Preml   (rd: ireg) (rs1 rs2: ireg0)              (**r integer remainder *)
  | Premul  (rd: ireg) (rs1 rs2: ireg0)              (**r unsigned integer remainder *)
  | Psltl   (rd: ireg) (rs1 rs2: ireg0)              (**r set-less-than *)
  | Psltul  (rd: ireg) (rs1 rs2: ireg0)              (**r set-less-than unsigned *)
  | Pseql   (rd: ireg) (rs1 rs2: ireg0)              (**r [rd <- rs1 == rs2] (pseudo) *)
  | Psnel   (rd: ireg) (rs1 rs2: ireg0)              (**r [rd <- rs1 != rs2] (pseudo) *)
  | Pandl   (rd: ireg) (rs1 rs2: ireg0)              (**r bitwise and *)
  | Porl    (rd: ireg) (rs1 rs2: ireg0)              (**r bitwise or *)
  | Pxorl   (rd: ireg) (rs1 rs2: ireg0)              (**r bitwise xor *)
  | Pslll   (rd: ireg) (rs1 rs2: ireg0)              (**r shift-left-logical *)
  | Psrll   (rd: ireg) (rs1 rs2: ireg0)              (**r shift-right-logical *)
  | Psral   (rd: ireg) (rs1 rs2: ireg0)              (**r shift-right-arith *)

  | Pcvtl2w (rd: ireg) (rs: ireg0)                   (**r int64->int32 (pseudo) *)
  | Pcvtw2l (r: ireg)                                (**r int32 signed -> int64 (pseudo) *)

  (* Unconditional jumps.  Links are always to X1/RA. *)
  | Pj_l    (l: label)                              (**r jump to label *)
  | Pj_s    (symb: ident) (sg: signature)           (**r jump to symbol *)
  | Pj_r    (r: ireg)     (sg: signature) (iscl: bool) (**r jump register *)
  | Pjal_s  (symb: ident) (sg: signature) (iscl: bool) (**r jump-and-link symbol *)
  | Pjal_r  (r: ireg)     (sg: signature) (iscl: bool) (**r jump-and-link register *)

  (* Conditional branches, 32-bit comparisons *)
  | Pbeqw   (rs1 rs2: ireg0) (l: label)             (**r branch-if-equal *)
  | Pbnew   (rs1 rs2: ireg0) (l: label)             (**r branch-if-not-equal signed *)
  | Pbltw   (rs1 rs2: ireg0) (l: label)             (**r branch-if-less signed *)
  | Pbltuw  (rs1 rs2: ireg0) (l: label)             (**r branch-if-less unsigned *)
  | Pbgew   (rs1 rs2: ireg0) (l: label)             (**r branch-if-greater-or-equal signed *)
  | Pbgeuw  (rs1 rs2: ireg0) (l: label)             (**r branch-if-greater-or-equal unsigned *)

  (* Conditional branches, 64-bit comparisons *)
  | Pbeql   (rs1 rs2: ireg0) (l: label)             (**r branch-if-equal *)
  | Pbnel   (rs1 rs2: ireg0) (l: label)             (**r branch-if-not-equal signed *)
  | Pbltl   (rs1 rs2: ireg0) (l: label)             (**r branch-if-less signed *)
  | Pbltul  (rs1 rs2: ireg0) (l: label)             (**r branch-if-less unsigned *)
  | Pbgel   (rs1 rs2: ireg0) (l: label)             (**r branch-if-greater-or-equal signed *)
  | Pbgeul  (rs1 rs2: ireg0) (l: label)             (**r branch-if-greater-or-equal unsigned *)

  (* Loads and stores *)
  | Plb     (rd: ireg) (ra: ireg) (ofs: offset) (priv: bool)     (**r load signed int8 *)
  | Plbu    (rd: ireg) (ra: ireg) (ofs: offset) (priv: bool)    (**r load unsigned int8 *)
  | Plh     (rd: ireg) (ra: ireg) (ofs: offset) (priv: bool)    (**r load signed int16 *)
  | Plhu    (rd: ireg) (ra: ireg) (ofs: offset) (priv: bool)    (**r load unsigned int16 *)
  | Plw     (rd: ireg) (ra: ireg) (ofs: offset) (priv: bool)   (**r load int32 *)
  | Plw_a   (rd: ireg) (ra: ireg) (ofs: offset) (priv: bool)    (**r load any32 *)
  | Pld     (rd: ireg) (ra: ireg) (ofs: offset) (priv: bool)    (**r load int64 *)
  | Pld_a   (rd: ireg) (ra: ireg) (ofs: offset) (priv: bool)    (**r load any64 *)


  | Psb     (rs: ireg) (ra: ireg) (ofs: offset)     (**r store int8 *)
  | Psh     (rs: ireg) (ra: ireg) (ofs: offset)     (**r store int16 *)
  | Psw     (rs: ireg) (ra: ireg) (ofs: offset)     (**r store int32 *)
  | Psw_a   (rs: ireg) (ra: ireg) (ofs: offset)     (**r store any32 *)
  | Psd     (rs: ireg) (ra: ireg) (ofs: offset)     (**r store int64 *)
  | Psd_a   (rs: ireg) (ra: ireg) (ofs: offset)     (**r store any64 *)

            (* Probably doesn't need privilged stores because can't write directly to parameters. Instead
             writing to a parameter writes to a /copy/ of the parameter *)

  (* Synchronization *)
  | Pfence                                          (**r fence *)

  (* floating point register move *)
  | Pfmv     (rd: freg) (rs: freg)                  (**r move *)
  | Pfmvxs   (rd: ireg) (rs: freg)                  (**r move FP single to integer register *)
  | Pfmvsx   (rd: freg) (rs: ireg)                  (**r move integer register to FP single *)
  | Pfmvxd   (rd: ireg) (rs: freg)                  (**r move FP double to integer register *)
  | Pfmvdx   (rd: freg) (rs: ireg)                  (**r move integer register to FP double *)

  (* 32-bit (single-precision) floating point *)
  | Pfls     (rd: freg) (ra: ireg) (ofs: offset) (priv: bool)    (**r load float *)
  | Pfss     (rs: freg) (ra: ireg) (ofs: offset)    (**r store float *)

  | Pfnegs   (rd: freg) (rs: freg)                  (**r negation *)
  | Pfabss   (rd: freg) (rs: freg)                  (**r absolute value *)

  | Pfadds   (rd: freg) (rs1 rs2: freg)             (**r addition *)
  | Pfsubs   (rd: freg) (rs1 rs2: freg)             (**r subtraction *)
  | Pfmuls   (rd: freg) (rs1 rs2: freg)             (**r multiplication *)
  | Pfdivs   (rd: freg) (rs1 rs2: freg)             (**r division *)
  | Pfmins   (rd: freg) (rs1 rs2: freg)             (**r minimum *)
  | Pfmaxs   (rd: freg) (rs1 rs2: freg)             (**r maximum *)

  | Pfeqs    (rd: ireg) (rs1 rs2: freg)             (**r compare equal *)
  | Pflts    (rd: ireg) (rs1 rs2: freg)             (**r compare less-than *)
  | Pfles    (rd: ireg) (rs1 rs2: freg)             (**r compare less-than/equal *)

  | Pfsqrts  (rd: freg) (rs: freg)                  (**r square-root *)

  | Pfmadds  (rd: freg) (rs1 rs2 rs3: freg)         (**r fused multiply-add *)
  | Pfmsubs  (rd: freg) (rs1 rs2 rs3: freg)         (**r fused multiply-sub *)
  | Pfnmadds (rd: freg) (rs1 rs2 rs3: freg)         (**r fused negated multiply-add *)
  | Pfnmsubs (rd: freg) (rs1 rs2 rs3: freg)         (**r fused negated multiply-sub *)

  | Pfcvtws  (rd: ireg) (rs: freg)                  (**r float32 -> int32 conversion *)
  | Pfcvtwus (rd: ireg) (rs: freg)                  (**r float32 -> unsigned int32 conversion *)
  | Pfcvtsw  (rd: freg) (rs: ireg0)                 (**r int32 -> float32 conversion *)
  | Pfcvtswu (rd: freg) (rs: ireg0)                 (**r unsigned int32 -> float32 conversion *)

  | Pfcvtls  (rd: ireg) (rs: freg)                  (**r float32 -> int64 conversion *)
  | Pfcvtlus (rd: ireg) (rs: freg)                  (**r float32 -> unsigned int64 conversion *)
  | Pfcvtsl  (rd: freg) (rs: ireg0)                 (**r int64 -> float32 conversion *)
  | Pfcvtslu (rd: freg) (rs: ireg0)                 (**r unsigned int 64-> float32 conversion *)

  (* 64-bit (double-precision) floating point *)
  | Pfld     (rd: freg) (ra: ireg) (ofs: offset) (priv: bool)    (**r load 64-bit float *)
  | Pfld_a   (rd: freg) (ra: ireg) (ofs: offset) (priv: bool)   (**r load any64 *)
  | Pfsd     (rd: freg) (ra: ireg) (ofs: offset)    (**r store 64-bit float *)
  | Pfsd_a   (rd: freg) (ra: ireg) (ofs: offset)    (**r store any64 *)

  | Pfnegd   (rd: freg) (rs: freg)                  (**r negation *)
  | Pfabsd   (rd: freg) (rs: freg)                  (**r absolute value *)

  | Pfaddd   (rd: freg) (rs1 rs2: freg)             (**r addition *)
  | Pfsubd   (rd: freg) (rs1 rs2: freg)             (**r subtraction *)
  | Pfmuld   (rd: freg) (rs1 rs2: freg)             (**r multiplication *)
  | Pfdivd   (rd: freg) (rs1 rs2: freg)             (**r division *)
  | Pfmind   (rd: freg) (rs1 rs2: freg)             (**r minimum *)
  | Pfmaxd   (rd: freg) (rs1 rs2: freg)             (**r maximum *)

  | Pfeqd    (rd: ireg) (rs1 rs2: freg)             (**r compare equal *)
  | Pfltd    (rd: ireg) (rs1 rs2: freg)             (**r compare less-than *)
  | Pfled    (rd: ireg) (rs1 rs2: freg)             (**r compare less-than/equal *)

  | Pfsqrtd  (rd: freg) (rs: freg)                  (**r square-root *)

  | Pfmaddd  (rd: freg) (rs1 rs2 rs3: freg)         (**r fused multiply-add *)
  | Pfmsubd  (rd: freg) (rs1 rs2 rs3: freg)         (**r fused multiply-sub *)
  | Pfnmaddd (rd: freg) (rs1 rs2 rs3: freg)         (**r fused negated multiply-add *)
  | Pfnmsubd (rd: freg) (rs1 rs2 rs3: freg)         (**r fused negated multiply-sub *)

  | Pfcvtwd  (rd: ireg) (rs: freg)                  (**r float -> int32 conversion *)
  | Pfcvtwud (rd: ireg) (rs: freg)                  (**r float -> unsigned int32 conversion *)
  | Pfcvtdw  (rd: freg) (rs: ireg0)                 (**r int32 -> float conversion *)
  | Pfcvtdwu (rd: freg) (rs: ireg0)                 (**r unsigned int32 -> float conversion *)

  | Pfcvtld  (rd: ireg) (rs: freg)                  (**r float -> int64 conversion *)
  | Pfcvtlud (rd: ireg) (rs: freg)                  (**r float -> unsigned int64 conversion *)
  | Pfcvtdl  (rd: freg) (rs: ireg0)                 (**r int64 -> float conversion *)
  | Pfcvtdlu (rd: freg) (rs: ireg0)                 (**r unsigned int64 -> float conversion *)

  | Pfcvtds  (rd: freg) (rs: freg)                  (**r float32 -> float   *)
  | Pfcvtsd  (rd: freg) (rs: freg)                  (**r float   -> float32 *)

  (* Pseudo-instructions *)
  | Pallocframe (sz: Z) (pos: ptrofs)               (**r allocate new stack frame *)
  | Pfreeframe  (sz: Z) (pos: ptrofs)               (**r deallocate stack frame and restore previous frame *)
  | Plabel  (lbl: label)                            (**r define a code label *)
  | Ploadsymbol (rd: ireg) (id: ident) (ofs: ptrofs) (**r load the address of a symbol *)
  | Ploadsymbol_high (rd: ireg) (id: ident) (ofs: ptrofs) (**r load the high part of the address of a symbol *)
  | Ploadli (rd: ireg) (i: int64)                   (**r load an immediate int64 *)
  | Ploadfi (rd: freg) (f: float)                   (**r load an immediate float *)
  | Ploadsi (rd: freg) (f: float32)                 (**r load an immediate single *)
  | Pbtbl   (r: ireg)  (tbl: list label)            (**r N-way branch through a jump table *)
  | Pbuiltin: external_function -> list (builtin_arg preg)
              -> builtin_res preg -> instruction    (**r built-in function (pseudo) *)
  | Pnop : instruction.                             (**r nop instruction *)


(** The pseudo-instructions are the following:

- [Plabel]: define a code label at the current program point.

- [Ploadsymbol]: load the address of a symbol in an integer register.
  Expands to the [la] assembler pseudo-instruction, which does the right
  thing even if we are in PIC mode.

- [Ploadli rd ival]: load an immediate 64-bit integer into an integer
  register rd.  Expands to a load from an address in the constant data section,
  using the integer register x31 as temporary:
<<
        lui x31, %hi(lbl)
        ld rd, %lo(lbl)(x31)
lbl:
        .quad ival
>>

- [Ploadfi rd fval]: similar to [Ploadli] but loads a double FP constant fval
  into a float register rd.

- [Ploadsi rd fval]: similar to [Ploadli] but loads a single FP constant fval
  into a float register rd.

- [Pallocframe sz pos]: in the formal semantics, this
  pseudo-instruction allocates a memory block with bounds [0] and
  [sz], stores the value of the stack pointer at offset [pos] in this
  block, and sets the stack pointer to the address of the bottom of
  this block.
  In the printed ASM assembly code, this allocation is:
<<
        mv      x30, sp
        sub     sp,  sp, #sz
        sw      x30, #pos(sp)
>>
  This cannot be expressed in our memory model, which does not reflect
  the fact that stack frames are adjacent and allocated/freed
  following a stack discipline.

- [Pfreeframe sz pos]: in the formal semantics, this pseudo-instruction
  reads the word at [pos] of the block pointed by the stack pointer,
  frees this block, and sets the stack pointer to the value read.
  In the printed ASM assembly code, this freeing is just an increment of [sp]:
<<
        add     sp,  sp, #sz
>>
  Again, our memory model cannot comprehend that this operation
  frees (logically) the current stack frame.

- [Pbtbl reg table]: this is a N-way branch, implemented via a jump table
  as follows:
<<
        la      x31, table
        add     x31, x31, reg
        jr      x31
table:  .long   table[0], table[1], ...
>>
  Note that [reg] contains 4 times the index of the desired table entry.

- [Pseq rd rs1 rs2]: since unsigned comparisons have particular
  semantics for pointers, we cannot encode equality directly using
  xor/sub etc, which have only integer semantics.
<<
        xor     rd, rs1, rs2
        sltiu   rd, rd, 1
>>
  The [xor] is omitted if one of [rs1] and [rs2] is [x0].

- [Psne rd rs1 rs2]: similarly for unsigned inequality.
<<
        xor     rd, rs1, rs2
        sltu    rd, x0, rd
>>
*)

Definition code := list instruction.
Record function : Type := mkfunction { fn_comp: compartment; fn_sig: signature; fn_code: code }.
#[global]
Instance has_comp_function: has_comp function := fn_comp.
Definition fundef := AST.fundef function.
Definition program := AST.program fundef unit.

(** * Operational semantics *)

(** The semantics operates over a single mapping from registers
  (type [preg]) to values.  We maintain
  the convention that integer registers are mapped to values of
  type [Tint] or [Tlong] (in 64 bit mode),
  and float registers to values of type [Tsingle] or [Tfloat]. *)

Definition regset := Pregmap.t val.
Definition genv := Genv.t fundef unit.

Definition get0w (rs: regset) (r: ireg0) : val :=
  match r with
  | X0 => Vint Int.zero
  | X r => rs r
  end.

Definition get0l (rs: regset) (r: ireg0) : val :=
  match r with
  | X0 => Vlong Int64.zero
  | X r => rs r
  end.

Notation "a # b" := (a b) (at level 1, only parsing) : asm.
Notation "a ## b" := (get0w a b) (at level 1) : asm.
Notation "a ### b" := (get0l a b) (at level 1) : asm.
Notation "a # b <- c" := (Pregmap.set b c a) (at level 1, b at next level) : asm.

Open Scope asm.

(** Undefining some registers *)

Fixpoint undef_regs (l: list preg) (rs: regset) : regset :=
  match l with
  | nil => rs
  | r :: l' => undef_regs l' (rs#r <- Vundef)
  end.

(** Assigning a register pair *)

Definition set_pair (p: rpair preg) (v: val) (rs: regset) : regset :=
  match p with
  | One r => rs#r <- v
  | Twolong rhi rlo => rs#rhi <- (Val.hiword v) #rlo <- (Val.loword v)
  end.

(** Assigning multiple registers *)

Fixpoint set_regs (rl: list preg) (vl: list val) (rs: regset) : regset :=
  match rl, vl with
  | r1 :: rl', v1 :: vl' => set_regs rl' vl' (rs#r1 <- v1)
  | _, _ => rs
  end.

(** Assigning the result of a builtin *)

Fixpoint set_res (res: builtin_res preg) (v: val) (rs: regset) : regset :=
  match res with
  | BR r => rs#r <- v
  | BR_none => rs
  | BR_splitlong hi lo => set_res lo (Val.loword v) (set_res hi (Val.hiword v) rs)
  end.

Section RELSEM.

(** Looking up instructions in a code sequence by position. *)

Fixpoint find_instr (pos: Z) (c: code) {struct c} : option instruction :=
  match c with
  | nil => None
  | i :: il => if zeq pos 0 then Some i else find_instr (pos - 1) il
  end.

(** Position corresponding to a label *)

Definition is_label (lbl: label) (instr: instruction) : bool :=
  match instr with
  | Plabel lbl' => if peq lbl lbl' then true else false
  | _ => false
  end.

Lemma is_label_correct:
  forall lbl instr,
  if is_label lbl instr then instr = Plabel lbl else instr <> Plabel lbl.
Proof.
  intros.  destruct instr; simpl; try discriminate.
  case (peq lbl lbl0); intro; congruence.
Qed.

Fixpoint label_pos (lbl: label) (pos: Z) (c: code) {struct c} : option Z :=
  match c with
  | nil => None
  | instr :: c' =>
      if is_label lbl instr then Some (pos + 1) else label_pos lbl (pos + 1) c'
  end.

Variable ge: genv.

(** The two functions below axiomatize how the linker processes
  symbolic references [symbol + offset)] and splits their
  actual values into a 20-bit high part [%hi(symbol + offset)] and 
  a 12-bit low part [%lo(symbol + offset)]. *)

(* Parameter low_half: genv -> ident -> ptrofs -> ptrofs. *)
(* Parameter high_half: genv -> ident -> ptrofs -> val. *)
Program Definition low_half: genv -> ident -> ptrofs -> ptrofs :=
  (fun _ _ _ => Ptrofs.zero).
Definition high_half: genv -> ident -> ptrofs -> val :=
  (fun ge id ofs => match Genv.find_symbol ge id with
                    | Some b => Vptr b ofs
                    | None => Vundef
                    end).

(** The fundamental property of these operations is that, when applied
  to the address of a symbol, their results can be recombined by
  addition, rebuilding the original address. *)

(* Axiom low_high_half: *)
(*   forall id ofs, *)
(*   Val.offset_ptr (high_half ge id ofs) (low_half ge id ofs) = Genv.symbol_address ge id ofs. *)
Lemma low_high_half:
  forall id ofs,
  Val.offset_ptr (high_half ge id ofs) (low_half ge id ofs) = Genv.symbol_address ge id ofs.
Proof.
  intros id ofs.
  unfold Val.offset_ptr, high_half, low_half, Genv.symbol_address.
  unfold Genv.symbol_address.
  destruct (Genv.find_symbol ge id); [| reflexivity].
  rewrite Ptrofs.add_zero. reflexivity.
Qed.

(** The semantics is purely small-step and defined as a function
  from the current state (a register set + a memory state)
  to either [Next rs' m'] where [rs'] and [m'] are the updated register
  set and memory state after execution of the instruction at [rs#PC],
  or [Stuck] if the processor is stuck. *)

Inductive outcome: Type :=
  | Next:  regset -> mem -> outcome
  | Stuck: outcome.

(** Manipulations over the [PC] register: continuing with the next
  instruction ([nextinstr]) or branching to a label ([goto_label]). *)

Definition nextinstr (rs: regset) :=
  rs#PC <- (Val.offset_ptr rs#PC Ptrofs.one).

Definition goto_label (f: function) (lbl: label) (rs: regset) (m: mem) :=
  match label_pos lbl 0 (fn_code f) with
  | None => Stuck
  | Some pos =>
      match rs#PC with
      | Vptr b ofs => Next (rs#PC <- (Vptr b (Ptrofs.repr pos))) m
      | _          => Stuck
      end
  end.

(** Auxiliaries for memory accesses *)

Definition eval_offset (ofs: offset) : ptrofs :=
  match ofs with
  | Ofsimm n => n
  | Ofslow id delta => low_half ge id delta
  end.

Definition exec_load (chunk: memory_chunk) (rs: regset) (m: mem)
                     (d: preg) (a: ireg) (ofs: offset) (cp: compartment) (priv: bool) :=
  match Mem.loadv chunk m (Val.offset_ptr (rs a) (eval_offset ofs))
                  (if priv then top else cp) with
    | None => Stuck
    | Some v => Next (nextinstr (rs#d <- v)) m
    end.


Definition exec_store (chunk: memory_chunk) (rs: regset) (m: mem)
                      (s: preg) (a: ireg) (ofs: offset) (cp: compartment) :=
  match Mem.storev chunk m (Val.offset_ptr (rs a) (eval_offset ofs)) (rs s) cp with
  | None => Stuck
  | Some m' => Next (nextinstr rs) m'
  end.

(** Evaluating a branch *)

Definition eval_branch (f: function) (l: label) (rs: regset) (m: mem) (res: option bool) : outcome :=
  match res with
    | Some true  => goto_label f l rs m
    | Some false => Next (nextinstr rs) m
    | None => Stuck
  end.

(** Execution of a single instruction [i] in initial state [rs] and
    [m].  Return updated state.  For instructions that correspond to
    actual RISC-V instructions, the cases are straightforward
    transliterations of the informal descriptions given in the RISC-V
    user-mode specification.  For pseudo-instructions, refer to the
    informal descriptions given above.

    Note that we set to [Vundef] the registers used as temporaries by
    the expansions of the pseudo-instructions, so that the RISC-V code
    we generate cannot use those registers to hold values that must
    survive the execution of the pseudo-instruction. *)

Definition exec_instr (f: function) (i: instruction) (rs: regset) (m: mem) (cp: compartment) : outcome :=
  match i with
  | Pmv d s =>
      Next (nextinstr (rs#d <- (rs#s))) m

(** 32-bit integer register-immediate instructions *)
  | Paddiw d s i =>
      Next (nextinstr (rs#d <- (Val.add rs##s (Vint i)))) m
  | Psltiw d s i =>
      Next (nextinstr (rs#d <- (Val.cmp Clt rs##s (Vint i)))) m
  | Psltiuw d s i =>
      Next (nextinstr (rs#d <- (Val.cmpu (Mem.valid_pointer m) Clt rs##s (Vint i)))) m
  | Pandiw d s i =>
      Next (nextinstr (rs#d <- (Val.and rs##s (Vint i)))) m
  | Poriw d s i =>
      Next (nextinstr (rs#d <- (Val.or rs##s (Vint i)))) m
  | Pxoriw d s i =>
      Next (nextinstr (rs#d <- (Val.xor rs##s (Vint i)))) m
  | Pslliw d s i =>
      Next (nextinstr (rs#d <- (Val.shl rs##s (Vint i)))) m
  | Psrliw d s i =>
      Next (nextinstr (rs#d <- (Val.shru rs##s (Vint i)))) m
  | Psraiw d s i =>
      Next (nextinstr (rs#d <- (Val.shr rs##s (Vint i)))) m
  | Pluiw d i =>
      Next (nextinstr (rs#d <- (Vint (Int.shl i (Int.repr 12))))) m

(** 32-bit integer register-register instructions *)
  | Paddw d s1 s2 =>
      Next (nextinstr (rs#d <- (Val.add rs##s1 rs##s2))) m
  | Psubw d s1 s2 =>
      Next (nextinstr (rs#d <- (Val.sub rs##s1 rs##s2))) m
  | Pmulw d s1 s2 =>
      Next (nextinstr (rs#d <- (Val.mul rs##s1 rs##s2))) m
  | Pmulhw d s1 s2 =>
      Next (nextinstr (rs#d <- (Val.mulhs rs##s1 rs##s2))) m
  | Pmulhuw d s1 s2 =>
      Next (nextinstr (rs#d <- (Val.mulhu rs##s1 rs##s2))) m
  | Pdivw d s1 s2 =>
      Next (nextinstr (rs#d <- (Val.maketotal (Val.divs rs##s1 rs##s2)))) m
  | Pdivuw d s1 s2 =>
      Next (nextinstr (rs#d <- (Val.maketotal (Val.divu rs##s1 rs##s2)))) m
  | Premw d s1 s2 =>
      Next (nextinstr (rs#d <- (Val.maketotal (Val.mods rs##s1 rs##s2)))) m
  | Premuw d s1 s2 =>
      Next (nextinstr (rs#d <- (Val.maketotal (Val.modu rs##s1 rs##s2)))) m
  | Psltw d s1 s2 =>
      Next (nextinstr (rs#d <- (Val.cmp Clt rs##s1 rs##s2))) m
  | Psltuw d s1 s2 =>
      Next (nextinstr (rs#d <- (Val.cmpu (Mem.valid_pointer m) Clt rs##s1 rs##s2))) m
  | Pseqw d s1 s2 =>
      Next (nextinstr (rs#d <- (Val.cmpu (Mem.valid_pointer m) Ceq rs##s1 rs##s2))) m
  | Psnew d s1 s2 =>
      Next (nextinstr (rs#d <- (Val.cmpu (Mem.valid_pointer m) Cne rs##s1 rs##s2))) m
  | Pandw d s1 s2 =>
      Next (nextinstr (rs#d <- (Val.and rs##s1 rs##s2))) m
  | Porw d s1 s2 =>
      Next (nextinstr (rs#d <- (Val.or rs##s1 rs##s2))) m
  | Pxorw d s1 s2 =>
      Next (nextinstr (rs#d <- (Val.xor rs##s1 rs##s2))) m
  | Psllw d s1 s2 =>
      Next (nextinstr (rs#d <- (Val.shl rs##s1 rs##s2))) m
  | Psrlw d s1 s2 =>
      Next (nextinstr (rs#d <- (Val.shru rs##s1 rs##s2))) m
  | Psraw d s1 s2 =>
      Next (nextinstr (rs#d <- (Val.shr rs##s1 rs##s2))) m

(** 64-bit integer register-immediate instructions *)
  | Paddil d s i =>
      Next (nextinstr (rs#d <- (Val.addl rs###s (Vlong i)))) m
  | Psltil d s i =>
      Next (nextinstr (rs#d <- (Val.maketotal (Val.cmpl Clt rs###s (Vlong i))))) m
  | Psltiul d s i =>
      Next (nextinstr (rs#d <- (Val.maketotal (Val.cmplu (Mem.valid_pointer m) Clt rs###s (Vlong i))))) m
  | Pandil d s i =>
      Next (nextinstr (rs#d <- (Val.andl rs###s (Vlong i)))) m
  | Poril d s i =>
      Next (nextinstr (rs#d <- (Val.orl rs###s (Vlong i)))) m
  | Pxoril d s i =>
      Next (nextinstr (rs#d <- (Val.xorl rs###s (Vlong i)))) m
  | Psllil d s i =>
      Next (nextinstr (rs#d <- (Val.shll rs###s (Vint i)))) m
  | Psrlil d s i =>
      Next (nextinstr (rs#d <- (Val.shrlu rs###s (Vint i)))) m
  | Psrail d s i =>
      Next (nextinstr (rs#d <- (Val.shrl rs###s (Vint i)))) m
  | Pluil d i =>
      Next (nextinstr (rs#d <- (Vlong (Int64.sign_ext 32 (Int64.shl i (Int64.repr 12)))))) m

(** 64-bit integer register-register instructions *)
  | Paddl d s1 s2 =>
      Next (nextinstr (rs#d <- (Val.addl rs###s1 rs###s2))) m
  | Psubl d s1 s2 =>
      Next (nextinstr (rs#d <- (Val.subl rs###s1 rs###s2))) m
  | Pmull d s1 s2 =>
      Next (nextinstr (rs#d <- (Val.mull rs###s1 rs###s2))) m
  | Pmulhl d s1 s2 =>
      Next (nextinstr (rs#d <- (Val.mullhs rs###s1 rs###s2))) m
  | Pmulhul d s1 s2 =>
      Next (nextinstr (rs#d <- (Val.mullhu rs###s1 rs###s2))) m
  | Pdivl d s1 s2 =>
      Next (nextinstr (rs#d <- (Val.maketotal (Val.divls rs###s1 rs###s2)))) m
  | Pdivul d s1 s2 =>
      Next (nextinstr (rs#d <- (Val.maketotal (Val.divlu rs###s1 rs###s2)))) m
  | Preml d s1 s2 =>
      Next (nextinstr (rs#d <- (Val.maketotal (Val.modls rs###s1 rs###s2)))) m
  | Premul d s1 s2 =>
      Next (nextinstr (rs#d <- (Val.maketotal (Val.modlu rs###s1 rs###s2)))) m
  | Psltl d s1 s2 =>
      Next (nextinstr (rs#d <- (Val.maketotal (Val.cmpl Clt rs###s1 rs###s2)))) m
  | Psltul d s1 s2 =>
      Next (nextinstr (rs#d <- (Val.maketotal (Val.cmplu (Mem.valid_pointer m) Clt rs###s1 rs###s2)))) m
  | Pseql d s1 s2 =>
      Next (nextinstr (rs#d <- (Val.maketotal (Val.cmplu (Mem.valid_pointer m) Ceq rs###s1 rs###s2)))) m
  | Psnel d s1 s2 =>
      Next (nextinstr (rs#d <- (Val.maketotal (Val.cmplu (Mem.valid_pointer m) Cne rs###s1 rs###s2)))) m
  | Pandl d s1 s2 =>
      Next (nextinstr (rs#d <- (Val.andl rs###s1 rs###s2))) m
  | Porl d s1 s2 =>
      Next (nextinstr (rs#d <- (Val.orl rs###s1 rs###s2))) m
  | Pxorl d s1 s2 =>
      Next (nextinstr (rs#d <- (Val.xorl rs###s1 rs###s2))) m
  | Pslll d s1 s2 =>
      Next (nextinstr (rs#d <- (Val.shll rs###s1 rs###s2))) m
  | Psrll d s1 s2 =>
      Next (nextinstr (rs#d <- (Val.shrlu rs###s1 rs###s2))) m
  | Psral d s1 s2 =>
      Next (nextinstr (rs#d <- (Val.shrl rs###s1 rs###s2))) m

  | Pcvtl2w d s =>
      Next (nextinstr (rs#d <- (Val.loword rs##s))) m
  | Pcvtw2l r =>
      Next (nextinstr (rs#r <- (Val.longofint rs#r))) m

(** Unconditional jumps.  Links are always to X1/RA. *)
  | Pj_l l =>
      goto_label f l rs m
  | Pj_s s sg =>
      if Genv.allowed_addrof_b ge cp s then
        Next (rs#PC <- (Genv.symbol_address ge s Ptrofs.zero) #X31 <- Vundef) m
      else
        Stuck
  | Pj_r r sg _ =>
      Next (rs#PC <- (rs#r)) m
  | Pjal_s s sg _ =>
      if Genv.allowed_addrof_b ge cp s then
    Next (rs#PC <- (Genv.symbol_address ge s Ptrofs.zero)
            #RA <- (Val.offset_ptr rs#PC Ptrofs.one)
         ) m
      else
        Stuck
  | Pjal_r r sg _ =>
      Next (rs#PC <- (rs#r)
              #RA <- (Val.offset_ptr rs#PC Ptrofs.one)
           ) m
(** Conditional branches, 32-bit comparisons *)
  | Pbeqw s1 s2 l =>
      eval_branch f l rs m (Val.cmpu_bool (Mem.valid_pointer m) Ceq rs##s1 rs##s2)
  | Pbnew s1 s2 l =>
      eval_branch f l rs m (Val.cmpu_bool (Mem.valid_pointer m) Cne rs##s1 rs##s2)
  | Pbltw s1 s2 l =>
      eval_branch f l rs m (Val.cmp_bool Clt rs##s1 rs##s2)
  | Pbltuw s1 s2 l =>
      eval_branch f l rs m (Val.cmpu_bool (Mem.valid_pointer m) Clt rs##s1 rs##s2)
  | Pbgew s1 s2 l =>
      eval_branch f l rs m (Val.cmp_bool Cge rs##s1 rs##s2)
  | Pbgeuw s1 s2 l =>
      eval_branch f l rs m (Val.cmpu_bool (Mem.valid_pointer m) Cge rs##s1 rs##s2)

(** Conditional branches, 64-bit comparisons *)
  | Pbeql s1 s2 l =>
      eval_branch f l rs m (Val.cmplu_bool (Mem.valid_pointer m) Ceq rs###s1 rs###s2)
  | Pbnel s1 s2 l =>
      eval_branch f l rs m (Val.cmplu_bool (Mem.valid_pointer m) Cne rs###s1 rs###s2)
  | Pbltl s1 s2 l =>
      eval_branch f l rs m (Val.cmpl_bool Clt rs###s1 rs###s2)
  | Pbltul s1 s2 l =>
      eval_branch f l rs m (Val.cmplu_bool (Mem.valid_pointer m) Clt rs###s1 rs###s2)
  | Pbgel s1 s2 l =>
      eval_branch f l rs m (Val.cmpl_bool Cge rs###s1 rs###s2)
  | Pbgeul s1 s2 l =>
      eval_branch f l rs m (Val.cmplu_bool (Mem.valid_pointer m) Cge rs###s1 rs###s2)

(** Loads and stores *)
  | Plb d a ofs priv =>
      exec_load Mint8signed rs m d a ofs cp priv
  | Plbu d a ofs priv =>
      exec_load Mint8unsigned rs m d a ofs cp priv
  | Plh d a ofs priv =>
      exec_load Mint16signed rs m d a ofs cp priv
  | Plhu d a ofs priv =>
      exec_load Mint16unsigned rs m d a ofs cp priv
  | Plw d a ofs priv =>
      exec_load Mint32 rs m d a ofs cp priv
  | Plw_a d a ofs priv =>
      exec_load Many32 rs m d a ofs cp priv
  | Pld d a ofs priv =>
      exec_load Mint64 rs m d a ofs cp priv
  | Pld_a d a ofs priv =>
      exec_load Many64 rs m d a ofs cp priv
  | Psb s a ofs =>
      exec_store Mint8unsigned rs m s a ofs cp
  | Psh s a ofs =>
      exec_store Mint16unsigned rs m s a ofs cp
  | Psw s a ofs =>
      exec_store Mint32 rs m s a ofs cp
  | Psw_a s a ofs =>
      exec_store Many32 rs m s a ofs cp
  | Psd s a ofs =>
      exec_store Mint64 rs m s a ofs cp
  | Psd_a s a ofs =>
      exec_store Many64 rs m s a ofs cp

(** Floating point register move *)
  | Pfmv d s =>
      Next (nextinstr (rs#d <- (rs#s))) m

(** 32-bit (single-precision) floating point *)
  | Pfls d a ofs b =>
      exec_load Mfloat32 rs m d a ofs cp b
  | Pfss s a ofs =>
      exec_store Mfloat32 rs m s a ofs cp

  | Pfnegs d s =>
      Next (nextinstr (rs#d <- (Val.negfs rs#s))) m
  | Pfabss d s =>
      Next (nextinstr (rs#d <- (Val.absfs rs#s))) m

  | Pfadds d s1 s2 =>
      Next (nextinstr (rs#d <- (Val.addfs rs#s1 rs#s2))) m
  | Pfsubs d s1 s2 =>
      Next (nextinstr (rs#d <- (Val.subfs rs#s1 rs#s2))) m
  | Pfmuls d s1 s2 =>
      Next (nextinstr (rs#d <- (Val.mulfs rs#s1 rs#s2))) m
  | Pfdivs d s1 s2 =>
      Next (nextinstr (rs#d <- (Val.divfs rs#s1 rs#s2))) m
  | Pfeqs d s1 s2 =>
      Next (nextinstr (rs#d <- (Val.cmpfs Ceq rs#s1 rs#s2))) m
  | Pflts d s1 s2 =>
      Next (nextinstr (rs#d <- (Val.cmpfs Clt rs#s1 rs#s2))) m
  | Pfles d s1 s2 =>
      Next (nextinstr (rs#d <- (Val.cmpfs Cle rs#s1 rs#s2))) m

  | Pfcvtws d s =>
      Next (nextinstr (rs#d <- (Val.maketotal (Val.intofsingle rs#s)))) m
  | Pfcvtwus d s =>
      Next (nextinstr (rs#d <- (Val.maketotal (Val.intuofsingle rs#s)))) m
  | Pfcvtsw d s =>
      Next (nextinstr (rs#d <- (Val.maketotal (Val.singleofint rs##s)))) m
  | Pfcvtswu d s =>
      Next (nextinstr (rs#d <- (Val.maketotal (Val.singleofintu rs##s)))) m

  | Pfcvtls d s =>
      Next (nextinstr (rs#d <- (Val.maketotal (Val.longofsingle rs#s)))) m
  | Pfcvtlus d s =>
      Next (nextinstr (rs#d <- (Val.maketotal (Val.longuofsingle rs#s)))) m
  | Pfcvtsl d s =>
      Next (nextinstr (rs#d <- (Val.maketotal (Val.singleoflong rs###s)))) m
  | Pfcvtslu d s =>
      Next (nextinstr (rs#d <- (Val.maketotal (Val.singleoflongu rs###s)))) m

(** 64-bit (double-precision) floating point *)
  | Pfld d a ofs b =>
      exec_load Mfloat64 rs m d a ofs cp b
  | Pfld_a d a ofs b =>
      exec_load Many64 rs m d a ofs cp b
  | Pfsd s a ofs =>
      exec_store Mfloat64 rs m s a ofs cp
  | Pfsd_a s a ofs =>
      exec_store Many64 rs m s a ofs cp

  | Pfnegd d s =>
      Next (nextinstr (rs#d <- (Val.negf rs#s))) m
  | Pfabsd d s =>
      Next (nextinstr (rs#d <- (Val.absf rs#s))) m

  | Pfaddd d s1 s2 =>
      Next (nextinstr (rs#d <- (Val.addf rs#s1 rs#s2))) m
  | Pfsubd d s1 s2 =>
      Next (nextinstr (rs#d <- (Val.subf rs#s1 rs#s2))) m
  | Pfmuld d s1 s2 =>
      Next (nextinstr (rs#d <- (Val.mulf rs#s1 rs#s2))) m
  | Pfdivd d s1 s2 =>
      Next (nextinstr (rs#d <- (Val.divf rs#s1 rs#s2))) m
  | Pfeqd d s1 s2 =>
      Next (nextinstr (rs#d <- (Val.cmpf Ceq rs#s1 rs#s2))) m
  | Pfltd d s1 s2 =>
      Next (nextinstr (rs#d <- (Val.cmpf Clt rs#s1 rs#s2))) m
  | Pfled d s1 s2 =>
      Next (nextinstr (rs#d <- (Val.cmpf Cle rs#s1 rs#s2))) m

  | Pfcvtwd d s =>
      Next (nextinstr (rs#d <- (Val.maketotal (Val.intoffloat rs#s)))) m
  | Pfcvtwud d s =>
      Next (nextinstr (rs#d <- (Val.maketotal (Val.intuoffloat rs#s)))) m
  | Pfcvtdw d s =>
      Next (nextinstr (rs#d <- (Val.maketotal (Val.floatofint rs##s)))) m
  | Pfcvtdwu d s =>
      Next (nextinstr (rs#d <- (Val.maketotal (Val.floatofintu rs##s)))) m

  | Pfcvtld d s =>
      Next (nextinstr (rs#d <- (Val.maketotal (Val.longoffloat rs#s)))) m
  | Pfcvtlud d s =>
      Next (nextinstr (rs#d <- (Val.maketotal (Val.longuoffloat rs#s)))) m
  | Pfcvtdl d s =>
      Next (nextinstr (rs#d <- (Val.maketotal (Val.floatoflong rs###s)))) m
  | Pfcvtdlu d s =>
      Next (nextinstr (rs#d <- (Val.maketotal (Val.floatoflongu rs###s)))) m

  | Pfcvtds d s =>
      Next (nextinstr (rs#d <- (Val.floatofsingle rs#s))) m
  | Pfcvtsd d s =>
      Next (nextinstr (rs#d <- (Val.singleoffloat rs#s))) m

(** Pseudo-instructions *)
  | Pallocframe sz pos =>
      let (m1, stk) := Mem.alloc m (comp_of f) 0 sz in
      let sp := (Vptr stk Ptrofs.zero) in
      match Mem.storev Mptr m1 (Val.offset_ptr sp pos) rs#SP cp with
      | None => Stuck
      | Some m2 => Next (nextinstr (rs #X30 <- (rs SP) #SP <- sp #X31 <- Vundef)) m2
      end
  | Pfreeframe sz pos =>
      match Mem.loadv Mptr m (Val.offset_ptr rs#SP pos) cp with
      | None => Stuck
      | Some v =>
          match rs SP with
          | Vptr stk ofs =>
              match Mem.free m stk 0 sz cp with
              | None => Stuck
              | Some m' => Next (nextinstr (rs#SP <- v #X31 <- Vundef)) m'
              end
          | _ => Stuck
          end
      end
  | Plabel lbl =>
      Next (nextinstr rs) m
  | Ploadsymbol rd s ofs =>
      if Genv.allowed_addrof_b ge cp s then
        Next (nextinstr (rs#rd <- (Genv.symbol_address ge s ofs))) m
      else
        Stuck
  | Ploadsymbol_high rd s ofs =>
      if Genv.allowed_addrof_b ge cp s then
        Next (nextinstr (rs#rd <- (high_half ge s ofs))) m
      else
        Stuck
  | Ploadli rd i =>
      Next (nextinstr (rs#X31 <- Vundef #rd <- (Vlong i))) m
  | Ploadfi rd f =>
      Next (nextinstr (rs#X31 <- Vundef #rd <- (Vfloat f))) m
  | Ploadsi rd f =>
      Next (nextinstr (rs#X31 <- Vundef #rd <- (Vsingle f))) m
  | Pbtbl r tbl =>
      match rs r with
      | Vint n =>
          match list_nth_z tbl (Int.unsigned n) with
          | None => Stuck
          | Some lbl => goto_label f lbl (rs#X5 <- Vundef #X31 <- Vundef) m
          end
      | _ => Stuck
      end
  | Pbuiltin ef args res =>
      Stuck (**r treated specially below *)

  (** The following instructions and directives are not generated directly by Asmgen,
      so we do not model them. *)
  | Pfence

  | Pfmvxs _ _
  | Pfmvsx _ _
  | Pfmvxd _ _
  | Pfmvdx _ _

  | Pfmins _ _ _
  | Pfmaxs _ _ _
  | Pfsqrts _ _
  | Pfmadds _ _ _ _
  | Pfmsubs _ _ _ _
  | Pfnmadds _ _ _ _
  | Pfnmsubs _ _ _ _

  | Pfmind _ _ _
  | Pfmaxd _ _ _
  | Pfsqrtd _ _
  | Pfmaddd _ _ _ _
  | Pfmsubd _ _ _ _
  | Pfnmaddd _ _ _ _
  | Pfnmsubd _ _ _ _
  | Pnop
    => Stuck
  end.

(* RB: NOTE: Where should we expose compartments to the execution of Asm
   instructions? A possibility is to encapsulate them in [exec_instr], wrapping
   the original definition as follows. At some level, this requires fewer
   modifications to the proofs that immediately follow, but other proofs where
   the wrapped [exec_instr] appears in the conclusion may not be solved without
   additional assumptions. *)

(* Definition exec_instr (f: function) (i: instruction) (rs: regset) (m: mem) : outcome := *)
(*   match rs#PC with *)
(*   | Vptr b _ => *)
(*     match PTree.get b (Mem.mem_compartments m) with (* RB: NOTE Encapsulate? *) *)
(*     | Some cp => exec_instr' f i rs m cp *)
(*     | _ => Stuck *)
(*     end *)
(*   | _ => Stuck *)
(*   end. *)

(** Translation of the LTL/Linear/Mach view of machine registers to
  the RISC-V view.  Note that no LTL register maps to [X31].  This
  register is reserved as temporary, to be used by the generated RV32G
  code.  *)

Definition preg_of (r: mreg) : preg :=
  match r with
               | R5  => X5  | R6  => X6  | R7  => X7
  | R8  => X8  | R9  => X9  | R10 => X10 | R11 => X11
  | R12 => X12 | R13 => X13 | R14 => X14 | R15 => X15
  | R16 => X16 | R17 => X17 | R18 => X18 | R19 => X19
  | R20 => X20 | R21 => X21 | R22 => X22 | R23 => X23
  | R24 => X24 | R25 => X25 | R26 => X26 | R27 => X27
  | R28 => X28 | R29 => X29 | R30 => X30

  | Machregs.F0  => F0  | Machregs.F1  => F1  | Machregs.F2  => F2  | Machregs.F3  => F3
  | Machregs.F4  => F4  | Machregs.F5  => F5  | Machregs.F6  => F6  | Machregs.F7  => F7
  | Machregs.F8  => F8  | Machregs.F9  => F9  | Machregs.F10 => F10 | Machregs.F11 => F11
  | Machregs.F12 => F12 | Machregs.F13 => F13 | Machregs.F14 => F14 | Machregs.F15 => F15
  | Machregs.F16 => F16 | Machregs.F17 => F17 | Machregs.F18 => F18 | Machregs.F19 => F19
  | Machregs.F20 => F20 | Machregs.F21 => F21 | Machregs.F22 => F22 | Machregs.F23 => F23
  | Machregs.F24 => F24 | Machregs.F25 => F25 | Machregs.F26 => F26 | Machregs.F27 => F27
  | Machregs.F28 => F28 | Machregs.F29 => F29 | Machregs.F30 => F30 | Machregs.F31 => F31
  end.

(** Undefine all registers except SP and callee-save registers *)

Definition undef_caller_save_regs (rs: regset) : regset :=
  fun r =>
    if preg_eq r SP
    || In_dec preg_eq r (List.map preg_of (List.filter is_callee_save all_mregs))
    then rs r
    else Vundef.

Definition list_option_option_list {A: Type} (l: list (option A)): option (list A) :=
  List.fold_right (fun a x => match a, x with
                           | _, None => None
                           | Some y, Some xs => Some (y :: xs)
                           | None, _ => None
                           end) (Some nil) l.

Definition get_loc (rs: regset) (m: mem) (l: loc): option val :=
  match l with
  | R r => Some (rs (preg_of r))
  | S Incoming ofs ty =>
      let bofs := Stacklayout.fe_ofs_arg + 4 * ofs in
      Mem.loadv (chunk_of_type ty) m (Val.offset_ptr rs#SP (Ptrofs.repr bofs)) top
  | _ => None
  end.

(** Extract the values of the arguments of an external call.
    We exploit the calling conventions from module [Conventions], except that
    we use RISC-V registers instead of locations. *)

Inductive extcall_arg (rs: regset) (m: mem): loc -> val -> Prop :=
  | extcall_arg_reg: forall r,
      extcall_arg rs m (R r) (rs (preg_of r))
  | extcall_arg_stack: forall ofs ty bofs cp v,
      bofs = Stacklayout.fe_ofs_arg + 4 * ofs ->
      Mem.loadv (chunk_of_type ty) m
                (Val.offset_ptr rs#SP (Ptrofs.repr bofs)) cp = Some v ->
      extcall_arg rs m (S Outgoing ofs ty) v.

Inductive extcall_arg_pair (rs: regset) (m: mem): rpair loc -> val -> Prop :=
  | extcall_arg_one: forall l v,
      extcall_arg rs m l v ->
      extcall_arg_pair rs m (One l) v
  | extcall_arg_twolong: forall hi lo vhi vlo,
      extcall_arg rs m hi vhi ->
      extcall_arg rs m lo vlo ->
      extcall_arg_pair rs m (Twolong hi lo) (Val.longofwords vhi vlo).

Definition extcall_arguments
    (rs: regset) (m: mem) (sg: signature) (args: list val) : Prop :=
  list_forall2 (extcall_arg_pair rs m) (loc_arguments sg) args.

Definition get_extcall_arguments' (rs: regset) (m: mem) (sg: signature) :=
  List.map (fun x => match x with
                  | One l => get_loc rs m l
                  | Twolong hi lo =>
                      match get_loc rs m hi, get_loc rs m lo with
                      | Some vhi, Some vlo => Some (Val.longofwords vhi vlo)
                      | _, _ => None
                      end
                  end) (loc_arguments sg).

Definition get_extcall_arguments (rs: regset) (m: mem) (sg: signature) :=
  list_option_option_list (get_extcall_arguments' rs m sg).

Lemma extcall_arguments_equiv:
  forall rs m sg args,
    extcall_arguments rs m sg args <-> get_extcall_arguments rs m sg = Some args.
Proof.
  admit.
Admitted.

(** Extract the values of the arguments to a call. *)
(* Note the difference: [loc_parameters] vs [loc_arguments] *)
Inductive call_arg (rs: regset) (m: mem): loc -> val -> Prop :=
  | call_arg_reg: forall r,
      call_arg rs m (R r) (rs (preg_of r))
  | call_arg_stack: forall ofs ty bofs cp v,
      bofs = Stacklayout.fe_ofs_arg + 4 * ofs ->
      Mem.loadv (chunk_of_type ty) m
                (Val.offset_ptr rs#SP (Ptrofs.repr bofs)) cp = Some v ->
      call_arg rs m (S Incoming ofs ty) v.

Inductive call_arg_pair (rs: regset) (m: mem): rpair loc -> val -> Prop :=
  | call_arg_one: forall l v,
      call_arg rs m l v ->
      call_arg_pair rs m (One l) v
  | call_arg_twolong: forall hi lo vhi vlo,
      call_arg rs m hi vhi ->
      call_arg rs m lo vlo ->
      call_arg_pair rs m (Twolong hi lo) (Val.longofwords vhi vlo).

Definition call_arguments
    (rs: regset) (m: mem) (sg: signature) (args: list val) : Prop :=
  list_forall2 (call_arg_pair rs m) (loc_parameters sg) args.

Definition get_call_arguments' (rs: regset) (m: mem) (sg: signature) :=
  List.map (fun x => match x with
                  | One l => get_loc rs m l
                  | Twolong hi lo =>
                      match get_loc rs m hi, get_loc rs m lo with
                      | Some vhi, Some vlo => Some (Val.longofwords vhi vlo)
                      | _, _ => None
                      end
                  end) (loc_parameters sg).

Definition get_call_arguments (rs: regset) (m: mem) (sg: signature) :=
  list_option_option_list (get_call_arguments' rs m sg).

Lemma call_arguments_equiv:
  forall rs m sg args,
    call_arguments rs m sg args <-> get_call_arguments rs m sg = Some args.
Proof.
  admit.
Admitted.

Definition loc_external_result (sg: signature) : rpair preg :=
  map_rpair preg_of (loc_result sg).

Definition return_value (rs: regset) (sg: signature) :=
  match loc_result sg with
  | One l => rs (preg_of l)
  | Twolong l1 l2 => Val.longofwords (rs (preg_of l1)) (rs (preg_of l2))
  end.
(** Execution of the instruction at [rs PC]. *)

Inductive stackframe: Type :=
| Stackframe:
    forall (f: block)       (**r pointer to calling function *)
      (sg: signature)   (**r signature of the callee *)
      (sp: val)         (**r stack pointer in calling function *)
      (retaddr: ptrofs), (**r Asm return address in calling function *)
      stackframe.

Definition stack := list stackframe.

Definition call_comp (s: stack) :=
  match s with
  | nil => top
  | Stackframe f _ _ _ :: _ => Genv.find_comp_of_block ge f
  end.

(* The state of the stack when we start the execution *)
Definition initial_stack: stack := nil.

(* Updates to the stack *)
(* These two definitions shouldn't really do any real enforcement. Instead,
   they should just be used to keep track of the stack and use it in the
   invariants *)
(* The two definitions only update the stack when a cross-compartment change
   is detected *)
Definition update_stack_call (s: stack) (sg: signature) (cp: compartment) rs' :=
  let pc' := rs' # PC in
  let ra' := rs' # RA in
  let sp' := rs' # SP in
  let cp' := Genv.find_comp_in_genv ge pc' in
  if flowsto_dec cp' cp then
    (* If we are in the same compartment as previously recorded, we
           don't update the stack *)
    Some s
  else
    (* Otherwise, we simply push a new frame on the stack *)
    match ra' with
    | Vptr f retaddr =>
        Some (Stackframe f sg sp' retaddr :: s)
    | _ => None
    end
.

  
Definition update_stack_return (s: stack) (cp: compartment) rs' :=
  let pc' := rs' # PC in
  let cp' := Genv.find_comp_in_genv ge pc' in
  if flowsto_dec cp cp' then
    (* If we are in the same compartment as previously recorded, we
         don't update the stack *)
    Some s
  else
    (* Otherwise we just pop the top stackframe, if it exists *)
    match s with
    | nil => Some nil
    | _ :: st' => Some st'
    end
.

Inductive state: Type :=
  | State: stack -> regset -> mem -> compartment -> state
  | ReturnState: stack -> regset -> mem -> compartment -> state.

Definition sig_call i :=
  match i with
  | Pjal_s _ sig flag | Pjal_r _ sig flag =>
                          if flag then Some sig else None
  | _ => None
  end.

(* Probably need to do the same thing and to define a [sig_return] function *)
Definition is_return i :=
  match i with
  | Pj_r _ _ flag => flag
  | _ => false
  end.

Definition asm_parent_ra s :=
  match s with
  | nil => Vnullptr
  | Stackframe b _ sp retaddr :: _ => Vptr b retaddr
  end.

Definition asm_parent_sp s :=
  match s with
  | nil => Vnullptr
  | Stackframe b _ sp retaddr :: _ => sp
  end.

Definition sig_of_call s :=
  match s with
  | Stackframe _ sg _ _ :: _ => sg
  | _ => signature_main
  end.

Definition funsig (fd: fundef): signature :=
  match fd with
  | Internal f => fn_sig f
  | External ef => ef_sig ef
  end.

(* LTL.call_regs_ext *)
(*   LTL.return_regs_ext *)

Definition invalidate_call (rs: regset) (sig: signature) : regset :=
  fun r =>
    if preg_eq r PC || preg_eq r RA || preg_eq r SP ||
       in_dec preg_eq r (map preg_of (filter (fun x => LTL.in_mreg x (LTL.parameters_mregs sig)) all_mregs)) then
      rs r
    else
      Vundef.

Notation "'SP'" := X2 (only parsing) : asm.
Notation "'RA'" := X1 (only parsing) : asm.

Definition invalidate_return (rs: regset) (sig: signature): regset :=
  fun r =>
    if preg_eq r PC || preg_eq r SP ||
       in_dec preg_eq r (map preg_of
                           (filter (fun x => LTL.in_mreg x (regs_of_rpair (loc_result sig))) all_mregs)) then
      rs r
    else
      Vundef.

Definition invalidate_cross_return (rs: regset) (st: stack): regset :=
  fun r =>
      if preg_eq r PC then asm_parent_ra st
      else if preg_eq r SP then
             asm_parent_sp st
           else rs r.

Lemma invalidate_call_PC: forall rs sig, invalidate_call rs sig PC = rs PC.
  unfold invalidate_call. intros. reflexivity.
Qed.

Lemma invalidate_return_PC: forall rs sig, invalidate_return rs sig PC = rs PC.
  unfold invalidate_return. intros. reflexivity.
Qed.

Inductive step: state -> trace -> state -> Prop :=
  | exec_step_internal:
      forall b ofs f i rs m rs' m' b' ofs' st cp,
      rs PC = Vptr b ofs ->
      Genv.find_funct_ptr ge b = Some (Internal f) ->
      find_instr (Ptrofs.unsigned ofs) (fn_code f) = Some i ->
      exec_instr f i rs m (comp_of f) = Next rs' m' ->
      sig_call i = None ->
      is_return i = false ->
      forall (NEXTPC: rs' PC = Vptr b' ofs'),
      forall (ALLOWED: comp_of f = Genv.find_comp_of_block ge b'),
      step (State st rs m cp) E0 (State st rs' m' (comp_of f))
  | exec_step_internal_call:
      forall b ofs f i sig rs m rs' rs'' m' b' ofs' st st' args t,
      rs PC = Vptr b ofs ->
      Genv.find_funct_ptr ge b = Some (Internal f) ->
      find_instr (Ptrofs.unsigned ofs) (fn_code f) = Some i ->
      exec_instr f i rs m (comp_of f) = Next rs' m' ->
      sig_call i = Some sig ->
      forall (NEXTPC: rs' PC = Vptr b' ofs'),
      forall (ALLOWED: Genv.allowed_call ge (comp_of f) (Vptr b' Ptrofs.zero)),
      forall cp' (NEXTCOMP: Genv.find_comp_of_block ge b' = cp'),
      (* Is a call, we update the stack *)
      forall (STUPD: update_stack_call st sig (comp_of f) rs' = Some st'),
      forall (ARGS: call_arguments rs' m' sig args),
      (* Is a call, we check whether we are allowed to pass pointers *)
      forall (NO_CROSS_PTR:
          Genv.type_of_call (comp_of f) cp' = Genv.CrossCompartmentCall ->
          List.Forall not_ptr args),
      forall (EV: call_trace ge (comp_of f) cp' (Vptr b' ofs')
              args (sig_args sig) t),
<<<<<<< HEAD
=======
      forall (INVALIDATE: invalidate_call rs' sig = rs''),
>>>>>>> 5177531c
      step (State st rs m (comp_of f)) t (State st' rs' m' (comp_of f))
  | exec_step_internal_return:
      forall b ofs f i rs m rs' m' st cp,
      rs PC = Vptr b ofs ->
      Genv.find_funct_ptr ge b = Some (Internal f) ->
      find_instr (Ptrofs.unsigned ofs) (fn_code f) = Some i ->
      exec_instr f i rs m (comp_of f) = Next rs' m' ->
      is_return i = true ->
      (* We attempt a return, so we go to a ReturnState*)
      step (State st rs m cp) E0 (ReturnState st rs' m' (comp_of f))
  | exec_step_return:
      forall st rs m cp rec_cp,
        rs PC <> Vnullptr ->
<<<<<<< HEAD
        forall (NEXTCOMP: Genv.find_comp_in_genv ge (rs PC) = cp'),
        (* We only impose conditions on when returns can be executed for cross-compartment
           returns. These conditions are that we restore the previous RA and SP *)
        forall (PC_RA: rec_cp ⊈ cp' -> rs PC = asm_parent_ra st),
        forall (RESTORE_SP: rec_cp ⊈ cp' -> rs SP = asm_parent_sp st),
=======
        (exists b ofs fd, rs PC = Vptr b ofs /\ Genv.find_def ge b = Some (Gfun (Internal fd))) ->
        (* rs PC <> asm_parent_dummy_ra st -> *)
        (* rs PC <> Vone -> *)
        forall (NEXTCOMP: Genv.find_comp_in_genv ge (rs PC) = cp),
        forall (INTERNAL: rec_cp ⊆ cp),
      (*   forall (SIG_STACK: sig_of_call st = sg), *)
      (* forall (INVALIDATE: invalidate_return rs sg = rs'), *)
          step (ReturnState st rs m rec_cp) E0 (State st rs m cp)
  | exec_step_return_cross:
      forall st st' rs rs' m sg t rec_cp cp',
        rs PC <> Vnullptr ->
        forall (CROSS: rec_cp ⊈ cp'),
        forall (NEXTCOMP: Genv.find_comp_in_genv ge (rs PC) = cp'),
        (* We only impose conditions on when returns can be executed for cross-compartment
           returns. These conditions are that we restore the previous RA and SP *)
        forall (PC_RA: rs PC = asm_parent_ra st),
        forall (RESTORE_SP: rs SP = asm_parent_sp st),
>>>>>>> 5177531c
        (* Note that in the same manner, this definition only updates the stack when doing
         cross-compartment returns *)
        forall (STUPD: update_stack_return st rec_cp rs = Some st'),
        (* We do not return a pointer *)
        forall (SIG_STACK: sig_of_call st = sg),
        forall (NO_CROSS_PTR: not_ptr (return_value rs sg)),
        forall (EV: return_trace ge cp' rec_cp (return_value rs sg) (sig_res sg) t),
<<<<<<< HEAD
          step (ReturnState st rs m rec_cp) t (State st' rs m cp')
=======
        forall (INVALIDATE: invalidate_return rs sg = rs'),
          step (ReturnState st rs m rec_cp) t (State st' rs' m cp')
>>>>>>> 5177531c
  | exec_step_builtin:
      forall b ofs f ef args res rs m vargs t vres rs' m' st,
      rs PC = Vptr b ofs ->
      Genv.find_funct_ptr ge b = Some (Internal f) ->
      find_instr (Ptrofs.unsigned ofs) f.(fn_code) = Some (Pbuiltin ef args res) ->
<<<<<<< HEAD
      eval_builtin_args ge rs (rs SP) m args vargs ->
=======
      eval_builtin_args ge (comp_of f) rs (rs SP) m args vargs ->
>>>>>>> 5177531c
      external_call ef ge (comp_of f) vargs m t vres m' ->
      rs' = nextinstr
              (set_res res vres
                (undef_regs (map preg_of (destroyed_by_builtin ef))
                   (rs #X1 <- Vundef #X31 <- Vundef))) ->
      step (State st rs m (comp_of f)) t (State st rs' m' (comp_of f))
  | exec_step_external:
      forall b ef args res rs m t rs' m' st cp,
      rs PC = Vptr b Ptrofs.zero ->
      Genv.find_funct_ptr ge b = Some (External ef) ->
      external_call ef ge cp args m t res m' ->
      extcall_arguments rs m (ef_sig ef) args ->
      rs' = (set_pair (loc_external_result (ef_sig ef)) res (undef_caller_save_regs rs))#PC <- (rs RA) ->
      step (State st rs m cp) t (ReturnState st rs' m' bottom).

End RELSEM.

(** Execution of whole programs. *)

Inductive initial_state (p: program): state -> Prop :=
  | initial_state_intro: forall m0,
      let ge := Genv.globalenv p in
      let rs0 :=
        (Pregmap.init Vundef)
        # PC <- (Genv.symbol_address ge p.(prog_main) Ptrofs.zero)
        # SP <- Vnullptr
        # RA <- Vnullptr in
      Genv.init_mem p = Some m0 ->
      initial_state p (State initial_stack rs0 m0 top).

Inductive final_state (p: program): state -> int -> Prop :=
  | final_state_intro: forall rs m r cp,
      rs PC = Vnullptr ->
      rs X10 = Vint r ->
      final_state p (ReturnState initial_stack rs m cp) r
.

Definition comp_of_main (p: program) :=
  let ge := Genv.globalenv p in
  Genv.find_comp_of_ident ge (prog_main p).
Definition semantics (p: program) :=
  Semantics step (initial_state p) (final_state p) (Genv.globalenv p).

(** [has_comp] instan(* ce for [Asm] states *) *)
(* #[export] Instance has_comp_state (p: program): has_comp state := *)
(*   fun s => match s with *)
(*         | State _ rs _ *)
(*         | ReturnState _ rs _ _ => *)
(*             match  Genv.find_comp_in_genv (Genv.globalenv p) (rs PC) with *)
(*             | Some cp => cp *)
(*             | None => default_compartment *)
(*             end *)
(*         end. *)

(** Determinacy of the [Asm] semantics. *)

Remark extcall_arguments_determ:
  forall rs m sg args1 args2,
  extcall_arguments rs m sg args1 -> extcall_arguments rs m sg args2 -> args1 = args2.
Proof.
  intros until m.
  assert (A: forall l v1 v2,
             extcall_arg rs m l v1 -> extcall_arg rs m l v2 -> v1 = v2).
  { intros. inv H; inv H0. congruence.
    destruct (rs X2); try discriminate.
    simpl in H2, H5.
    apply Mem.load_result in H2.
    apply Mem.load_result in H5. congruence. }
  assert (B: forall p v1 v2,
             extcall_arg_pair rs m p v1 -> extcall_arg_pair rs m p v2 -> v1 = v2).
  { intros. inv H; inv H0. 
    eapply A; eauto.
    f_equal; eapply A; eauto. }
  assert (C: forall ll vl1, list_forall2 (extcall_arg_pair rs m) ll vl1 ->
             forall vl2, list_forall2 (extcall_arg_pair rs m) ll vl2 -> vl1 = vl2).
  {
    induction 1; intros vl2 EA; inv EA.
    auto.
    f_equal; eauto. }
  intros. eapply C; eauto.
Qed.

Remark call_arguments_determ:
  forall rs m sg args1 args2,
  call_arguments rs m sg args1 -> call_arguments rs m sg args2 -> args1 = args2.
Proof.
  intros until m.
  assert (A: forall l v1 v2,
             call_arg rs m l v1 -> call_arg rs m l v2 -> v1 = v2).
  { intros. inv H; inv H0. congruence.
    destruct (rs X2); try discriminate.
    simpl in H2, H5.
    apply Mem.load_result in H2.
    apply Mem.load_result in H5. congruence. }
  assert (B: forall p v1 v2,
             call_arg_pair rs m p v1 -> call_arg_pair rs m p v2 -> v1 = v2).
  { intros. inv H; inv H0.
    eapply A; eauto.
    f_equal; eapply A; eauto. }
  assert (C: forall ll vl1, list_forall2 (call_arg_pair rs m) ll vl1 ->
             forall vl2, list_forall2 (call_arg_pair rs m) ll vl2 -> vl1 = vl2).
  {
    induction 1; intros vl2 EA; inv EA.
    auto.
    f_equal; eauto. }
  intros. eapply C; eauto.
Qed.

(* RB: NOTE: In the next proof, the wrapped [exec_instr] would require extra
   processing, such as this. *)
(* Ltac peel_exec_instr := *)
(*   match goal with *)
(*   | Hexec : exec_instr _ _ _ ?RS ?M = _, *)
(*     Hpc : ?RS PC = Vptr ?B _ |- _ *)
(*     => *)
(*     unfold exec_instr in Hexec; *)
(*     rewrite Hpc in Hexec; *)
(*     destruct ((Mem.mem_compartments M) ! B) *)
(*   end. *)

Lemma semantics_determinate: forall p, determinate (semantics p).
Proof.
Ltac Equalities :=
  match goal with
  | [ H1: ?a = ?b, H2: ?a = ?c |- _ ] =>
      rewrite H1 in H2; inv H2; Equalities
  | _ => idtac
  end.
intros; constructor; simpl; intros.
- (* determ *)
  inv H; inv H0; Equalities.
  + split. constructor. auto.
  + discriminate.
  + inv EV; inv EV0; try congruence.
    split. constructor. auto.
    assert (i1 = i) by congruence. subst.
    assert (args0 = args) by (eapply call_arguments_determ; eauto). subst.
    assert (vl0 = vl) by (eapply eventval_list_match_determ_2; eauto). subst.
    split. constructor. auto.
  + now destruct i0.
  + discriminate.
  + now destruct i0.
  + split. constructor. auto.
  + discriminate.
  + split; constructor; eauto.
  + now auto.
  + now auto.
  + inv EV; inv EV0; try congruence.
    split. constructor. auto.
    assert (res = res0) by (eapply eventval_match_determ_2; eauto). subst.
    split. constructor. auto.
  + discriminate.
  + discriminate.
  + discriminate.
  + assert (vargs0 = vargs) by (eapply eval_builtin_args_determ; eauto). subst vargs0.
    exploit external_call_determ. eexact H5. eexact H15. intros [A B].
    split. auto. intros. destruct B; auto. subst. auto.
  + assert (args0 = args) by (eapply extcall_arguments_determ; eauto). subst args0.
    exploit external_call_determ. eexact H3. eexact H12. intros [A B].
    split. auto. intros. destruct B; auto. subst. congruence.
- (* trace length *)
  red; intros. inv H; simpl.
  lia.
  inv EV; auto.
  lia. lia.
  inv EV; auto.
  eapply external_call_trace_length; eauto.
  eapply external_call_trace_length; eauto.
- (* initial states *)
  inv H; inv H0. f_equal. congruence.
- (* final no step *)
  inv H.
  red; intros; red; intros.
  inv H. congruence. congruence.
- (* final states *)
  inv H; inv H0. congruence.
Qed.

(** Classification functions for processor registers (used in Asmgenproof). *)

Definition data_preg (r: preg) : bool :=
  match r with
  | IR RA  => false
  | IR X31 => false
  | IR _   => true
  | FR _   => true
  | PC     => false
  end.

Section ExecSem.

  Declare Scope reducts_monad_scope.

  Notation "'do' U <- A ; B" := (match A with Some U => B | None => None end)
                                 (at level 200, U ident, A at level 100, B at level 200)
      : reducts_monad_scope.

  Notation "'do' 'Vptr' U Y <- A ; B" := (match A with Vptr U Y => B | _ => None end)
                                          (at level 200, U ident, Y ident, A at level 100, B at level 200)
      : reducts_monad_scope.

  Notation "'do' U , Y <- A ; B" := (match A with Some (U, Y) => B | None => None end)
                                     (at level 200, U ident, Y ident, A at level 100, B at level 200)
      : reducts_monad_scope.

  Notation "'do' U , Y , Z <- A ; B" := (match A with Some (U, Y, Z) => B | None => None end)
                                         (at level 200, U ident, Y ident, Z ident, A at level 100, B at level 200)
      : reducts_monad_scope.

  Notation "'do' U , Y , Z , W <- A ; B" := (match A with Some (U, Y, Z, W) => B | None => None end)
                                             (at level 200, U ident, Y ident, Z ident, W ident, A at level 100, B at level 200)
      : reducts_monad_scope.

  Notation " 'check' A ; B" := (if A then B else None)
                                 (at level 200, A at level 100, B at level 200)
      : reducts_monad_scope.

  Local Open Scope reducts_monad_scope.

  Variable do_external_function:
    string -> signature -> Senv.t -> compartment -> world -> list val -> mem -> option (world * trace * val * mem).

  Hypothesis do_external_function_sound:
    forall cp id sg ge vargs m t vres m' w w',
      do_external_function id sg ge cp w vargs m = Some(w', t, vres, m') ->
      external_functions_sem id sg ge cp vargs m t vres m' /\ possible_trace w t w'.

  Hypothesis do_external_function_complete:
    forall cp id sg ge vargs m t vres m' w w',
      external_functions_sem id sg ge cp vargs m t vres m' ->
      possible_trace w t w' ->
      do_external_function id sg ge cp w vargs m = Some(w', t, vres, m').

  Variable do_inline_assembly:
    string -> signature -> Senv.t -> compartment -> world -> list val -> mem -> option (world * trace * val * mem).

  Hypothesis do_inline_assembly_sound:
    forall txt sg ge cp vargs m t vres m' w w',
      do_inline_assembly txt sg ge cp w vargs m = Some(w', t, vres, m') ->
      inline_assembly_sem txt sg ge cp vargs m t vres m' /\ possible_trace w t w'.

  Hypothesis do_inline_assembly_complete:
    forall txt sg ge cp vargs m t vres m' w w',
      inline_assembly_sem txt sg ge cp vargs m t vres m' ->
      possible_trace w t w' ->
      do_inline_assembly txt sg ge cp w vargs m = Some(w', t, vres, m').

  Definition take_step (p: program) (ge: genv) (w: world) (s: state): option (trace * state) :=
    let comp_of_main := comp_of_main p in
    match s with
    | State st rs m _ =>
        do Vptr b ofs <- rs PC;
        do fd <- Genv.find_funct_ptr ge b;
        match fd with
        | Internal f =>
            do i <- find_instr (Ptrofs.unsigned ofs) (fn_code f);
            match exec_instr ge f i rs m (comp_of f) with
            | Next rs' m' =>
                match sig_call i, is_return i with
                | None, false => (* exec_step_internal *)
                    do Vptr b' ofs' <- rs' PC;
                    let cp := Genv.find_comp_of_block ge b' in
                    check (cp_eq_dec (comp_of f) cp);
                    Some (E0, State st rs' m' (comp_of f))
                | Some sig, false => (* exec_step_internal_call *)
                    do Vptr b' ofs' <- rs' PC;
                    check (Genv.allowed_call_b ge (comp_of f) (rs' PC));
                    do st' <- update_stack_call ge st sig (comp_of f) rs';
                    do vargs <- get_call_arguments rs' m' sig;
                    let cp := Genv.find_comp_in_genv ge (rs' PC) in
                    check (match Genv.type_of_call (comp_of f) cp with
                           | Genv.CrossCompartmentCall => forallb not_ptr_b vargs
                           | _ => true
                           end);
                    do t <- get_call_trace _ _ ge (comp_of f) cp (rs' PC) vargs (sig_args sig);
                    Some (t, State st' rs' m' (comp_of f))
                | None, true => (* exec_step_internal_return *)
                    check (Genv.allowed_call_b ge (comp_of f) (rs' PC));
                    Some (E0, ReturnState st rs' m' (comp_of f))
                | Some _, true => None
                end
            | Stuck => None
            end
        | External ef =>
            check (Ptrofs.eq ofs Ptrofs.zero);
            let cp := Genv.find_comp_in_genv ge (rs X1) in
            do vargs <- get_extcall_arguments rs m (ef_sig ef);
            do res_external <- do_external _ _ ge do_external_function do_inline_assembly ef cp w vargs m;
            let '(w', t, res, m') := res_external in
            let rs' := (set_pair (loc_external_result (ef_sig ef)) res (undef_caller_save_regs rs)) # PC <- (rs X1) in
            let cp' := Genv.find_comp_in_genv ge (rs PC) in
            Some (t, ReturnState st rs' m' cp')
        end
    | ReturnState st rs m rec_cp =>
        check (negb (Val.eq (rs PC) Vnullptr));
        let rec_cp' := call_comp ge st in
        let cp' := Genv.find_comp_in_genv ge (rs PC) in
        check (match cp_eq_dec rec_cp cp' with
               | left _ => true
               | right _ => andb (Val.eq (rs PC) (asm_parent_ra st)) (Val.eq (rs X2) (asm_parent_sp st))
               end);
        do st' <- update_stack_return ge st rec_cp rs;
        let sg := sig_of_call st in
        check (match Genv.type_of_call cp' rec_cp with
               | Genv.CrossCompartmentCall => not_ptr_b (return_value rs sg)
               | _ => true end);
        do t <- get_return_trace _ _ ge cp' rec_cp (return_value rs sg) (sig_res sg);
        Some (t, State st' rs m bottom)
    end.

Definition build_initial_state (p: program): option state :=
  let ge := Genv.globalenv p in
  let rs0 :=
    (Pregmap.init Vundef)
      # PC <- (Genv.symbol_address ge p.(prog_main) Ptrofs.zero)
               # SP <- Vnullptr
                        # RA <- Vnullptr in
  do m0 <- Genv.init_mem p;
  Some (State initial_stack rs0 m0 top).

End ExecSem.


Section SECURITY.

Definition asm_in_side (s: split) (lr: side) (p: Asm.program) :=
  List.Forall (fun '(id, gd) =>
                 match gd with
                 | Gfun (Internal f) => s (comp_of f) = lr
                 | _ => True
                 end)
    (prog_defs p).

#[export] Instance asm_has_side: has_side (Asm.program) :=
  { in_side s := fun p δ => asm_in_side s δ p }.

Definition asm_compatible (s: split) (p p': Asm.program) :=
  s |= p ∈ Left /\ s |= p' ∈ Right.

End SECURITY.<|MERGE_RESOLUTION|>--- conflicted
+++ resolved
@@ -1374,10 +1374,7 @@
           List.Forall not_ptr args),
       forall (EV: call_trace ge (comp_of f) cp' (Vptr b' ofs')
               args (sig_args sig) t),
-<<<<<<< HEAD
-=======
       forall (INVALIDATE: invalidate_call rs' sig = rs''),
->>>>>>> 5177531c
       step (State st rs m (comp_of f)) t (State st' rs' m' (comp_of f))
   | exec_step_internal_return:
       forall b ofs f i rs m rs' m' st cp,
@@ -1391,13 +1388,6 @@
   | exec_step_return:
       forall st rs m cp rec_cp,
         rs PC <> Vnullptr ->
-<<<<<<< HEAD
-        forall (NEXTCOMP: Genv.find_comp_in_genv ge (rs PC) = cp'),
-        (* We only impose conditions on when returns can be executed for cross-compartment
-           returns. These conditions are that we restore the previous RA and SP *)
-        forall (PC_RA: rec_cp ⊈ cp' -> rs PC = asm_parent_ra st),
-        forall (RESTORE_SP: rec_cp ⊈ cp' -> rs SP = asm_parent_sp st),
-=======
         (exists b ofs fd, rs PC = Vptr b ofs /\ Genv.find_def ge b = Some (Gfun (Internal fd))) ->
         (* rs PC <> asm_parent_dummy_ra st -> *)
         (* rs PC <> Vone -> *)
@@ -1415,7 +1405,6 @@
            returns. These conditions are that we restore the previous RA and SP *)
         forall (PC_RA: rs PC = asm_parent_ra st),
         forall (RESTORE_SP: rs SP = asm_parent_sp st),
->>>>>>> 5177531c
         (* Note that in the same manner, this definition only updates the stack when doing
          cross-compartment returns *)
         forall (STUPD: update_stack_return st rec_cp rs = Some st'),
@@ -1423,22 +1412,14 @@
         forall (SIG_STACK: sig_of_call st = sg),
         forall (NO_CROSS_PTR: not_ptr (return_value rs sg)),
         forall (EV: return_trace ge cp' rec_cp (return_value rs sg) (sig_res sg) t),
-<<<<<<< HEAD
-          step (ReturnState st rs m rec_cp) t (State st' rs m cp')
-=======
         forall (INVALIDATE: invalidate_return rs sg = rs'),
           step (ReturnState st rs m rec_cp) t (State st' rs' m cp')
->>>>>>> 5177531c
   | exec_step_builtin:
       forall b ofs f ef args res rs m vargs t vres rs' m' st,
       rs PC = Vptr b ofs ->
       Genv.find_funct_ptr ge b = Some (Internal f) ->
       find_instr (Ptrofs.unsigned ofs) f.(fn_code) = Some (Pbuiltin ef args res) ->
-<<<<<<< HEAD
-      eval_builtin_args ge rs (rs SP) m args vargs ->
-=======
       eval_builtin_args ge (comp_of f) rs (rs SP) m args vargs ->
->>>>>>> 5177531c
       external_call ef ge (comp_of f) vargs m t vres m' ->
       rs' = nextinstr
               (set_res res vres
