--- conflicted
+++ resolved
@@ -762,13 +762,8 @@
   | Pj_l l =>
       goto_label f l rs m
   | Pj_s s sg =>
-<<<<<<< HEAD
-      Next (rs#PC <- (Genv.symbol_address ge s Ptrofs.zero)) m
+      Next (rs#PC <- (Genv.symbol_address ge s Ptrofs.zero) #X31 <- Vundef) m
   | Pj_r r sg _ =>
-=======
-      Next (rs#PC <- (Genv.symbol_address ge s Ptrofs.zero) #X31 <- Vundef) m
-  | Pj_r r sg =>
->>>>>>> db8a63f2
       Next (rs#PC <- (rs#r)) m
   | Pjal_s s sg _ =>
     Next (rs#PC <- (Genv.symbol_address ge s Ptrofs.zero)
@@ -1306,13 +1301,8 @@
       rs' = nextinstr
               (set_res res vres
                 (undef_regs (map preg_of (destroyed_by_builtin ef))
-<<<<<<< HEAD
-                   (rs#X31 <- Vundef))) ->
+                   (rs #X1 <- Vundef #X31 <- Vundef))) ->
       step (State st rs m) t (State st rs' m')
-=======
-                   (rs #X1 <- Vundef #X31 <- Vundef))) ->
-      step (State rs m) t (State rs' m')
->>>>>>> db8a63f2
   | exec_step_external:
       forall b ef args res rs m t rs' m' cp st,
       rs PC = Vptr b Ptrofs.zero ->
@@ -1462,14 +1452,10 @@
     split. auto. intros. destruct B; auto. subst. congruence.
 - (* trace length *)
   red; intros. inv H; simpl.
-<<<<<<< HEAD
-  omega.
+  lia.
   inv EV; auto.
-  omega.
+  lia.
   inv EV; auto.
-=======
-  lia.
->>>>>>> db8a63f2
   eapply external_call_trace_length; eauto.
   eapply external_call_trace_length; eauto.
 - (* initial states *)
