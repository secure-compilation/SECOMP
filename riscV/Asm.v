(* *********************************************************************)
(*                                                                     *)
(*              The Compcert verified compiler                         *)
(*                                                                     *)
(*          Xavier Leroy, INRIA Paris-Rocquencourt                     *)
(*           Prashanth Mundkur, SRI International                      *)
(*                                                                     *)
(*  Copyright Institut National de Recherche en Informatique et en     *)
(*  Automatique.  All rights reserved.  This file is distributed       *)
(*  under the terms of the INRIA Non-Commercial License Agreement.     *)
(*                                                                     *)
(*  The contributions by Prashanth Mundkur are reused and adapted      *)
(*  under the terms of a Contributor License Agreement between         *)
(*  SRI International and INRIA.                                       *)
(*                                                                     *)
(* *********************************************************************)

(** Abstract syntax and semantics for RISC-V assembly language. *)

Require Import Coqlib.
Require Import Maps.
Require Import AST.
Require Import Integers.
Require Import Floats.
Require Import Values.
Require Import Memory.
Require Import Events.
Require Import Globalenvs.
Require Import Smallstep.
Require Import Locations.
Require Stacklayout.
Require Import Conventions.

Notation offset_arg := Stacklayout.offset_arg.

(** * Abstract syntax *)

(** Integer registers.  X0 is treated specially because it always reads 
  as zero and is never used as a destination of an instruction. *)

Inductive ireg: Type :=
  | X1:  ireg | X2:  ireg | X3:  ireg | X4:  ireg | X5:  ireg
  | X6:  ireg | X7:  ireg | X8:  ireg | X9:  ireg | X10: ireg
  | X11: ireg | X12: ireg | X13: ireg | X14: ireg | X15: ireg
  | X16: ireg | X17: ireg | X18: ireg | X19: ireg | X20: ireg
  | X21: ireg | X22: ireg | X23: ireg | X24: ireg | X25: ireg
  | X26: ireg | X27: ireg | X28: ireg | X29: ireg | X30: ireg
  | X31: ireg.

Inductive ireg0: Type :=
  | X0: ireg0 | X: ireg -> ireg0.

Coercion X: ireg >-> ireg0.

(** Floating-point registers *)

Inductive freg: Type :=
  | F0: freg  | F1: freg  | F2: freg  | F3: freg
  | F4: freg  | F5: freg  | F6: freg  | F7: freg
  | F8: freg  | F9: freg  | F10: freg | F11: freg
  | F12: freg | F13: freg | F14: freg | F15: freg
  | F16: freg | F17: freg | F18: freg | F19: freg
  | F20: freg | F21: freg | F22: freg | F23: freg
  | F24: freg | F25: freg | F26: freg | F27: freg
  | F28: freg | F29: freg | F30: freg | F31: freg.

Lemma ireg_eq: forall (x y: ireg), {x=y} + {x<>y}.
Proof. decide equality. Defined.

Lemma ireg0_eq: forall (x y: ireg0), {x=y} + {x<>y}.
Proof. decide equality. apply ireg_eq. Defined.

Lemma freg_eq: forall (x y: freg), {x=y} + {x<>y}.
Proof. decide equality. Defined.
  
(** We model the following registers of the RISC-V architecture. *)

Inductive preg: Type :=
  | IR: ireg -> preg                    (**r integer registers *)
  | FR: freg -> preg                    (**r double-precision float registers *)
  | PC: preg.                           (**r program counter *)

Coercion IR: ireg >-> preg.
Coercion FR: freg >-> preg.

Lemma preg_eq: forall (x y: preg), {x=y} + {x<>y}.
Proof. decide equality. apply ireg_eq. apply freg_eq. Defined.

Module PregEq.
  Definition t  := preg.
  Definition eq := preg_eq.
End PregEq.

Module Pregmap := EMap(PregEq).

(** Conventional names for stack pointer ([SP]) and return address ([RA]). *)

Notation "'SP'" := X2 (only parsing) : asm.
Notation "'RA'" := X1 (only parsing) : asm.

(** Offsets for load and store instructions.  An offset is either an
  immediate integer or the low part of a symbol. *)

Inductive offset : Type :=
  | Ofsimm (ofs: ptrofs)
  | Ofslow (id: ident) (ofs: ptrofs).

(** The RISC-V instruction set is composed of several subsets.  We model
  the "32I" (32-bit integers), "64I" (64-bit integers),
  "M" (multiplication and division), 
  "F" (single-precision floating-point)
  and "D" (double-precision floating-point) subsets.  

  For 32- and 64-bit integer arithmetic, the RISC-V instruction set comprises
  generic integer operations such as ADD that operate over the full width
  of an integer register (either 32 or 64 bit), plus specific instructions
  such as ADDW that normalize their results to signed 32-bit integers.
  Other instructions such as AND work equally well over 32- and 64-bit
  integers, with the convention that 32-bit integers are represented
  sign-extended in 64-bit registers.

  This clever design is challenging to formalize in the CompCert value
  model.  As a first step, we follow a more traditional approach,
  also used in the x86 port, whereas we have two sets of (pseudo-)
  instructions, one for 32-bit integer arithmetic, with suffix W,
  the other for 64-bit integer arithmetic, with suffix L.  The mapping
  to actual instructions is done when printing assembly code, as follows:
  - In 32-bit mode:
    ADDW becomes ADD, ADDL is an error, ANDW becomes AND, ANDL is an error.
  - In 64-bit mode:
    ADDW becomes ADDW, ADDL becomes ADD, ANDW and ANDL both become AND.
*)

Definition label := positive.

(** A note on immediates: there are various constraints on immediate
  operands to RISC-V instructions.  We do not attempt to capture these
  restrictions in the abstract syntax nor in the semantics.  The
  assembler will emit an error if immediate operands exceed the
  representable range.  Of course, our RISC-V generator (file
  [Asmgen]) is careful to respect this range. *)

Inductive instruction : Type :=
  | Pmv     (rd: ireg) (rs: ireg)                    (**r integer move *)

(** 32-bit integer register-immediate instructions *)
  | Paddiw  (rd: ireg) (rs: ireg0) (imm: int)        (**r add immediate *)
  | Psltiw  (rd: ireg) (rs: ireg0) (imm: int)        (**r set-less-than immediate *)
  | Psltiuw (rd: ireg) (rs: ireg0) (imm: int)        (**r set-less-than unsigned immediate *)
  | Pandiw  (rd: ireg) (rs: ireg0) (imm: int)        (**r and immediate *)
  | Poriw   (rd: ireg) (rs: ireg0) (imm: int)        (**r or immediate *)
  | Pxoriw  (rd: ireg) (rs: ireg0) (imm: int)        (**r xor immediate *)
  | Pslliw  (rd: ireg) (rs: ireg0) (imm: int)        (**r shift-left-logical immediate *)
  | Psrliw  (rd: ireg) (rs: ireg0) (imm: int)        (**r shift-right-logical immediate *)
  | Psraiw  (rd: ireg) (rs: ireg0) (imm: int)        (**r shift-right-arith immediate *)
  | Pluiw   (rd: ireg)             (imm: int)        (**r load upper-immediate *)
(** 32-bit integer register-register instructions *)
  | Paddw   (rd: ireg) (rs1 rs2: ireg0)              (**r integer addition *)
  | Psubw   (rd: ireg) (rs1 rs2: ireg0)              (**r integer subtraction *)

  | Pmulw   (rd: ireg) (rs1 rs2: ireg0)              (**r integer multiply low *)
  | Pmulhw  (rd: ireg) (rs1 rs2: ireg0)              (**r integer multiply high signed *)
  | Pmulhuw (rd: ireg) (rs1 rs2: ireg0)              (**r integer multiply high unsigned *)
  | Pdivw   (rd: ireg) (rs1 rs2: ireg0)              (**r integer division *)
  | Pdivuw  (rd: ireg) (rs1 rs2: ireg0)              (**r unsigned integer division *)
  | Premw   (rd: ireg) (rs1 rs2: ireg0)              (**r integer remainder *)
  | Premuw  (rd: ireg) (rs1 rs2: ireg0)              (**r unsigned integer remainder *)
  | Psltw   (rd: ireg) (rs1 rs2: ireg0)              (**r set-less-than *)
  | Psltuw  (rd: ireg) (rs1 rs2: ireg0)              (**r set-less-than unsigned *)
  | Pseqw   (rd: ireg) (rs1 rs2: ireg0)              (**r [rd <- rs1 == rs2] (pseudo) *)
  | Psnew   (rd: ireg) (rs1 rs2: ireg0)              (**r [rd <- rs1 != rs2] (pseudo) *)
  | Pandw   (rd: ireg) (rs1 rs2: ireg0)              (**r bitwise and *)
  | Porw    (rd: ireg) (rs1 rs2: ireg0)              (**r bitwise or *)
  | Pxorw   (rd: ireg) (rs1 rs2: ireg0)              (**r bitwise xor *)
  | Psllw   (rd: ireg) (rs1 rs2: ireg0)              (**r shift-left-logical *)
  | Psrlw   (rd: ireg) (rs1 rs2: ireg0)              (**r shift-right-logical *)
  | Psraw   (rd: ireg) (rs1 rs2: ireg0)              (**r shift-right-arith *)

(** 64-bit integer register-immediate instructions *)
  | Paddil  (rd: ireg) (rs: ireg0) (imm: int64)      (**r add immediate *)
  | Psltil  (rd: ireg) (rs: ireg0) (imm: int64)      (**r set-less-than immediate *)
  | Psltiul (rd: ireg) (rs: ireg0) (imm: int64)      (**r set-less-than unsigned immediate *)
  | Pandil  (rd: ireg) (rs: ireg0) (imm: int64)      (**r and immediate *)
  | Poril   (rd: ireg) (rs: ireg0) (imm: int64)      (**r or immediate *)
  | Pxoril  (rd: ireg) (rs: ireg0) (imm: int64)      (**r xor immediate *)
  | Psllil  (rd: ireg) (rs: ireg0) (imm: int)        (**r shift-left-logical immediate *)
  | Psrlil  (rd: ireg) (rs: ireg0) (imm: int)        (**r shift-right-logical immediate *)
  | Psrail  (rd: ireg) (rs: ireg0) (imm: int)        (**r shift-right-arith immediate *)
  | Pluil   (rd: ireg)             (imm: int64)      (**r load upper-immediate *)
(** 64-bit integer register-register instructions *)
  | Paddl   (rd: ireg) (rs1 rs2: ireg0)              (**r integer addition *)
  | Psubl   (rd: ireg) (rs1 rs2: ireg0)              (**r integer subtraction *)

  | Pmull   (rd: ireg) (rs1 rs2: ireg0)              (**r integer multiply low *)
  | Pmulhl  (rd: ireg) (rs1 rs2: ireg0)              (**r integer multiply high signed *)
  | Pmulhul (rd: ireg) (rs1 rs2: ireg0)              (**r integer multiply high unsigned *)
  | Pdivl   (rd: ireg) (rs1 rs2: ireg0)              (**r integer division *)
  | Pdivul  (rd: ireg) (rs1 rs2: ireg0)              (**r unsigned integer division *)
  | Preml   (rd: ireg) (rs1 rs2: ireg0)              (**r integer remainder *)
  | Premul  (rd: ireg) (rs1 rs2: ireg0)              (**r unsigned integer remainder *)
  | Psltl   (rd: ireg) (rs1 rs2: ireg0)              (**r set-less-than *)
  | Psltul  (rd: ireg) (rs1 rs2: ireg0)              (**r set-less-than unsigned *)
  | Pseql   (rd: ireg) (rs1 rs2: ireg0)              (**r [rd <- rs1 == rs2] (pseudo) *)
  | Psnel   (rd: ireg) (rs1 rs2: ireg0)              (**r [rd <- rs1 != rs2] (pseudo) *)
  | Pandl   (rd: ireg) (rs1 rs2: ireg0)              (**r bitwise and *)
  | Porl    (rd: ireg) (rs1 rs2: ireg0)              (**r bitwise or *)
  | Pxorl   (rd: ireg) (rs1 rs2: ireg0)              (**r bitwise xor *)
  | Pslll   (rd: ireg) (rs1 rs2: ireg0)              (**r shift-left-logical *)
  | Psrll   (rd: ireg) (rs1 rs2: ireg0)              (**r shift-right-logical *)
  | Psral   (rd: ireg) (rs1 rs2: ireg0)              (**r shift-right-arith *)

  | Pcvtl2w (rd: ireg) (rs: ireg0)                   (**r int64->int32 (pseudo) *)
  | Pcvtw2l (r: ireg)                                (**r int32 signed -> int64 (pseudo) *)

  (* Unconditional jumps.  Links are always to X1/RA. *)
  | Pj_l    (l: label)                              (**r jump to label *)
  | Pj_s    (symb: ident) (sg: signature)           (**r jump to symbol *)
  | Pj_r    (r: ireg)     (sg: signature) (iscl: bool) (**r jump register *)
  | Pjal_s  (symb: ident) (sg: signature) (iscl: bool) (**r jump-and-link symbol *)
  | Pjal_r  (r: ireg)     (sg: signature) (iscl: bool) (**r jump-and-link register *)

  (* Conditional branches, 32-bit comparisons *)
  | Pbeqw   (rs1 rs2: ireg0) (l: label)             (**r branch-if-equal *)
  | Pbnew   (rs1 rs2: ireg0) (l: label)             (**r branch-if-not-equal signed *)
  | Pbltw   (rs1 rs2: ireg0) (l: label)             (**r branch-if-less signed *)
  | Pbltuw  (rs1 rs2: ireg0) (l: label)             (**r branch-if-less unsigned *)
  | Pbgew   (rs1 rs2: ireg0) (l: label)             (**r branch-if-greater-or-equal signed *)
  | Pbgeuw  (rs1 rs2: ireg0) (l: label)             (**r branch-if-greater-or-equal unsigned *)

  (* Conditional branches, 64-bit comparisons *)
  | Pbeql   (rs1 rs2: ireg0) (l: label)             (**r branch-if-equal *)
  | Pbnel   (rs1 rs2: ireg0) (l: label)             (**r branch-if-not-equal signed *)
  | Pbltl   (rs1 rs2: ireg0) (l: label)             (**r branch-if-less signed *)
  | Pbltul  (rs1 rs2: ireg0) (l: label)             (**r branch-if-less unsigned *)
  | Pbgel   (rs1 rs2: ireg0) (l: label)             (**r branch-if-greater-or-equal signed *)
  | Pbgeul  (rs1 rs2: ireg0) (l: label)             (**r branch-if-greater-or-equal unsigned *)

  (* Loads and stores *)
  | Plb     (rd: ireg) (ra: ireg) (ofs: offset) (priv: bool)     (**r load signed int8 *)
  | Plbu    (rd: ireg) (ra: ireg) (ofs: offset) (priv: bool)    (**r load unsigned int8 *)
  | Plh     (rd: ireg) (ra: ireg) (ofs: offset) (priv: bool)    (**r load signed int16 *)
  | Plhu    (rd: ireg) (ra: ireg) (ofs: offset) (priv: bool)    (**r load unsigned int16 *)
  | Plw     (rd: ireg) (ra: ireg) (ofs: offset) (priv: bool)   (**r load int32 *)
  | Plw_a   (rd: ireg) (ra: ireg) (ofs: offset) (priv: bool)    (**r load any32 *)
  | Pld     (rd: ireg) (ra: ireg) (ofs: offset) (priv: bool)    (**r load int64 *)
  | Pld_a   (rd: ireg) (ra: ireg) (ofs: offset) (priv: bool)    (**r load any64 *)


  | Psb     (rs: ireg) (ra: ireg) (ofs: offset)     (**r store int8 *)
  | Psh     (rs: ireg) (ra: ireg) (ofs: offset)     (**r store int16 *)
  | Psw     (rs: ireg) (ra: ireg) (ofs: offset)     (**r store int32 *)
  | Psw_a   (rs: ireg) (ra: ireg) (ofs: offset)     (**r store any32 *)
  | Psd     (rs: ireg) (ra: ireg) (ofs: offset)     (**r store int64 *)
  | Psd_a   (rs: ireg) (ra: ireg) (ofs: offset)     (**r store any64 *)

            (* Probably doesn't need privilged stores because can't write directly to parameters. Instead
             writing to a parameter writes to a /copy/ of the parameter *)

  (* Synchronization *)
  | Pfence                                          (**r fence *)

  (* floating point register move *)
  | Pfmv     (rd: freg) (rs: freg)                  (**r move *)
  | Pfmvxs   (rd: ireg) (rs: freg)                  (**r move FP single to integer register *)
  | Pfmvxd   (rd: ireg) (rs: freg)                  (**r move FP double to integer register *)

  (* 32-bit (single-precision) floating point *)
  | Pfls     (rd: freg) (ra: ireg) (ofs: offset) (priv: bool)    (**r load float *)
  | Pfss     (rs: freg) (ra: ireg) (ofs: offset)    (**r store float *)

  | Pfnegs   (rd: freg) (rs: freg)                  (**r negation *)
  | Pfabss   (rd: freg) (rs: freg)                  (**r absolute value *)

  | Pfadds   (rd: freg) (rs1 rs2: freg)             (**r addition *)
  | Pfsubs   (rd: freg) (rs1 rs2: freg)             (**r subtraction *)
  | Pfmuls   (rd: freg) (rs1 rs2: freg)             (**r multiplication *)
  | Pfdivs   (rd: freg) (rs1 rs2: freg)             (**r division *)
  | Pfmins   (rd: freg) (rs1 rs2: freg)             (**r minimum *)
  | Pfmaxs   (rd: freg) (rs1 rs2: freg)             (**r maximum *)

  | Pfeqs    (rd: ireg) (rs1 rs2: freg)             (**r compare equal *)
  | Pflts    (rd: ireg) (rs1 rs2: freg)             (**r compare less-than *)
  | Pfles    (rd: ireg) (rs1 rs2: freg)             (**r compare less-than/equal *)

  | Pfsqrts  (rd: freg) (rs: freg)                  (**r square-root *)

  | Pfmadds  (rd: freg) (rs1 rs2 rs3: freg)         (**r fused multiply-add *)
  | Pfmsubs  (rd: freg) (rs1 rs2 rs3: freg)         (**r fused multiply-sub *)
  | Pfnmadds (rd: freg) (rs1 rs2 rs3: freg)         (**r fused negated multiply-add *)
  | Pfnmsubs (rd: freg) (rs1 rs2 rs3: freg)         (**r fused negated multiply-sub *)

  | Pfcvtws  (rd: ireg) (rs: freg)                  (**r float32 -> int32 conversion *)
  | Pfcvtwus (rd: ireg) (rs: freg)                  (**r float32 -> unsigned int32 conversion *)
  | Pfcvtsw  (rd: freg) (rs: ireg0)                 (**r int32 -> float32 conversion *)
  | Pfcvtswu (rd: freg) (rs: ireg0)                 (**r unsigned int32 -> float32 conversion *)

  | Pfcvtls  (rd: ireg) (rs: freg)                  (**r float32 -> int64 conversion *)
  | Pfcvtlus (rd: ireg) (rs: freg)                  (**r float32 -> unsigned int64 conversion *)
  | Pfcvtsl  (rd: freg) (rs: ireg0)                 (**r int64 -> float32 conversion *)
  | Pfcvtslu (rd: freg) (rs: ireg0)                 (**r unsigned int 64-> float32 conversion *)

  (* 64-bit (double-precision) floating point *)
  | Pfld     (rd: freg) (ra: ireg) (ofs: offset) (priv: bool)    (**r load 64-bit float *)
  | Pfld_a   (rd: freg) (ra: ireg) (ofs: offset) (priv: bool)   (**r load any64 *)
  | Pfsd     (rd: freg) (ra: ireg) (ofs: offset)    (**r store 64-bit float *)
  | Pfsd_a   (rd: freg) (ra: ireg) (ofs: offset)    (**r store any64 *)

  | Pfnegd   (rd: freg) (rs: freg)                  (**r negation *)
  | Pfabsd   (rd: freg) (rs: freg)                  (**r absolute value *)

  | Pfaddd   (rd: freg) (rs1 rs2: freg)             (**r addition *)
  | Pfsubd   (rd: freg) (rs1 rs2: freg)             (**r subtraction *)
  | Pfmuld   (rd: freg) (rs1 rs2: freg)             (**r multiplication *)
  | Pfdivd   (rd: freg) (rs1 rs2: freg)             (**r division *)
  | Pfmind   (rd: freg) (rs1 rs2: freg)             (**r minimum *)
  | Pfmaxd   (rd: freg) (rs1 rs2: freg)             (**r maximum *)

  | Pfeqd    (rd: ireg) (rs1 rs2: freg)             (**r compare equal *)
  | Pfltd    (rd: ireg) (rs1 rs2: freg)             (**r compare less-than *)
  | Pfled    (rd: ireg) (rs1 rs2: freg)             (**r compare less-than/equal *)

  | Pfsqrtd  (rd: freg) (rs: freg)                  (**r square-root *)

  | Pfmaddd  (rd: freg) (rs1 rs2 rs3: freg)         (**r fused multiply-add *)
  | Pfmsubd  (rd: freg) (rs1 rs2 rs3: freg)         (**r fused multiply-sub *)
  | Pfnmaddd (rd: freg) (rs1 rs2 rs3: freg)         (**r fused negated multiply-add *)
  | Pfnmsubd (rd: freg) (rs1 rs2 rs3: freg)         (**r fused negated multiply-sub *)

  | Pfcvtwd  (rd: ireg) (rs: freg)                  (**r float -> int32 conversion *)
  | Pfcvtwud (rd: ireg) (rs: freg)                  (**r float -> unsigned int32 conversion *)
  | Pfcvtdw  (rd: freg) (rs: ireg0)                 (**r int32 -> float conversion *)
  | Pfcvtdwu (rd: freg) (rs: ireg0)                 (**r unsigned int32 -> float conversion *)

  | Pfcvtld  (rd: ireg) (rs: freg)                  (**r float -> int64 conversion *)
  | Pfcvtlud (rd: ireg) (rs: freg)                  (**r float -> unsigned int64 conversion *)
  | Pfcvtdl  (rd: freg) (rs: ireg0)                 (**r int64 -> float conversion *)
  | Pfcvtdlu (rd: freg) (rs: ireg0)                 (**r unsigned int64 -> float conversion *)

  | Pfcvtds  (rd: freg) (rs: freg)                  (**r float32 -> float   *)
  | Pfcvtsd  (rd: freg) (rs: freg)                  (**r float   -> float32 *)

  (* Pseudo-instructions *)
  | Pallocframe (sz: Z) (pos: ptrofs)               (**r allocate new stack frame *)
  | Pfreeframe  (sz: Z) (pos: ptrofs)               (**r deallocate stack frame and restore previous frame *)
  | Plabel  (lbl: label)                            (**r define a code label *)
  | Ploadsymbol (rd: ireg) (id: ident) (ofs: ptrofs) (**r load the address of a symbol *)
  | Ploadsymbol_high (rd: ireg) (id: ident) (ofs: ptrofs) (**r load the high part of the address of a symbol *)
  | Ploadli (rd: ireg) (i: int64)                   (**r load an immediate int64 *)
  | Ploadfi (rd: freg) (f: float)                   (**r load an immediate float *)
  | Ploadsi (rd: freg) (f: float32)                 (**r load an immediate single *)
  | Pbtbl   (r: ireg)  (tbl: list label)            (**r N-way branch through a jump table *)
  | Pbuiltin: external_function -> list (builtin_arg preg)
              -> builtin_res preg -> instruction    (**r built-in function (pseudo) *)
  | Pnop : instruction.                             (**r nop instruction *)


(** The pseudo-instructions are the following:

- [Plabel]: define a code label at the current program point.

- [Ploadsymbol]: load the address of a symbol in an integer register.
  Expands to the [la] assembler pseudo-instruction, which does the right
  thing even if we are in PIC mode.

- [Ploadli rd ival]: load an immediate 64-bit integer into an integer
  register rd.  Expands to a load from an address in the constant data section,
  using the integer register x31 as temporary:
<<
        lui x31, %hi(lbl)
        ld rd, %lo(lbl)(x31)
lbl:
        .quad ival
>>

- [Ploadfi rd fval]: similar to [Ploadli] but loads a double FP constant fval
  into a float register rd.

- [Ploadsi rd fval]: similar to [Ploadli] but loads a single FP constant fval
  into a float register rd.

- [Pallocframe sz pos]: in the formal semantics, this
  pseudo-instruction allocates a memory block with bounds [0] and
  [sz], stores the value of the stack pointer at offset [pos] in this
  block, and sets the stack pointer to the address of the bottom of
  this block.
  In the printed ASM assembly code, this allocation is:
<<
        mv      x30, sp
        sub     sp,  sp, #sz
        sw      x30, #pos(sp)
>>
  This cannot be expressed in our memory model, which does not reflect
  the fact that stack frames are adjacent and allocated/freed
  following a stack discipline.

- [Pfreeframe sz pos]: in the formal semantics, this pseudo-instruction
  reads the word at [pos] of the block pointed by the stack pointer,
  frees this block, and sets the stack pointer to the value read.
  In the printed ASM assembly code, this freeing is just an increment of [sp]:
<<
        add     sp,  sp, #sz
>>
  Again, our memory model cannot comprehend that this operation
  frees (logically) the current stack frame.

- [Pbtbl reg table]: this is a N-way branch, implemented via a jump table
  as follows:
<<
        la      x31, table
        add     x31, x31, reg
        jr      x31
table:  .long   table[0], table[1], ...
>>
  Note that [reg] contains 4 times the index of the desired table entry.

- [Pseq rd rs1 rs2]: since unsigned comparisons have particular
  semantics for pointers, we cannot encode equality directly using
  xor/sub etc, which have only integer semantics.
<<
        xor     rd, rs1, rs2
        sltiu   rd, rd, 1
>>
  The [xor] is omitted if one of [rs1] and [rs2] is [x0].

- [Psne rd rs1 rs2]: similarly for unsigned inequality.
<<
        xor     rd, rs1, rs2
        sltu    rd, x0, rd
>>
*)

Definition code := list instruction.
Record function : Type := mkfunction { fn_comp: compartment; fn_sig: signature; fn_code: code }.
Instance has_comp_function: has_comp function := fn_comp.
Definition fundef := AST.fundef function.
Definition program := AST.program fundef unit.

(** * Operational semantics *)

(** The semantics operates over a single mapping from registers
  (type [preg]) to values.  We maintain
  the convention that integer registers are mapped to values of
  type [Tint] or [Tlong] (in 64 bit mode),
  and float registers to values of type [Tsingle] or [Tfloat]. *)

Definition regset := Pregmap.t val.
Definition genv := Genv.t fundef unit.

Definition get0w (rs: regset) (r: ireg0) : val :=
  match r with
  | X0 => Vint Int.zero
  | X r => rs r
  end.

Definition get0l (rs: regset) (r: ireg0) : val :=
  match r with
  | X0 => Vlong Int64.zero
  | X r => rs r
  end.

Notation "a # b" := (a b) (at level 1, only parsing) : asm.
Notation "a ## b" := (get0w a b) (at level 1) : asm.
Notation "a ### b" := (get0l a b) (at level 1) : asm.
Notation "a # b <- c" := (Pregmap.set b c a) (at level 1, b at next level) : asm.

Open Scope asm.

(** Undefining some registers *)

Fixpoint undef_regs (l: list preg) (rs: regset) : regset :=
  match l with
  | nil => rs
  | r :: l' => undef_regs l' (rs#r <- Vundef)
  end.

(** Assigning a register pair *)

Definition set_pair (p: rpair preg) (v: val) (rs: regset) : regset :=
  match p with
  | One r => rs#r <- v
  | Twolong rhi rlo => rs#rhi <- (Val.hiword v) #rlo <- (Val.loword v)
  end.

(** Assigning multiple registers *)

Fixpoint set_regs (rl: list preg) (vl: list val) (rs: regset) : regset :=
  match rl, vl with
  | r1 :: rl', v1 :: vl' => set_regs rl' vl' (rs#r1 <- v1)
  | _, _ => rs
  end.

(** Assigning the result of a builtin *)

Fixpoint set_res (res: builtin_res preg) (v: val) (rs: regset) : regset :=
  match res with
  | BR r => rs#r <- v
  | BR_none => rs
  | BR_splitlong hi lo => set_res lo (Val.loword v) (set_res hi (Val.hiword v) rs)
  end.

Section RELSEM.

(** Looking up instructions in a code sequence by position. *)

Fixpoint find_instr (pos: Z) (c: code) {struct c} : option instruction :=
  match c with
  | nil => None
  | i :: il => if zeq pos 0 then Some i else find_instr (pos - 1) il
  end.

(** Position corresponding to a label *)

Definition is_label (lbl: label) (instr: instruction) : bool :=
  match instr with
  | Plabel lbl' => if peq lbl lbl' then true else false
  | _ => false
  end.

Lemma is_label_correct:
  forall lbl instr,
  if is_label lbl instr then instr = Plabel lbl else instr <> Plabel lbl.
Proof.
  intros.  destruct instr; simpl; try discriminate.
  case (peq lbl lbl0); intro; congruence.
Qed.

Fixpoint label_pos (lbl: label) (pos: Z) (c: code) {struct c} : option Z :=
  match c with
  | nil => None
  | instr :: c' =>
      if is_label lbl instr then Some (pos + 1) else label_pos lbl (pos + 1) c'
  end.

Variable ge: genv.

(** The two functions below axiomatize how the linker processes
  symbolic references [symbol + offset)] and splits their
  actual values into a 20-bit high part [%hi(symbol + offset)] and 
  a 12-bit low part [%lo(symbol + offset)]. *)

Parameter low_half: genv -> ident -> ptrofs -> ptrofs.
Parameter high_half: genv -> ident -> ptrofs -> val.

(** The fundamental property of these operations is that, when applied
  to the address of a symbol, their results can be recombined by
  addition, rebuilding the original address. *)

Axiom low_high_half:
  forall id ofs,
  Val.offset_ptr (high_half ge id ofs) (low_half ge id ofs) = Genv.symbol_address ge id ofs.

(** The semantics is purely small-step and defined as a function
  from the current state (a register set + a memory state)
  to either [Next rs' m'] where [rs'] and [m'] are the updated register
  set and memory state after execution of the instruction at [rs#PC],
  or [Stuck] if the processor is stuck. *)

Inductive outcome: Type :=
  | Next:  regset -> mem -> outcome
  | Stuck: outcome.

(** Manipulations over the [PC] register: continuing with the next
  instruction ([nextinstr]) or branching to a label ([goto_label]). *)

Definition nextinstr (rs: regset) :=
  rs#PC <- (Val.offset_ptr rs#PC Ptrofs.one).

Definition goto_label (f: function) (lbl: label) (rs: regset) (m: mem) :=
  match label_pos lbl 0 (fn_code f) with
  | None => Stuck
  | Some pos =>
      match rs#PC with
      | Vptr b ofs => Next (rs#PC <- (Vptr b (Ptrofs.repr pos))) m
      | _          => Stuck
      end
  end.

(** Auxiliaries for memory accesses *)

Definition eval_offset (ofs: offset) : ptrofs :=
  match ofs with
  | Ofsimm n => n
  | Ofslow id delta => low_half ge id delta
  end.

Definition exec_load (chunk: memory_chunk) (rs: regset) (m: mem)
                     (d: preg) (a: ireg) (ofs: offset) (cp: compartment) (priv: bool) :=
  match Mem.loadv chunk m (Val.offset_ptr (rs a) (eval_offset ofs))
                  (if priv then None else Some cp) with
    | None => Stuck
    | Some v => Next (nextinstr (rs#d <- v)) m
    end.


Definition exec_store (chunk: memory_chunk) (rs: regset) (m: mem)
                      (s: preg) (a: ireg) (ofs: offset) (cp: compartment) :=
  match Mem.storev chunk m (Val.offset_ptr (rs a) (eval_offset ofs)) (rs s) cp with
  | None => Stuck
  | Some m' => Next (nextinstr rs) m'
  end.

(** Evaluating a branch *)

Definition eval_branch (f: function) (l: label) (rs: regset) (m: mem) (res: option bool) : outcome :=
  match res with
    | Some true  => goto_label f l rs m
    | Some false => Next (nextinstr rs) m
    | None => Stuck
  end.

(** Execution of a single instruction [i] in initial state [rs] and
    [m].  Return updated state.  For instructions that correspond to
    actual RISC-V instructions, the cases are straightforward
    transliterations of the informal descriptions given in the RISC-V
    user-mode specification.  For pseudo-instructions, refer to the
    informal descriptions given above.

    Note that we set to [Vundef] the registers used as temporaries by
    the expansions of the pseudo-instructions, so that the RISC-V code
    we generate cannot use those registers to hold values that must
    survive the execution of the pseudo-instruction. *)

Definition exec_instr (f: function) (i: instruction) (rs: regset) (m: mem) (cp: compartment) : outcome :=
  match i with
  | Pmv d s =>
      Next (nextinstr (rs#d <- (rs#s))) m

(** 32-bit integer register-immediate instructions *)
  | Paddiw d s i =>
      Next (nextinstr (rs#d <- (Val.add rs##s (Vint i)))) m
  | Psltiw d s i =>
      Next (nextinstr (rs#d <- (Val.cmp Clt rs##s (Vint i)))) m
  | Psltiuw d s i =>
      Next (nextinstr (rs#d <- (Val.cmpu (Mem.valid_pointer m) Clt rs##s (Vint i)))) m
  | Pandiw d s i =>
      Next (nextinstr (rs#d <- (Val.and rs##s (Vint i)))) m
  | Poriw d s i =>
      Next (nextinstr (rs#d <- (Val.or rs##s (Vint i)))) m
  | Pxoriw d s i =>
      Next (nextinstr (rs#d <- (Val.xor rs##s (Vint i)))) m
  | Pslliw d s i =>
      Next (nextinstr (rs#d <- (Val.shl rs##s (Vint i)))) m
  | Psrliw d s i =>
      Next (nextinstr (rs#d <- (Val.shru rs##s (Vint i)))) m
  | Psraiw d s i =>
      Next (nextinstr (rs#d <- (Val.shr rs##s (Vint i)))) m
  | Pluiw d i =>
      Next (nextinstr (rs#d <- (Vint (Int.shl i (Int.repr 12))))) m

(** 32-bit integer register-register instructions *)
  | Paddw d s1 s2 =>
      Next (nextinstr (rs#d <- (Val.add rs##s1 rs##s2))) m
  | Psubw d s1 s2 =>
      Next (nextinstr (rs#d <- (Val.sub rs##s1 rs##s2))) m
  | Pmulw d s1 s2 =>
      Next (nextinstr (rs#d <- (Val.mul rs##s1 rs##s2))) m
  | Pmulhw d s1 s2 =>
      Next (nextinstr (rs#d <- (Val.mulhs rs##s1 rs##s2))) m
  | Pmulhuw d s1 s2 =>
      Next (nextinstr (rs#d <- (Val.mulhu rs##s1 rs##s2))) m
  | Pdivw d s1 s2 =>
      Next (nextinstr (rs#d <- (Val.maketotal (Val.divs rs##s1 rs##s2)))) m
  | Pdivuw d s1 s2 =>
      Next (nextinstr (rs#d <- (Val.maketotal (Val.divu rs##s1 rs##s2)))) m
  | Premw d s1 s2 =>
      Next (nextinstr (rs#d <- (Val.maketotal (Val.mods rs##s1 rs##s2)))) m
  | Premuw d s1 s2 =>
      Next (nextinstr (rs#d <- (Val.maketotal (Val.modu rs##s1 rs##s2)))) m
  | Psltw d s1 s2 =>
      Next (nextinstr (rs#d <- (Val.cmp Clt rs##s1 rs##s2))) m
  | Psltuw d s1 s2 =>
      Next (nextinstr (rs#d <- (Val.cmpu (Mem.valid_pointer m) Clt rs##s1 rs##s2))) m
  | Pseqw d s1 s2 =>
      Next (nextinstr (rs#d <- (Val.cmpu (Mem.valid_pointer m) Ceq rs##s1 rs##s2))) m
  | Psnew d s1 s2 =>
      Next (nextinstr (rs#d <- (Val.cmpu (Mem.valid_pointer m) Cne rs##s1 rs##s2))) m
  | Pandw d s1 s2 =>
      Next (nextinstr (rs#d <- (Val.and rs##s1 rs##s2))) m
  | Porw d s1 s2 =>
      Next (nextinstr (rs#d <- (Val.or rs##s1 rs##s2))) m
  | Pxorw d s1 s2 =>
      Next (nextinstr (rs#d <- (Val.xor rs##s1 rs##s2))) m
  | Psllw d s1 s2 =>
      Next (nextinstr (rs#d <- (Val.shl rs##s1 rs##s2))) m
  | Psrlw d s1 s2 =>
      Next (nextinstr (rs#d <- (Val.shru rs##s1 rs##s2))) m
  | Psraw d s1 s2 =>
      Next (nextinstr (rs#d <- (Val.shr rs##s1 rs##s2))) m

(** 64-bit integer register-immediate instructions *)
  | Paddil d s i =>
      Next (nextinstr (rs#d <- (Val.addl rs###s (Vlong i)))) m
  | Psltil d s i =>
      Next (nextinstr (rs#d <- (Val.maketotal (Val.cmpl Clt rs###s (Vlong i))))) m
  | Psltiul d s i =>
      Next (nextinstr (rs#d <- (Val.maketotal (Val.cmplu (Mem.valid_pointer m) Clt rs###s (Vlong i))))) m
  | Pandil d s i =>
      Next (nextinstr (rs#d <- (Val.andl rs###s (Vlong i)))) m
  | Poril d s i =>
      Next (nextinstr (rs#d <- (Val.orl rs###s (Vlong i)))) m
  | Pxoril d s i =>
      Next (nextinstr (rs#d <- (Val.xorl rs###s (Vlong i)))) m
  | Psllil d s i =>
      Next (nextinstr (rs#d <- (Val.shll rs###s (Vint i)))) m
  | Psrlil d s i =>
      Next (nextinstr (rs#d <- (Val.shrlu rs###s (Vint i)))) m
  | Psrail d s i =>
      Next (nextinstr (rs#d <- (Val.shrl rs###s (Vint i)))) m
  | Pluil d i =>
      Next (nextinstr (rs#d <- (Vlong (Int64.sign_ext 32 (Int64.shl i (Int64.repr 12)))))) m

(** 64-bit integer register-register instructions *)
  | Paddl d s1 s2 =>
      Next (nextinstr (rs#d <- (Val.addl rs###s1 rs###s2))) m
  | Psubl d s1 s2 =>
      Next (nextinstr (rs#d <- (Val.subl rs###s1 rs###s2))) m
  | Pmull d s1 s2 =>
      Next (nextinstr (rs#d <- (Val.mull rs###s1 rs###s2))) m
  | Pmulhl d s1 s2 =>
      Next (nextinstr (rs#d <- (Val.mullhs rs###s1 rs###s2))) m
  | Pmulhul d s1 s2 =>
      Next (nextinstr (rs#d <- (Val.mullhu rs###s1 rs###s2))) m
  | Pdivl d s1 s2 =>
      Next (nextinstr (rs#d <- (Val.maketotal (Val.divls rs###s1 rs###s2)))) m
  | Pdivul d s1 s2 =>
      Next (nextinstr (rs#d <- (Val.maketotal (Val.divlu rs###s1 rs###s2)))) m
  | Preml d s1 s2 =>
      Next (nextinstr (rs#d <- (Val.maketotal (Val.modls rs###s1 rs###s2)))) m
  | Premul d s1 s2 =>
      Next (nextinstr (rs#d <- (Val.maketotal (Val.modlu rs###s1 rs###s2)))) m
  | Psltl d s1 s2 =>
      Next (nextinstr (rs#d <- (Val.maketotal (Val.cmpl Clt rs###s1 rs###s2)))) m
  | Psltul d s1 s2 =>
      Next (nextinstr (rs#d <- (Val.maketotal (Val.cmplu (Mem.valid_pointer m) Clt rs###s1 rs###s2)))) m
  | Pseql d s1 s2 =>
      Next (nextinstr (rs#d <- (Val.maketotal (Val.cmplu (Mem.valid_pointer m) Ceq rs###s1 rs###s2)))) m
  | Psnel d s1 s2 =>
      Next (nextinstr (rs#d <- (Val.maketotal (Val.cmplu (Mem.valid_pointer m) Cne rs###s1 rs###s2)))) m
  | Pandl d s1 s2 =>
      Next (nextinstr (rs#d <- (Val.andl rs###s1 rs###s2))) m
  | Porl d s1 s2 =>
      Next (nextinstr (rs#d <- (Val.orl rs###s1 rs###s2))) m
  | Pxorl d s1 s2 =>
      Next (nextinstr (rs#d <- (Val.xorl rs###s1 rs###s2))) m
  | Pslll d s1 s2 =>
      Next (nextinstr (rs#d <- (Val.shll rs###s1 rs###s2))) m
  | Psrll d s1 s2 =>
      Next (nextinstr (rs#d <- (Val.shrlu rs###s1 rs###s2))) m
  | Psral d s1 s2 =>
      Next (nextinstr (rs#d <- (Val.shrl rs###s1 rs###s2))) m

  | Pcvtl2w d s =>
      Next (nextinstr (rs#d <- (Val.loword rs##s))) m
  | Pcvtw2l r =>
      Next (nextinstr (rs#r <- (Val.longofint rs#r))) m

(** Unconditional jumps.  Links are always to X1/RA. *)
  | Pj_l l =>
      goto_label f l rs m
  | Pj_s s sg =>
      Next (rs#PC <- (Genv.symbol_address ge s Ptrofs.zero)) m
  | Pj_r r sg _ =>
      Next (rs#PC <- (rs#r)) m
  | Pjal_s s sg _ =>
    Next (rs#PC <- (Genv.symbol_address ge s Ptrofs.zero)
            #RA <- (Val.offset_ptr rs#PC Ptrofs.one)
         ) m
  | Pjal_r r sg _ =>
      Next (rs#PC <- (rs#r)
              #RA <- (Val.offset_ptr rs#PC Ptrofs.one)
           ) m
(** Conditional branches, 32-bit comparisons *)
  | Pbeqw s1 s2 l =>
      eval_branch f l rs m (Val.cmpu_bool (Mem.valid_pointer m) Ceq rs##s1 rs##s2)
  | Pbnew s1 s2 l =>
      eval_branch f l rs m (Val.cmpu_bool (Mem.valid_pointer m) Cne rs##s1 rs##s2)
  | Pbltw s1 s2 l =>
      eval_branch f l rs m (Val.cmp_bool Clt rs##s1 rs##s2)
  | Pbltuw s1 s2 l =>
      eval_branch f l rs m (Val.cmpu_bool (Mem.valid_pointer m) Clt rs##s1 rs##s2)
  | Pbgew s1 s2 l =>
      eval_branch f l rs m (Val.cmp_bool Cge rs##s1 rs##s2)
  | Pbgeuw s1 s2 l =>
      eval_branch f l rs m (Val.cmpu_bool (Mem.valid_pointer m) Cge rs##s1 rs##s2)

(** Conditional branches, 64-bit comparisons *)
  | Pbeql s1 s2 l =>
      eval_branch f l rs m (Val.cmplu_bool (Mem.valid_pointer m) Ceq rs###s1 rs###s2)
  | Pbnel s1 s2 l =>
      eval_branch f l rs m (Val.cmplu_bool (Mem.valid_pointer m) Cne rs###s1 rs###s2)
  | Pbltl s1 s2 l =>
      eval_branch f l rs m (Val.cmpl_bool Clt rs###s1 rs###s2)
  | Pbltul s1 s2 l =>
      eval_branch f l rs m (Val.cmplu_bool (Mem.valid_pointer m) Clt rs###s1 rs###s2)
  | Pbgel s1 s2 l =>
      eval_branch f l rs m (Val.cmpl_bool Cge rs###s1 rs###s2)
  | Pbgeul s1 s2 l =>
      eval_branch f l rs m (Val.cmplu_bool (Mem.valid_pointer m) Cge rs###s1 rs###s2)

(** Loads and stores *)
  | Plb d a ofs priv =>
      exec_load Mint8signed rs m d a ofs cp priv
  | Plbu d a ofs priv =>
      exec_load Mint8unsigned rs m d a ofs cp priv
  | Plh d a ofs priv =>
      exec_load Mint16signed rs m d a ofs cp priv
  | Plhu d a ofs priv =>
      exec_load Mint16unsigned rs m d a ofs cp priv
  | Plw d a ofs priv =>
      exec_load Mint32 rs m d a ofs cp priv
  | Plw_a d a ofs priv =>
      exec_load Many32 rs m d a ofs cp priv
  | Pld d a ofs priv =>
      exec_load Mint64 rs m d a ofs cp priv
  | Pld_a d a ofs priv =>
      exec_load Many64 rs m d a ofs cp priv
  | Psb s a ofs =>
      exec_store Mint8unsigned rs m s a ofs cp
  | Psh s a ofs =>
      exec_store Mint16unsigned rs m s a ofs cp
  | Psw s a ofs =>
      exec_store Mint32 rs m s a ofs cp
  | Psw_a s a ofs =>
      exec_store Many32 rs m s a ofs cp
  | Psd s a ofs =>
      exec_store Mint64 rs m s a ofs cp
  | Psd_a s a ofs =>
      exec_store Many64 rs m s a ofs cp

(** Floating point register move *)
  | Pfmv d s =>
      Next (nextinstr (rs#d <- (rs#s))) m

(** 32-bit (single-precision) floating point *)
  | Pfls d a ofs b =>
      exec_load Mfloat32 rs m d a ofs cp b
  | Pfss s a ofs =>
      exec_store Mfloat32 rs m s a ofs cp

  | Pfnegs d s =>
      Next (nextinstr (rs#d <- (Val.negfs rs#s))) m
  | Pfabss d s =>
      Next (nextinstr (rs#d <- (Val.absfs rs#s))) m

  | Pfadds d s1 s2 =>
      Next (nextinstr (rs#d <- (Val.addfs rs#s1 rs#s2))) m
  | Pfsubs d s1 s2 =>
      Next (nextinstr (rs#d <- (Val.subfs rs#s1 rs#s2))) m
  | Pfmuls d s1 s2 =>
      Next (nextinstr (rs#d <- (Val.mulfs rs#s1 rs#s2))) m
  | Pfdivs d s1 s2 =>
      Next (nextinstr (rs#d <- (Val.divfs rs#s1 rs#s2))) m
  | Pfeqs d s1 s2 =>
      Next (nextinstr (rs#d <- (Val.cmpfs Ceq rs#s1 rs#s2))) m
  | Pflts d s1 s2 =>
      Next (nextinstr (rs#d <- (Val.cmpfs Clt rs#s1 rs#s2))) m
  | Pfles d s1 s2 =>
      Next (nextinstr (rs#d <- (Val.cmpfs Cle rs#s1 rs#s2))) m

  | Pfcvtws d s =>
      Next (nextinstr (rs#d <- (Val.maketotal (Val.intofsingle rs#s)))) m
  | Pfcvtwus d s =>
      Next (nextinstr (rs#d <- (Val.maketotal (Val.intuofsingle rs#s)))) m
  | Pfcvtsw d s =>
      Next (nextinstr (rs#d <- (Val.maketotal (Val.singleofint rs##s)))) m
  | Pfcvtswu d s =>
      Next (nextinstr (rs#d <- (Val.maketotal (Val.singleofintu rs##s)))) m

  | Pfcvtls d s =>
      Next (nextinstr (rs#d <- (Val.maketotal (Val.longofsingle rs#s)))) m
  | Pfcvtlus d s =>
      Next (nextinstr (rs#d <- (Val.maketotal (Val.longuofsingle rs#s)))) m
  | Pfcvtsl d s =>
      Next (nextinstr (rs#d <- (Val.maketotal (Val.singleoflong rs###s)))) m
  | Pfcvtslu d s =>
      Next (nextinstr (rs#d <- (Val.maketotal (Val.singleoflongu rs###s)))) m

(** 64-bit (double-precision) floating point *)
  | Pfld d a ofs b =>
      exec_load Mfloat64 rs m d a ofs cp b
  | Pfld_a d a ofs b =>
      exec_load Many64 rs m d a ofs cp b
  | Pfsd s a ofs =>
      exec_store Mfloat64 rs m s a ofs cp
  | Pfsd_a s a ofs =>
      exec_store Many64 rs m s a ofs cp

  | Pfnegd d s =>
      Next (nextinstr (rs#d <- (Val.negf rs#s))) m
  | Pfabsd d s =>
      Next (nextinstr (rs#d <- (Val.absf rs#s))) m

  | Pfaddd d s1 s2 =>
      Next (nextinstr (rs#d <- (Val.addf rs#s1 rs#s2))) m
  | Pfsubd d s1 s2 =>
      Next (nextinstr (rs#d <- (Val.subf rs#s1 rs#s2))) m
  | Pfmuld d s1 s2 =>
      Next (nextinstr (rs#d <- (Val.mulf rs#s1 rs#s2))) m
  | Pfdivd d s1 s2 =>
      Next (nextinstr (rs#d <- (Val.divf rs#s1 rs#s2))) m
  | Pfeqd d s1 s2 =>
      Next (nextinstr (rs#d <- (Val.cmpf Ceq rs#s1 rs#s2))) m
  | Pfltd d s1 s2 =>
      Next (nextinstr (rs#d <- (Val.cmpf Clt rs#s1 rs#s2))) m
  | Pfled d s1 s2 =>
      Next (nextinstr (rs#d <- (Val.cmpf Cle rs#s1 rs#s2))) m

  | Pfcvtwd d s =>
      Next (nextinstr (rs#d <- (Val.maketotal (Val.intoffloat rs#s)))) m
  | Pfcvtwud d s =>
      Next (nextinstr (rs#d <- (Val.maketotal (Val.intuoffloat rs#s)))) m
  | Pfcvtdw d s =>
      Next (nextinstr (rs#d <- (Val.maketotal (Val.floatofint rs##s)))) m
  | Pfcvtdwu d s =>
      Next (nextinstr (rs#d <- (Val.maketotal (Val.floatofintu rs##s)))) m

  | Pfcvtld d s =>
      Next (nextinstr (rs#d <- (Val.maketotal (Val.longoffloat rs#s)))) m
  | Pfcvtlud d s =>
      Next (nextinstr (rs#d <- (Val.maketotal (Val.longuoffloat rs#s)))) m
  | Pfcvtdl d s =>
      Next (nextinstr (rs#d <- (Val.maketotal (Val.floatoflong rs###s)))) m
  | Pfcvtdlu d s =>
      Next (nextinstr (rs#d <- (Val.maketotal (Val.floatoflongu rs###s)))) m

  | Pfcvtds d s =>
      Next (nextinstr (rs#d <- (Val.floatofsingle rs#s))) m
  | Pfcvtsd d s =>
      Next (nextinstr (rs#d <- (Val.singleoffloat rs#s))) m

(** Pseudo-instructions *)
  | Pallocframe sz pos =>
      let (m1, stk) := Mem.alloc m (comp_of f) 0 sz in
      let sp := (Vptr stk Ptrofs.zero) in
      match Mem.storev Mptr m1 (Val.offset_ptr sp pos) rs#SP cp with
      | None => Stuck
      | Some m2 => Next (nextinstr (rs #X30 <- (rs SP) #SP <- sp #X31 <- Vundef)) m2
      end
  | Pfreeframe sz pos =>
      match Mem.loadv Mptr m (Val.offset_ptr rs#SP pos) (Some cp) with
      | None => Stuck
      | Some v =>
          match rs SP with
          | Vptr stk ofs =>
              match Mem.free m stk 0 sz cp with
              | None => Stuck
              | Some m' => Next (nextinstr (rs#SP <- v #X31 <- Vundef)) m'
              end
          | _ => Stuck
          end
      end
  | Plabel lbl =>
      Next (nextinstr rs) m
  | Ploadsymbol rd s ofs =>
      Next (nextinstr (rs#rd <- (Genv.symbol_address ge s ofs))) m
  | Ploadsymbol_high rd s ofs =>
      Next (nextinstr (rs#rd <- (high_half ge s ofs))) m
  | Ploadli rd i =>
      Next (nextinstr (rs#X31 <- Vundef #rd <- (Vlong i))) m
  | Ploadfi rd f =>
      Next (nextinstr (rs#X31 <- Vundef #rd <- (Vfloat f))) m
  | Ploadsi rd f =>
      Next (nextinstr (rs#X31 <- Vundef #rd <- (Vsingle f))) m
  | Pbtbl r tbl =>
      match rs r with
      | Vint n =>
          match list_nth_z tbl (Int.unsigned n) with
          | None => Stuck
          | Some lbl => goto_label f lbl (rs#X5 <- Vundef #X31 <- Vundef) m
          end
      | _ => Stuck
      end
  | Pbuiltin ef args res =>
      Stuck (**r treated specially below *)

  (** The following instructions and directives are not generated directly by Asmgen,
      so we do not model them. *)
  | Pfence

  | Pfmvxs _ _
  | Pfmvxd _ _

  | Pfmins _ _ _
  | Pfmaxs _ _ _
  | Pfsqrts _ _
  | Pfmadds _ _ _ _
  | Pfmsubs _ _ _ _
  | Pfnmadds _ _ _ _
  | Pfnmsubs _ _ _ _

  | Pfmind _ _ _
  | Pfmaxd _ _ _
  | Pfsqrtd _ _
  | Pfmaddd _ _ _ _
  | Pfmsubd _ _ _ _
  | Pfnmaddd _ _ _ _
  | Pfnmsubd _ _ _ _
  | Pnop
    => Stuck
  end.

(* RB: NOTE: Where should we expose compartments to the execution of Asm
   instructions? A possibility is to encapsulate them in [exec_instr], wrapping
   the original definition as follows. At some level, this requires fewer
   modifications to the proofs that immediately follow, but other proofs where
   the wrapped [exec_instr] appears in the conclusion may not be solved without
   additional assumptions. *)

(* Definition exec_instr (f: function) (i: instruction) (rs: regset) (m: mem) : outcome := *)
(*   match rs#PC with *)
(*   | Vptr b _ => *)
(*     match PTree.get b (Mem.mem_compartments m) with (* RB: NOTE Encapsulate? *) *)
(*     | Some cp => exec_instr' f i rs m cp *)
(*     | _ => Stuck *)
(*     end *)
(*   | _ => Stuck *)
(*   end. *)

(** Translation of the LTL/Linear/Mach view of machine registers to
  the RISC-V view.  Note that no LTL register maps to [X31].  This
  register is reserved as temporary, to be used by the generated RV32G
  code.  *)

Definition preg_of (r: mreg) : preg :=
  match r with
               | R5  => X5  | R6  => X6  | R7  => X7
  | R8  => X8  | R9  => X9  | R10 => X10 | R11 => X11
  | R12 => X12 | R13 => X13 | R14 => X14 | R15 => X15
  | R16 => X16 | R17 => X17 | R18 => X18 | R19 => X19
  | R20 => X20 | R21 => X21 | R22 => X22 | R23 => X23
  | R24 => X24 | R25 => X25 | R26 => X26 | R27 => X27
  | R28 => X28 | R29 => X29 | R30 => X30

  | Machregs.F0  => F0  | Machregs.F1  => F1  | Machregs.F2  => F2  | Machregs.F3  => F3
  | Machregs.F4  => F4  | Machregs.F5  => F5  | Machregs.F6  => F6  | Machregs.F7  => F7
  | Machregs.F8  => F8  | Machregs.F9  => F9  | Machregs.F10 => F10 | Machregs.F11 => F11
  | Machregs.F12 => F12 | Machregs.F13 => F13 | Machregs.F14 => F14 | Machregs.F15 => F15
  | Machregs.F16 => F16 | Machregs.F17 => F17 | Machregs.F18 => F18 | Machregs.F19 => F19
  | Machregs.F20 => F20 | Machregs.F21 => F21 | Machregs.F22 => F22 | Machregs.F23 => F23
  | Machregs.F24 => F24 | Machregs.F25 => F25 | Machregs.F26 => F26 | Machregs.F27 => F27
  | Machregs.F28 => F28 | Machregs.F29 => F29 | Machregs.F30 => F30 | Machregs.F31 => F31
  end.

(** Undefine all registers except SP and callee-save registers *)

Definition undef_caller_save_regs (rs: regset) : regset :=
  fun r =>
    if preg_eq r SP
    || In_dec preg_eq r (List.map preg_of (List.filter is_callee_save all_mregs))
    then rs r
    else Vundef.

(** Extract the values of the arguments of an external call.
    We exploit the calling conventions from module [Conventions], except that
    we use RISC-V registers instead of locations. *)

Inductive extcall_arg (rs: regset) (m: mem): loc -> val -> Prop :=
  | extcall_arg_reg: forall r,
      extcall_arg rs m (R r) (rs (preg_of r))
  | extcall_arg_stack: forall ofs ty bofs cp v,
      bofs = Stacklayout.fe_ofs_arg + 4 * ofs ->
      Mem.loadv (chunk_of_type ty) m
                (Val.offset_ptr rs#SP (Ptrofs.repr bofs)) cp = Some v ->
      extcall_arg rs m (S Outgoing ofs ty) v.

Inductive extcall_arg_pair (rs: regset) (m: mem): rpair loc -> val -> Prop :=
  | extcall_arg_one: forall l v,
      extcall_arg rs m l v ->
      extcall_arg_pair rs m (One l) v
  | extcall_arg_twolong: forall hi lo vhi vlo,
      extcall_arg rs m hi vhi ->
      extcall_arg rs m lo vlo ->
      extcall_arg_pair rs m (Twolong hi lo) (Val.longofwords vhi vlo).

Definition extcall_arguments
    (rs: regset) (m: mem) (sg: signature) (args: list val) : Prop :=
  list_forall2 (extcall_arg_pair rs m) (loc_arguments sg) args.

(** Extract the values of the arguments to a call. *)
(* Note the difference: [loc_parameters] vs [loc_arguments] *)
Inductive call_arg (rs: regset) (m: mem): loc -> val -> Prop :=
  | call_arg_reg: forall r,
      call_arg rs m (R r) (rs (preg_of r))
  | call_arg_stack: forall ofs ty bofs cp v,
      bofs = Stacklayout.fe_ofs_arg + 4 * ofs ->
      Mem.loadv (chunk_of_type ty) m
                (Val.offset_ptr rs#SP (Ptrofs.repr bofs)) cp = Some v ->
      call_arg rs m (S Incoming ofs ty) v.

Inductive call_arg_pair (rs: regset) (m: mem): rpair loc -> val -> Prop :=
  | call_arg_one: forall l v,
      call_arg rs m l v ->
      call_arg_pair rs m (One l) v
  | call_arg_twolong: forall hi lo vhi vlo,
      call_arg rs m hi vhi ->
      call_arg rs m lo vlo ->
      call_arg_pair rs m (Twolong hi lo) (Val.longofwords vhi vlo).

Definition call_arguments
    (rs: regset) (m: mem) (sg: signature) (args: list val) : Prop :=
  list_forall2 (call_arg_pair rs m) (loc_parameters sg) args.

Definition loc_external_result (sg: signature) : rpair preg :=
  map_rpair preg_of (loc_result sg).

Definition return_value (rs: regset) (sg: signature) :=
  match loc_result sg with
  | One l => rs (preg_of l)
  | Twolong l1 l2 => Val.longofwords (rs (preg_of l1)) (rs (preg_of l2))
  end.
(** Execution of the instruction at [rs PC]. *)

Inductive stackframe: Type :=
| Stackframe:
    forall (f: block)       (**r pointer to calling function *)
      (sp: val)         (**r stack pointer in calling function *)
      (retaddr: ptrofs), (**r Asm return address in calling function *)
      stackframe.

Definition stack := list stackframe.

(* The state of the stack when we start the execution *)
Definition initial_stack: stack := nil.

(* Updates to the stack *)
(* These two definitions shouldn't really do any real enforcement. Instead,
   they should just be used to keep track of the stack and use it in the
   invariants *)
(* The two definitions only update the stack when a cross-compartment change
   is detected *)
Definition update_stack_call (s: stack) (cp: compartment) rs' :=
  let pc' := rs' # PC in
  let ra' := rs' # RA in
  let sp' := rs' # SP in
  (* match Genv.find_comp ge pc' with *)
  (* | Some cp' => *)
  if Pos.eqb cp (Genv.find_comp ge pc') then
    (* If we are in the same compartment as previously recorded, we
         don't update the stack *)
    Some s
  else
    (* Otherwise, we simply push a new frame on the stack *)
    match ra' with
    | Vptr f retaddr =>
        Some (Stackframe f sp' retaddr :: s)
    | _ => None
    end
  .

Definition update_stack_return (s: stack) (cp: compartment) rs' :=
  let pc' := rs' # PC in
  if Pos.eqb cp (Genv.find_comp ge pc') then
    (* If we are in the same compartment as previously recorded, we
         don't update the stack *)
    Some s
  else
    (* Otherwise we just pop the top stackframe, if it exists *)
    match s with
    | nil => Some nil
    | _ :: st' => Some st'
    end
  .

Inductive state: Type :=
  | State: stack -> regset -> mem -> bool -> state.
  (* | EnforcementState: stack -> regset -> mem -> signature -> compartment -> state. *)

(* Definition is_call i := *)
(*   match i with *)
(*   | Pjal_s _ _ flag | Pjal_r _ _ flag => flag *)
(*   | _ => false *)
(*   end. *)

Definition sig_call i :=
  match i with
  | Pjal_s _ sig flag | Pjal_r _ sig flag =>
                          if flag then Some sig else None
  | _ => None
  end.

(* Probably need to do the same thing and to define a [sig_return] function *)
Definition is_return i :=
  match i with
  | Pj_r _ _ flag => flag
  | _ => false
  end.

Definition asm_parent_ra s :=
  match s with
  | nil => Vnullptr
  | Stackframe b sp retaddr :: _ => Vptr b retaddr
  end.

Definition asm_parent_sp s :=
  match s with
  | nil => Vnullptr
  | Stackframe b sp retaddr :: _ => sp
  end.

Inductive step: state -> trace -> state -> Prop :=
  | exec_step_internal:
      forall b ofs f i rs m rs' m' b' ofs' st cp,
      rs PC = Vptr b ofs ->
      Genv.find_funct_ptr ge b = Some (Internal f) ->
      find_instr (Ptrofs.unsigned ofs) (fn_code f) = Some i ->
      forall (COMP: comp_of f = cp),
      exec_instr f i rs m cp = Next rs' m' ->
      sig_call i = None ->
      is_return i = false ->
      forall (NEXTPC: rs' PC = Vptr b' ofs'),
      forall (ALLOWED: cp = Genv.find_comp ge (Vptr b' ofs')),
        (* Genv.allowed_call ge cp (Vptr b' ofs')), *)
      step (State st rs m true) E0 (State st rs' m' true)
  | exec_step_internal_call:
<<<<<<< HEAD
      forall b ofs f i sig rs m rs' m' b' ofs' cp st st' t,
=======
      forall b ofs f i sig rs m rs' m' b' ofs' cp st st' args,
>>>>>>> a8da3400
      rs PC = Vptr b ofs ->
      Genv.find_funct_ptr ge b = Some (Internal f) ->
      find_instr (Ptrofs.unsigned ofs) (fn_code f) = Some i ->
      exec_instr f i rs m cp = Next rs' m' ->
      sig_call i = Some sig ->
      forall (NEXTPC: rs' PC = Vptr b' ofs'),
      forall (ALLOWED: Genv.allowed_call ge (comp_of f) (Vptr b' ofs')),
      forall (CURCOMP: Genv.find_comp ge (Vptr b Ptrofs.zero) = cp),
      (* Is a call, we update the stack *)
      forall (STUPD: update_stack_call st cp rs' = Some st'),
      (* Is a call, we check whether we are allowed to pass pointers *)
      forall (ARGS:
         (* Genv.type_of_call ge (comp_of f) (Genv.find_comp ge (Vptr b' ofs')) = Genv.CrossCompartmentCall -> *)
         call_arguments rs' m' sig args),
      forall (NO_CROSS_PTR:
          Genv.type_of_call ge (comp_of f) (Genv.find_comp ge (Vptr b' ofs')) = Genv.CrossCompartmentCall ->
          List.Forall not_ptr args),
      (* forall (NO_CROSS_PTR_REGS: *)
      (*     Genv.type_of_call ge (comp_of f) (Genv.find_comp ge (Vptr b' ofs')) = Genv.CrossCompartmentCall -> *)
      (*     forall r, List.In (R r) (regs_of_rpairs (loc_parameters sig)) -> *)
      (*          not_ptr (rs' (preg_of r))), *)
      (* forall (NO_CROSS_PTR_STACK: *)
      (*     Genv.type_of_call ge (comp_of f) (Genv.find_comp ge (Vptr b' ofs')) = Genv.CrossCompartmentCall -> *)
      (*     forall ofs v ty, *)
      (*       List.In (S Incoming ofs ty) (regs_of_rpairs (loc_parameters sig)) -> *)
      (*       Mem.loadv (chunk_of_type ty) m *)
      (*         (Val.offset_ptr (rs' SP) (* this is the stack pointer *) *)
      (*            (Ptrofs.repr (offset_arg ofs))) None *)
      (*                 = Some v -> *)
            (* load_stack m sp ty (Ptrofs.repr (offset_arg ofs)) None = Some v -> *)
<<<<<<< HEAD
            not_ptr v),
      forall (EV: forall ls,
            (* TODO: define this outside*)
            ls = (concat (map (fun r => match r with
                                     | R r => (rs' (preg_of r)) :: nil
                                     | S Incoming ofs ty =>
                                         match Mem.loadv (chunk_of_type ty) m
                                                 (Val.offset_ptr (rs' SP) (Ptrofs.repr (offset_arg ofs))) None with
                                         | Some v => v :: nil
                                         | _ => nil
                                         end
                                     | S _ _ _ => nil
                                     end)
                            (regs_of_rpairs (loc_parameters sig)))) ->
            call_trace ge (comp_of f) (Genv.find_comp ge (Vptr b' ofs')) (Vptr b' ofs')
              ls
              (sig_args sig) t),
      step (State st rs m true) t (State st' rs' m' true)
=======
            (* not_ptr v), *)
      step (State st rs m true) E0 (State st' rs' m' true)
>>>>>>> a8da3400
  | exec_step_internal_return:
      forall b ofs f i rs m rs' m' cp cp' st st' allowed,
      rs PC = Vptr b ofs ->
      Genv.find_funct_ptr ge b = Some (Internal f) ->
      find_instr (Ptrofs.unsigned ofs) (fn_code f) = Some i ->
      exec_instr f i rs m cp = Next rs' m' ->
      is_return i = true ->
      forall (CURCOMP: Genv.find_comp ge (rs PC) = cp),
      forall (NEXTCOMP: Genv.find_comp ge (rs' PC) = cp'),
      (* We only impose conditions on when returns can be executed for cross-compartment
         returns. These conditions are that we restore the previous RA and SP *)
      forall (PC_RA: cp <> cp' -> rs' PC = asm_parent_ra st),
      forall (RESTORE_SP: cp <> cp' -> rs' SP = asm_parent_sp st),
      (* Note that in the same manner, this definition only updates the stack when doing
         cross-compartment returns *)
      forall (STUPD: update_stack_return st cp rs' = Some st'),
      (* (* No cross-compartment pointer return *) *)
      forall (NO_CROSS_PTR:
          (Genv.type_of_call ge cp' cp = Genv.CrossCompartmentCall ->
           not_ptr (return_value rs' (fn_sig f))) <-> allowed = true),
      step (State st rs m true) E0 (State st' rs' m' allowed)
  | exec_step_builtin:
      forall b ofs f ef args res rs m vargs t vres rs' m' st,
      rs PC = Vptr b ofs ->
      Genv.find_funct_ptr ge b = Some (Internal f) ->
      find_instr (Ptrofs.unsigned ofs) f.(fn_code) = Some (Pbuiltin ef args res) ->
      eval_builtin_args ge rs (rs SP) m args vargs ->
      external_call ef ge (comp_of f) vargs m t vres m' ->
      rs' = nextinstr
              (set_res res vres
                (undef_regs (map preg_of (destroyed_by_builtin ef))
                   (rs#X31 <- Vundef))) ->
      step (State st rs m true) t (State st rs' m' true)
  | exec_step_external:
      forall b ef args res rs m t rs' m' cp cp' cp'' st st' allowed,
      rs PC = Vptr b Ptrofs.zero ->
      Genv.find_funct_ptr ge b = Some (External ef) ->
      forall COMP: Genv.find_comp ge (rs RA) = cp,
      external_call ef ge cp args m t res m' ->
      extcall_arguments rs m (ef_sig ef) args ->
      rs' = (set_pair (loc_external_result (ef_sig ef)) res (undef_caller_save_regs rs))#PC <- (rs RA) ->
      (* These steps behave like returns. So we must update the stack *)
      forall (CURCOMP: Genv.find_comp ge (rs PC) = cp'),
      forall (NEXTCOMP: Genv.find_comp ge (rs' PC) = cp''),
      (* We only impose conditions on when returns can be executed for cross-compartment
         returns. These conditions are that we restore the previous RA and SP *)
      forall (PC_RA: cp' <> cp'' -> rs' PC = asm_parent_ra st),
      forall (RESTORE_SP: cp' <> cp'' -> rs' SP = asm_parent_sp st),
      (* Note that in the same manner, this definition only updates the stack when doing
         cross-compartment returns *)
      forall (STUPD: update_stack_return st cp' rs' = Some st'),
      (* (* No cross-compartment pointer return *) *)
      forall (NO_CROSS_PTR:
          (Genv.type_of_call ge cp'' cp' = Genv.CrossCompartmentCall ->
           not_ptr (return_value rs' (ef_sig ef))) <-> allowed = true),
          (* forall r, List.In r (regs_of_rpair (loc_result (ef_sig ef))) -> *)
          (*     not_ptr (rs' (preg_of r))) <-> allowed = true), *)
      step (State st rs m true) t (State st' rs' m' allowed).
  (* | exec_step_return_external: forall st rs m sg cp cp', *)
  (*     forall (NEXTCOMP: Genv.find_comp ge (rs PC) = cp'), *)
  (*     forall (NO_CROSS_PTR: *)
  (*         Genv.type_of_call ge cp' cp = Genv.CrossCompartmentCall -> *)
  (*         forall r, List.In r (regs_of_rpair (loc_result sg)) -> *)
  (*             not_ptr (rs (preg_of r))), *)
  (* step (EnforcementState st rs m sg cp) E0 (State st rs m) *)
  (* . *)

End RELSEM.

(** Execution of whole programs. *)

Inductive initial_state (p: program): state -> Prop :=
  | initial_state_intro: forall m0,
      let ge := Genv.globalenv p in
      let rs0 :=
        (Pregmap.init Vundef)
        # PC <- (Genv.symbol_address ge p.(prog_main) Ptrofs.zero)
        # SP <- Vnullptr
        # RA <- Vnullptr in
      Genv.init_mem p = Some m0 ->
      initial_state p (State initial_stack rs0 m0 true).

Inductive final_state (p: program): state -> int -> Prop :=
  | final_state_intro: forall rs m r b,
      rs PC = Vnullptr ->
      rs X10 = Vint r ->
      final_state p (State initial_stack rs m b) r
  (* | final_state_fail: forall (rs: preg -> val) rs' m m' r b ofs f i, *)
  (*     rs X10 = Vint r -> *)
  (*     rs PC = Vptr b ofs -> *)
  (*     (Genv.find_funct_ptr (Genv.globalenv p) b = Some (Internal f)) -> *)
  (*     (find_instr (Ptrofs.unsigned ofs) (fn_code f) = Some i) -> *)
  (*     exec_instr (Genv.globalenv p) f i rs m (Genv.find_comp (Genv.globalenv p) (rs PC)) = *)
  (*       Next rs' m' -> *)
  (*     is_return i = true -> *)
  (*     forall (FAIL: ~ (Genv.type_of_call (Genv.globalenv p) (Genv.find_comp (Genv.globalenv p) (rs' PC)) *)
  (*                   (Genv.find_comp (Genv.globalenv p) (rs PC)) = Genv.CrossCompartmentCall -> *)
  (*                 forall l: mreg, *)
  (*                   In l (regs_of_rpair (loc_result (fn_sig f))) -> not_ptr (rs' (preg_of l)))), *)
  (*     final_state p (State initial_stack rs m) r. *)
.

Definition semantics (p: program) :=
  Semantics step (initial_state p) (final_state p) (Genv.globalenv p).

(** Determinacy of the [Asm] semantics. *)

Remark extcall_arguments_determ:
  forall rs m sg args1 args2,
  extcall_arguments rs m sg args1 -> extcall_arguments rs m sg args2 -> args1 = args2.
Proof.
  intros until m.
  assert (A: forall l v1 v2,
             extcall_arg rs m l v1 -> extcall_arg rs m l v2 -> v1 = v2).
  { intros. inv H; inv H0. congruence.
    destruct (rs X2); try discriminate.
    simpl in H2, H5.
    apply Mem.load_result in H2.
    apply Mem.load_result in H5. congruence. }
  assert (B: forall p v1 v2,
             extcall_arg_pair rs m p v1 -> extcall_arg_pair rs m p v2 -> v1 = v2).
  { intros. inv H; inv H0. 
    eapply A; eauto.
    f_equal; eapply A; eauto. }
  assert (C: forall ll vl1, list_forall2 (extcall_arg_pair rs m) ll vl1 ->
             forall vl2, list_forall2 (extcall_arg_pair rs m) ll vl2 -> vl1 = vl2).
  {
    induction 1; intros vl2 EA; inv EA.
    auto.
    f_equal; eauto. }
  intros. eapply C; eauto.
Qed.

(* RB: NOTE: In the next proof, the wrapped [exec_instr] would require extra
   processing, such as this. *)
(* Ltac peel_exec_instr := *)
(*   match goal with *)
(*   | Hexec : exec_instr _ _ _ ?RS ?M = _, *)
(*     Hpc : ?RS PC = Vptr ?B _ |- _ *)
(*     => *)
(*     unfold exec_instr in Hexec; *)
(*     rewrite Hpc in Hexec; *)
(*     destruct ((Mem.mem_compartments M) ! B) *)
(*   end. *)

Lemma semantics_determinate: forall p, determinate (semantics p).
Proof.
Ltac Equalities :=
  match goal with
  | [ H1: ?a = ?b, H2: ?a = ?c |- _ ] =>
      rewrite H1 in H2; inv H2; Equalities
  | _ => idtac
  end.
  intros; constructor; simpl; intros.
- (* determ *)
  inv H; inv H0; Equalities; try now discriminate.
  + split. constructor. auto.
  + specialize (EV _ eq_refl).
    specialize (EV0 _ eq_refl).
    inv EV0; inv EV.
    * split. constructor. auto.
    * congruence.
    * congruence.
    * split. assert (i1 = i) by congruence. subst.
      assert (vl0 = vl) by (eapply eventval_list_match_determ_2; eauto). subst.
      constructor. auto.
  + now destruct i0.
  + now destruct i0.
  + split. constructor.
    assert (allowed = allowed0).
    { eapply iff_sym in NO_CROSS_PTR0.
      assert (allowed0 = true <-> allowed = true). eapply iff_trans; eauto.
      clear -H.
      destruct allowed, allowed0; intuition. }
    congruence.
  + assert (vargs0 = vargs) by (eapply eval_builtin_args_determ; eauto). subst vargs0.
    exploit external_call_determ. eexact H5. eexact H14.  intros [A B].
    split. auto. intros. destruct B; auto. subst. auto.
  + assert (args0 = args) by (eapply extcall_arguments_determ; eauto). subst args0.
    exploit external_call_determ. eexact H3. eexact H9. intros [A B].
    split. auto. intros. destruct B; auto. subst.
    assert (allowed = allowed0).
    { eapply iff_sym in NO_CROSS_PTR0.
      assert (allowed0 = true <-> allowed = true). eapply iff_trans; eauto.
      clear -H.
      destruct allowed, allowed0; intuition. }
    congruence.
- (* trace length *)
  red; intros. inv H; simpl.
  omega.
  specialize (EV _ eq_refl); inv EV; simpl; omega.
  omega.
  eapply external_call_trace_length; eauto.
  eapply external_call_trace_length; eauto.
- (* initial states *)
  inv H; inv H0. f_equal. congruence.
- (* final no step *)
  assert (NOTNULL: forall b ofs, Vnullptr <> Vptr b ofs).
  { intros; unfold Vnullptr; destruct Archi.ptr64; congruence. }
  inv H.
  unfold Vzero in H0. red; intros; red; intros.
  inv H; rewrite H0 in *; eelim NOTNULL; eauto.
- (* final states *)
  inv H; inv H0; congruence.
Qed.

(** Classification functions for processor registers (used in Asmgenproof). *)

Definition data_preg (r: preg) : bool :=
  match r with
  | IR RA  => false
  | IR X31 => false
  | IR _   => true
  | FR _   => true
  | PC     => false
  end.<|MERGE_RESOLUTION|>--- conflicted
+++ resolved
@@ -1209,14 +1209,9 @@
       is_return i = false ->
       forall (NEXTPC: rs' PC = Vptr b' ofs'),
       forall (ALLOWED: cp = Genv.find_comp ge (Vptr b' ofs')),
-        (* Genv.allowed_call ge cp (Vptr b' ofs')), *)
       step (State st rs m true) E0 (State st rs' m' true)
   | exec_step_internal_call:
-<<<<<<< HEAD
-      forall b ofs f i sig rs m rs' m' b' ofs' cp st st' t,
-=======
-      forall b ofs f i sig rs m rs' m' b' ofs' cp st st' args,
->>>>>>> a8da3400
+      forall b ofs f i sig rs m rs' m' b' ofs' cp st st' args t,
       rs PC = Vptr b ofs ->
       Genv.find_funct_ptr ge b = Some (Internal f) ->
       find_instr (Ptrofs.unsigned ofs) (fn_code f) = Some i ->
@@ -1227,49 +1222,14 @@
       forall (CURCOMP: Genv.find_comp ge (Vptr b Ptrofs.zero) = cp),
       (* Is a call, we update the stack *)
       forall (STUPD: update_stack_call st cp rs' = Some st'),
+      forall (ARGS: call_arguments rs' m' sig args),
       (* Is a call, we check whether we are allowed to pass pointers *)
-      forall (ARGS:
-         (* Genv.type_of_call ge (comp_of f) (Genv.find_comp ge (Vptr b' ofs')) = Genv.CrossCompartmentCall -> *)
-         call_arguments rs' m' sig args),
       forall (NO_CROSS_PTR:
           Genv.type_of_call ge (comp_of f) (Genv.find_comp ge (Vptr b' ofs')) = Genv.CrossCompartmentCall ->
           List.Forall not_ptr args),
-      (* forall (NO_CROSS_PTR_REGS: *)
-      (*     Genv.type_of_call ge (comp_of f) (Genv.find_comp ge (Vptr b' ofs')) = Genv.CrossCompartmentCall -> *)
-      (*     forall r, List.In (R r) (regs_of_rpairs (loc_parameters sig)) -> *)
-      (*          not_ptr (rs' (preg_of r))), *)
-      (* forall (NO_CROSS_PTR_STACK: *)
-      (*     Genv.type_of_call ge (comp_of f) (Genv.find_comp ge (Vptr b' ofs')) = Genv.CrossCompartmentCall -> *)
-      (*     forall ofs v ty, *)
-      (*       List.In (S Incoming ofs ty) (regs_of_rpairs (loc_parameters sig)) -> *)
-      (*       Mem.loadv (chunk_of_type ty) m *)
-      (*         (Val.offset_ptr (rs' SP) (* this is the stack pointer *) *)
-      (*            (Ptrofs.repr (offset_arg ofs))) None *)
-      (*                 = Some v -> *)
-            (* load_stack m sp ty (Ptrofs.repr (offset_arg ofs)) None = Some v -> *)
-<<<<<<< HEAD
-            not_ptr v),
-      forall (EV: forall ls,
-            (* TODO: define this outside*)
-            ls = (concat (map (fun r => match r with
-                                     | R r => (rs' (preg_of r)) :: nil
-                                     | S Incoming ofs ty =>
-                                         match Mem.loadv (chunk_of_type ty) m
-                                                 (Val.offset_ptr (rs' SP) (Ptrofs.repr (offset_arg ofs))) None with
-                                         | Some v => v :: nil
-                                         | _ => nil
-                                         end
-                                     | S _ _ _ => nil
-                                     end)
-                            (regs_of_rpairs (loc_parameters sig)))) ->
-            call_trace ge (comp_of f) (Genv.find_comp ge (Vptr b' ofs')) (Vptr b' ofs')
-              ls
-              (sig_args sig) t),
+      forall (EV: call_trace ge (comp_of f) (Genv.find_comp ge (Vptr b' ofs')) (Vptr b' ofs')
+              args (sig_args sig) t),
       step (State st rs m true) t (State st' rs' m' true)
-=======
-            (* not_ptr v), *)
-      step (State st rs m true) E0 (State st' rs' m' true)
->>>>>>> a8da3400
   | exec_step_internal_return:
       forall b ofs f i rs m rs' m' cp cp' st st' allowed,
       rs PC = Vptr b ofs ->
@@ -1286,7 +1246,7 @@
       (* Note that in the same manner, this definition only updates the stack when doing
          cross-compartment returns *)
       forall (STUPD: update_stack_return st cp rs' = Some st'),
-      (* (* No cross-compartment pointer return *) *)
+      (* No cross-compartment pointer return *)
       forall (NO_CROSS_PTR:
           (Genv.type_of_call ge cp' cp = Genv.CrossCompartmentCall ->
            not_ptr (return_value rs' (fn_sig f))) <-> allowed = true),
@@ -1321,21 +1281,11 @@
       (* Note that in the same manner, this definition only updates the stack when doing
          cross-compartment returns *)
       forall (STUPD: update_stack_return st cp' rs' = Some st'),
-      (* (* No cross-compartment pointer return *) *)
+      (* No cross-compartment pointer return *)
       forall (NO_CROSS_PTR:
           (Genv.type_of_call ge cp'' cp' = Genv.CrossCompartmentCall ->
            not_ptr (return_value rs' (ef_sig ef))) <-> allowed = true),
-          (* forall r, List.In r (regs_of_rpair (loc_result (ef_sig ef))) -> *)
-          (*     not_ptr (rs' (preg_of r))) <-> allowed = true), *)
       step (State st rs m true) t (State st' rs' m' allowed).
-  (* | exec_step_return_external: forall st rs m sg cp cp', *)
-  (*     forall (NEXTCOMP: Genv.find_comp ge (rs PC) = cp'), *)
-  (*     forall (NO_CROSS_PTR: *)
-  (*         Genv.type_of_call ge cp' cp = Genv.CrossCompartmentCall -> *)
-  (*         forall r, List.In r (regs_of_rpair (loc_result sg)) -> *)
-  (*             not_ptr (rs (preg_of r))), *)
-  (* step (EnforcementState st rs m sg cp) E0 (State st rs m) *)
-  (* . *)
 
 End RELSEM.
 
@@ -1357,19 +1307,6 @@
       rs PC = Vnullptr ->
       rs X10 = Vint r ->
       final_state p (State initial_stack rs m b) r
-  (* | final_state_fail: forall (rs: preg -> val) rs' m m' r b ofs f i, *)
-  (*     rs X10 = Vint r -> *)
-  (*     rs PC = Vptr b ofs -> *)
-  (*     (Genv.find_funct_ptr (Genv.globalenv p) b = Some (Internal f)) -> *)
-  (*     (find_instr (Ptrofs.unsigned ofs) (fn_code f) = Some i) -> *)
-  (*     exec_instr (Genv.globalenv p) f i rs m (Genv.find_comp (Genv.globalenv p) (rs PC)) = *)
-  (*       Next rs' m' -> *)
-  (*     is_return i = true -> *)
-  (*     forall (FAIL: ~ (Genv.type_of_call (Genv.globalenv p) (Genv.find_comp (Genv.globalenv p) (rs' PC)) *)
-  (*                   (Genv.find_comp (Genv.globalenv p) (rs PC)) = Genv.CrossCompartmentCall -> *)
-  (*                 forall l: mreg, *)
-  (*                   In l (regs_of_rpair (loc_result (fn_sig f))) -> not_ptr (rs' (preg_of l)))), *)
-  (*     final_state p (State initial_stack rs m) r. *)
 .
 
 Definition semantics (p: program) :=
@@ -1403,6 +1340,32 @@
   intros. eapply C; eauto.
 Qed.
 
+Remark call_arguments_determ:
+  forall rs m sg args1 args2,
+  call_arguments rs m sg args1 -> call_arguments rs m sg args2 -> args1 = args2.
+Proof.
+  intros until m.
+  assert (A: forall l v1 v2,
+             call_arg rs m l v1 -> call_arg rs m l v2 -> v1 = v2).
+  { intros. inv H; inv H0. congruence.
+    destruct (rs X2); try discriminate.
+    simpl in H2, H5.
+    apply Mem.load_result in H2.
+    apply Mem.load_result in H5. congruence. }
+  assert (B: forall p v1 v2,
+             call_arg_pair rs m p v1 -> call_arg_pair rs m p v2 -> v1 = v2).
+  { intros. inv H; inv H0.
+    eapply A; eauto.
+    f_equal; eapply A; eauto. }
+  assert (C: forall ll vl1, list_forall2 (call_arg_pair rs m) ll vl1 ->
+             forall vl2, list_forall2 (call_arg_pair rs m) ll vl2 -> vl1 = vl2).
+  {
+    induction 1; intros vl2 EA; inv EA.
+    auto.
+    f_equal; eauto. }
+  intros. eapply C; eauto.
+Qed.
+
 (* RB: NOTE: In the next proof, the wrapped [exec_instr] would require extra
    processing, such as this. *)
 (* Ltac peel_exec_instr := *)
@@ -1427,13 +1390,12 @@
 - (* determ *)
   inv H; inv H0; Equalities; try now discriminate.
   + split. constructor. auto.
-  + specialize (EV _ eq_refl).
-    specialize (EV0 _ eq_refl).
-    inv EV0; inv EV.
+  + inv EV0; inv EV.
     * split. constructor. auto.
     * congruence.
     * congruence.
     * split. assert (i1 = i) by congruence. subst.
+      assert (args0 = args) by (eapply call_arguments_determ; eauto). subst.
       assert (vl0 = vl) by (eapply eventval_list_match_determ_2; eauto). subst.
       constructor. auto.
   + now destruct i0.
@@ -1460,7 +1422,7 @@
 - (* trace length *)
   red; intros. inv H; simpl.
   omega.
-  specialize (EV _ eq_refl); inv EV; simpl; omega.
+  inv EV; simpl; omega.
   omega.
   eapply external_call_trace_length; eauto.
   eapply external_call_trace_length; eauto.
