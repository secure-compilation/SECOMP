--- conflicted
+++ resolved
@@ -138,54 +138,6 @@
      registers.
 *)
 
-<<<<<<< HEAD
-(* Fix-up code around calls to variadic functions.  Floating-point arguments
-   residing in FP registers need to be moved to integer registers. *)
-
-let int_param_regs   = [| X10; X11; X12; X13; X14; X15; X16; X17 |]
-let float_param_regs = [| F10; F11; F12; F13; F14; F15; F16; F17 |]
-
-let rec fixup_variadic_call ri rf tyl =
-  if ri < 8 then
-    match tyl with
-    | [] ->
-        ()
-    | (Tint | Tany32) :: tyl ->
-        fixup_variadic_call (ri + 1) rf tyl
-    | Tsingle :: tyl ->
-        let rs = float_param_regs.(rf)
-        and rd = int_param_regs.(ri) in
-        emit (Pfmvxs(rd, rs));
-        fixup_variadic_call (ri + 1) (rf + 1) tyl
-    | Tlong :: tyl ->
-        let ri' = if Archi.ptr64 then ri + 1 else align ri 2 + 2 in
-        fixup_variadic_call ri' rf tyl
-    | (Tfloat | Tany64) :: tyl ->
-        if Archi.ptr64 then begin
-          let rs = float_param_regs.(rf)
-          and rd = int_param_regs.(ri) in
-          emit (Pfmvxd(rd, rs));
-          fixup_variadic_call (ri + 1) (rf + 1) tyl
-        end else begin
-          let ri = align ri 2 in
-          if ri < 8 then begin
-            let rs = float_param_regs.(rf)
-            and rd1 = int_param_regs.(ri)
-            and rd2 = int_param_regs.(ri + 1) in
-            emit (Paddiw(X2, X X2, Integers.Int.neg _16));
-            emit (Pfsd(rs, X2, Ofsimm _0));
-            emit (Plw(rd1, X2, Ofsimm _0, false));
-            emit (Plw(rd2, X2, Ofsimm _4, false));
-            emit (Paddiw(X2, X X2, _16));
-            fixup_variadic_call (ri + 2) (rf + 1) tyl
-          end
-        end
-        
-let fixup_call sg =
-  if sg.sig_cc.cc_vararg then fixup_variadic_call 0 0 sg.sig_args
-
-=======
->>>>>>> db8a63f2
 (* Handling of annotations *)
 
 let expand_annot_val kind txt targ args res =
