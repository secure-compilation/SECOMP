(* *********************************************************************)
(*                                                                     *)
(*              The Compcert verified compiler                         *)
(*                                                                     *)
(*          Xavier Leroy, INRIA Paris-Rocquencourt                     *)
(*           Prashanth Mundkur, SRI International                      *)
(*                                                                     *)
(*  Copyright Institut National de Recherche en Informatique et en     *)
(*  Automatique.  All rights reserved.  This file is distributed       *)
(*  under the terms of the INRIA Non-Commercial License Agreement.     *)
(*                                                                     *)
(*  The contributions by Prashanth Mundkur are reused and adapted      *)
(*  under the terms of a Contributor License Agreement between         *)
(*  SRI International and INRIA.                                       *)
(*                                                                     *)
(* *********************************************************************)

(* Printing RISC-V assembly code in asm syntax *)

open Printf
open Camlcoq
open Sections
open AST
open Asm
open AisAnnot
open PrintAsmaux
open Fileinfo

(* Module containing the printing functions *)

module Target : TARGET =
  struct

(* Basic printing functions *)

    let comment = "#"

    let symbol        = elf_symbol
    let symbol_offset = elf_symbol_offset
    let label         = elf_label

    let print_label oc lbl = label oc (transl_label lbl)

    let use_abi_name = false

    let int_reg_num_name = function
                     | X1  -> "x1"  | X2  -> "x2"  | X3  -> "x3"
      | X4  -> "x4"  | X5  -> "x5"  | X6  -> "x6"  | X7  -> "x7"
      | X8  -> "x8"  | X9  -> "x9"  | X10 -> "x10" | X11 -> "x11"
      | X12 -> "x12" | X13 -> "x13" | X14 -> "x14" | X15 -> "x15"
      | X16 -> "x16" | X17 -> "x17" | X18 -> "x18" | X19 -> "x19"
      | X20 -> "x20" | X21 -> "x21" | X22 -> "x22" | X23 -> "x23"
      | X24 -> "x24" | X25 -> "x25" | X26 -> "x26" | X27 -> "x27"
      | X28 -> "x28" | X29 -> "x29" | X30 -> "x30" | X31 -> "x31"

    let int_reg_abi_name = function
                     | X1  -> "ra"  | X2  -> "sp"  | X3  -> "gp"
      | X4  -> "tp"  | X5  -> "t0"  | X6  -> "t1"  | X7  -> "t2"
      | X8  -> "s0"  | X9  -> "s1"  | X10 -> "a0"  | X11 -> "a1"
      | X12 -> "a2"  | X13 -> "a3"  | X14 -> "a4"  | X15 -> "a5"
      | X16 -> "a6"  | X17 -> "a7"  | X18 -> "s2"  | X19 -> "s3"
      | X20 -> "s4"  | X21 -> "s5"  | X22 -> "s6"  | X23 -> "s7"
      | X24 -> "s8"  | X25 -> "s9"  | X26 -> "s10" | X27 -> "s11"
      | X28 -> "t3"  | X29 -> "t4"  | X30 -> "t5"  | X31 -> "t6"

    let float_reg_num_name = function
      | F0  -> "f0"  | F1  -> "f1"  | F2  -> "f2"  | F3  -> "f3"
      | F4  -> "f4"  | F5  -> "f5"  | F6  -> "f6"  | F7  -> "f7"
      | F8  -> "f8"  | F9  -> "f9"  | F10 -> "f10" | F11 -> "f11"
      | F12 -> "f12" | F13 -> "f13" | F14 -> "f14" | F15 -> "f15"
      | F16 -> "f16" | F17 -> "f17" | F18 -> "f18" | F19 -> "f19"
      | F20 -> "f20" | F21 -> "f21" | F22 -> "f22" | F23 -> "f23"
      | F24 -> "f24" | F25 -> "f25" | F26 -> "f26" | F27 -> "f27"
      | F28 -> "f28" | F29 -> "f29" | F30 -> "f30" | F31 -> "f31"

    let float_reg_abi_name = function
      | F0  -> "ft0" | F1  -> "ft1" | F2  -> "ft2" | F3  -> "ft3"
      | F4  -> "ft4" | F5  -> "ft5" | F6  -> "ft6" | F7  -> "ft7"
      | F8  -> "fs0" | F9  -> "fs1" | F10 -> "fa0" | F11 -> "fa1"
      | F12 -> "fa2" | F13 -> "fa3" | F14 -> "fa4" | F15 -> "fa5"
      | F16 -> "fa6" | F17 -> "fa7" | F18 -> "fs2" | F19 -> "fs3"
      | F20 -> "fs4" | F21 -> "fs5" | F22 -> "fs6" | F23 -> "fs7"
      | F24 -> "fs8" | F25 -> "fs9" | F26 ->"fs10" | F27 -> "fs11"
      | F28 -> "ft3" | F29 -> "ft4" | F30 -> "ft5" | F31 -> "ft6"

    let int_reg_name   = if use_abi_name then int_reg_abi_name   else int_reg_num_name
    let float_reg_name = if use_abi_name then float_reg_abi_name else float_reg_num_name

    let ireg oc r = output_string oc (int_reg_name r)
    let freg oc r = output_string oc (float_reg_name r)

    let ireg0 oc = function
      | X0 -> output_string oc "x0"
      | X r -> ireg oc r

    let preg_asm oc ty = function
      | IR r -> ireg oc r
      | FR r -> freg oc r
      | _    -> assert false

    let preg_annot = function
      | IR r -> int_reg_name r
      | FR r -> float_reg_name r
      | _ -> assert false

(* Names of sections *)

    let name_of_section = function
      | Section_text         -> ".text"
      | Section_data i | Section_small_data i ->
          variable_section ~sec:".data" ~bss:".bss" i
      | Section_const i | Section_small_const i ->
          variable_section
            ~sec:".section      .rodata"
            ~reloc:".section    .data.rel.ro,\"aw\",@progbits"
            i
      | Section_string sz ->
          elf_mergeable_string_section sz ".section	.rodata"
      | Section_literal sz ->
          elf_mergeable_literal_section sz ".section	.rodata"
      | Section_jumptable    -> ".section	.rodata"
      | Section_debug_info _ -> ".section	.debug_info,\"\",%progbits"
      | Section_debug_loc    -> ".section	.debug_loc,\"\",%progbits"
      | Section_debug_abbrev -> ".section	.debug_abbrev,\"\",%progbits"
      | Section_debug_line _ -> ".section	.debug_line,\"\",%progbits"
      | Section_debug_ranges -> ".section	.debug_ranges,\"\",%progbits"
      | Section_debug_str    -> ".section	.debug_str,\"MS\",%progbits,1"
      | Section_user(s, wr, ex) ->
          sprintf ".section	\"%s\",\"a%s%s\",%%progbits"
            s (if wr then "w" else "") (if ex then "x" else "")
      | Section_ais_annotation -> sprintf ".section	\"__compcert_ais_annotations\",\"\",@note"

    let section oc sec =
      fprintf oc "	%s\n" (name_of_section sec)

(* Generate code to load the address of id + ofs in register r *)

    let loadsymbol oc r id ofs =
      if Archi.pic_code () then begin
        assert (ofs = Integers.Ptrofs.zero);
        fprintf oc "	la	%a, %s\n" ireg r (extern_atom id)
      end else begin
        fprintf oc "	lui	%a, %%hi(%a)\n"
                                ireg r symbol_offset (id, ofs);
        fprintf oc "	addi	%a, %a, %%lo(%a)\n"
                                ireg r ireg r symbol_offset (id, ofs)
      end

(* Emit .file / .loc debugging directives *)

    let print_file_line oc file line =
      print_file_line oc comment file line

(*
    let print_location oc loc =
      if loc <> Cutil.no_loc then print_file_line oc (fst loc) (snd loc)
*)

(* Add "w" suffix to 32-bit instructions if we are in 64-bit mode *)
  
    let w oc =
      if Archi.ptr64 then output_string oc "w"

(* Offset part of a load or store *)

    let offset oc = function
    | Ofsimm n -> ptrofs oc n
    | Ofslow(id, ofs) -> fprintf oc "%%lo(%a)" symbol_offset (id, ofs)

(* Printing of instructions *)
    let print_instruction oc = function
      | Pmv(rd, rs) ->
         fprintf oc "	mv	%a, %a\n"     ireg rd ireg rs

      (* 32-bit integer register-immediate instructions *)
      | Paddiw (rd, rs, imm) ->
         fprintf oc "	addi%t	%a, %a, %a\n" w ireg rd ireg0 rs coqint imm
      | Psltiw (rd, rs, imm) ->
         fprintf oc "	slti	%a, %a, %a\n" ireg rd ireg0 rs coqint imm
      | Psltiuw (rd, rs, imm) ->
         fprintf oc "	sltiu	%a, %a, %a\n" ireg rd ireg0 rs coqint imm
      | Pandiw (rd, rs, imm) ->
         fprintf oc "	andi	%a, %a, %a\n" ireg rd ireg0 rs coqint imm
      | Poriw (rd, rs, imm) ->
         fprintf oc "	ori	%a, %a, %a\n" ireg rd ireg0 rs coqint imm
      | Pxoriw (rd, rs, imm) ->
         fprintf oc "	xori	%a, %a, %a\n" ireg rd ireg0 rs coqint imm
      | Pslliw (rd, rs, imm) ->
         fprintf oc "	slli%t	%a, %a, %a\n" w ireg rd ireg0 rs coqint imm
      | Psrliw (rd, rs, imm) ->
         fprintf oc "	srli%t	%a, %a, %a\n" w ireg rd ireg0 rs coqint imm
      | Psraiw (rd, rs, imm) ->
         fprintf oc "	srai%t	%a, %a, %a\n" w ireg rd ireg0 rs coqint imm
      | Pluiw (rd, imm) ->
         fprintf oc "	lui	%a, %a\n"     ireg rd coqint imm

      (* 32-bit integer register-register instructions *)
      | Paddw(rd, rs1, rs2) ->
         fprintf oc "	add%t	%a, %a, %a\n" w ireg rd ireg0 rs1 ireg0 rs2
      | Psubw(rd, rs1, rs2) ->
         fprintf oc "	sub%t	%a, %a, %a\n" w ireg rd ireg0 rs1 ireg0 rs2

      | Pmulw(rd, rs1, rs2) ->
         fprintf oc "	mul%t	%a, %a, %a\n" w ireg rd ireg0 rs1 ireg0 rs2
      | Pmulhw(rd, rs1, rs2) ->  assert (not Archi.ptr64);
         fprintf oc "	mulh	%a, %a, %a\n" ireg rd ireg0 rs1 ireg0 rs2
      | Pmulhuw(rd, rs1, rs2) ->  assert (not Archi.ptr64);
         fprintf oc "	mulhu	%a, %a, %a\n" ireg rd ireg0 rs1 ireg0 rs2

      | Pdivw(rd, rs1, rs2) ->
         fprintf oc "	div%t	%a, %a, %a\n" w ireg rd ireg0 rs1 ireg0 rs2
      | Pdivuw(rd, rs1, rs2) ->
         fprintf oc "	divu%t	%a, %a, %a\n" w ireg rd ireg0 rs1 ireg0 rs2
      | Premw(rd, rs1, rs2) ->
         fprintf oc "	rem%t	%a, %a, %a\n" w ireg rd ireg0 rs1 ireg0 rs2
      | Premuw(rd, rs1, rs2) ->
         fprintf oc "	remu%t	%a, %a, %a\n" w ireg rd ireg0 rs1 ireg0 rs2

      | Psltw(rd, rs1, rs2) ->
         fprintf oc "	slt	%a, %a, %a\n" ireg rd ireg0 rs1 ireg0 rs2
      | Psltuw(rd, rs1, rs2) ->
         fprintf oc "	sltu	%a, %a, %a\n" ireg rd ireg0 rs1 ireg0 rs2

      | Pandw(rd, rs1, rs2) ->
         fprintf oc "	and	%a, %a, %a\n" ireg rd ireg0 rs1 ireg0 rs2
      | Porw(rd, rs1, rs2) ->
         fprintf oc "	or	%a, %a, %a\n" ireg rd ireg0 rs1 ireg0 rs2
      | Pxorw(rd, rs1, rs2) ->
         fprintf oc "	xor	%a, %a, %a\n" ireg rd ireg0 rs1 ireg0 rs2
      | Psllw(rd, rs1, rs2) ->
         fprintf oc "	sll%t	%a, %a, %a\n" w ireg rd ireg0 rs1 ireg0 rs2
      | Psrlw(rd, rs1, rs2) ->
         fprintf oc "	srl%t	%a, %a, %a\n" w ireg rd ireg0 rs1 ireg0 rs2
      | Psraw(rd, rs1, rs2) ->
         fprintf oc "	sra%t	%a, %a, %a\n" w ireg rd ireg0 rs1 ireg0 rs2

      (* 64-bit integer register-immediate instructions *)
      | Paddil (rd, rs, imm) -> assert Archi.ptr64;
         fprintf oc "	addi	%a, %a, %a\n" ireg rd ireg0 rs coqint64 imm
      | Psltil (rd, rs, imm) -> assert Archi.ptr64;
         fprintf oc "	slti	%a, %a, %a\n" ireg rd ireg0 rs coqint64 imm
      | Psltiul (rd, rs, imm) -> assert Archi.ptr64;
         fprintf oc "	sltiu	%a, %a, %a\n" ireg rd ireg0 rs coqint64 imm
      | Pandil (rd, rs, imm) -> assert Archi.ptr64;
         fprintf oc "	andi	%a, %a, %a\n" ireg rd ireg0 rs coqint64 imm
      | Poril (rd, rs, imm) -> assert Archi.ptr64;
         fprintf oc "	ori	%a, %a, %a\n" ireg rd ireg0 rs coqint64 imm
      | Pxoril (rd, rs, imm) -> assert Archi.ptr64;
         fprintf oc "	xori	%a, %a, %a\n" ireg rd ireg0 rs coqint64 imm
      | Psllil (rd, rs, imm) -> assert Archi.ptr64;
         fprintf oc "	slli	%a, %a, %a\n" ireg rd ireg0 rs coqint64 imm
      | Psrlil (rd, rs, imm) -> assert Archi.ptr64;
         fprintf oc "	srli	%a, %a, %a\n" ireg rd ireg0 rs coqint64 imm
      | Psrail (rd, rs, imm) -> assert Archi.ptr64;
         fprintf oc "	srai	%a, %a, %a\n" ireg rd ireg0 rs coqint64 imm
      | Pluil (rd, imm) -> assert Archi.ptr64;
         fprintf oc "	lui	%a, %a\n"     ireg rd coqint64 imm

      (* 64-bit integer register-register instructions *)
      | Paddl(rd, rs1, rs2) -> assert Archi.ptr64;
         fprintf oc "	add	%a, %a, %a\n" ireg rd ireg0 rs1 ireg0 rs2
      | Psubl(rd, rs1, rs2) -> assert Archi.ptr64;
         fprintf oc "	sub	%a, %a, %a\n" ireg rd ireg0 rs1 ireg0 rs2

      | Pmull(rd, rs1, rs2) -> assert Archi.ptr64;
         fprintf oc "	mul	%a, %a, %a\n" ireg rd ireg0 rs1 ireg0 rs2
      | Pmulhl(rd, rs1, rs2) -> assert Archi.ptr64;
         fprintf oc "	mulh	%a, %a, %a\n" ireg rd ireg0 rs1 ireg0 rs2
      | Pmulhul(rd, rs1, rs2) -> assert Archi.ptr64;
         fprintf oc "	mulhu	%a, %a, %a\n" ireg rd ireg0 rs1 ireg0 rs2

      | Pdivl(rd, rs1, rs2) -> assert Archi.ptr64;
         fprintf oc "	div	%a, %a, %a\n" ireg rd ireg0 rs1 ireg0 rs2
      | Pdivul(rd, rs1, rs2) -> assert Archi.ptr64;
         fprintf oc "	divu	%a, %a, %a\n" ireg rd ireg0 rs1 ireg0 rs2
      | Preml(rd, rs1, rs2) -> assert Archi.ptr64;
         fprintf oc "	rem	%a, %a, %a\n" ireg rd ireg0 rs1 ireg0 rs2
      | Premul(rd, rs1, rs2) -> assert Archi.ptr64;
         fprintf oc "	remu	%a, %a, %a\n" ireg rd ireg0 rs1 ireg0 rs2

      | Psltl(rd, rs1, rs2) -> assert Archi.ptr64;
         fprintf oc "	slt	%a, %a, %a\n" ireg rd ireg0 rs1 ireg0 rs2
      | Psltul(rd, rs1, rs2) -> assert Archi.ptr64;
         fprintf oc "	sltu	%a, %a, %a\n" ireg rd ireg0 rs1 ireg0 rs2

      | Pandl(rd, rs1, rs2) -> assert Archi.ptr64;
         fprintf oc "	and	%a, %a, %a\n" ireg rd ireg0 rs1 ireg0 rs2
      | Porl(rd, rs1, rs2) -> assert Archi.ptr64;
         fprintf oc "	or	%a, %a, %a\n" ireg rd ireg0 rs1 ireg0 rs2
      | Pxorl(rd, rs1, rs2) -> assert Archi.ptr64;
         fprintf oc "	xor	%a, %a, %a\n" ireg rd ireg0 rs1 ireg0 rs2
      | Pslll(rd, rs1, rs2) -> assert Archi.ptr64;
         fprintf oc "	sll	%a, %a, %a\n" ireg rd ireg0 rs1 ireg0 rs2
      | Psrll(rd, rs1, rs2) -> assert Archi.ptr64;
         fprintf oc "	srl	%a, %a, %a\n" ireg rd ireg0 rs1 ireg0 rs2
      | Psral(rd, rs1, rs2) -> assert Archi.ptr64;
         fprintf oc "	sra	%a, %a, %a\n" ireg rd ireg0 rs1 ireg0 rs2
  
      (* Unconditional jumps.  Links are always to X1/RA. *)
<<<<<<< HEAD
      (* TODO: fix up arguments for calls to variadics, to move *)
      (* floating point arguments to integer registers.  How? *)
      (* TODO: Do something about the call flags, which are currently being
         ignored *)
      | Pj_l(l) ->
         fprintf oc "	j	%a\n" print_label l
      | Pj_s(s, sg) ->
         fprintf oc "	j	%a\n" symbol s
      | Pj_r(r, sg, _) ->
=======
      | Pj_l(l) ->
         fprintf oc "	j	%a\n" print_label l
      | Pj_s(s, sg) ->
         fprintf oc "	jump	%a, x31\n" symbol s
      | Pj_r(r, sg) ->
>>>>>>> db8a63f2
         fprintf oc "	jr	%a\n" ireg r
      | Pjal_s(s, sg, _) ->
         fprintf oc "	call	%a\n" symbol s
      | Pjal_r(r, sg, _) ->
         fprintf oc "	jalr	%a\n" ireg r

      (* Conditional branches, 32-bit comparisons *)
      | Pbeqw(rs1, rs2, l) ->
         fprintf oc "	beq	%a, %a, %a\n" ireg0 rs1 ireg0 rs2 print_label l
      | Pbnew(rs1, rs2, l) ->
         fprintf oc "	bne	%a, %a, %a\n" ireg0 rs1 ireg0 rs2 print_label l
      | Pbltw(rs1, rs2, l) ->
         fprintf oc "	blt	%a, %a, %a\n" ireg0 rs1 ireg0 rs2 print_label l
      | Pbltuw(rs1, rs2, l) ->
         fprintf oc "	bltu	%a, %a, %a\n" ireg0 rs1 ireg0 rs2 print_label l
      | Pbgew(rs1, rs2, l) ->
         fprintf oc "	bge	%a, %a, %a\n" ireg0 rs1 ireg0 rs2 print_label l
      | Pbgeuw(rs1, rs2, l) ->
         fprintf oc "	bgeu	%a, %a, %a\n" ireg0 rs1 ireg0 rs2 print_label l

      (* Conditional branches, 64-bit comparisons *)
      | Pbeql(rs1, rs2, l) -> assert Archi.ptr64;
         fprintf oc "	beq	%a, %a, %a\n" ireg0 rs1 ireg0 rs2 print_label l
      | Pbnel(rs1, rs2, l) -> assert Archi.ptr64;
         fprintf oc "	bne	%a, %a, %a\n" ireg0 rs1 ireg0 rs2 print_label l
      | Pbltl(rs1, rs2, l) -> assert Archi.ptr64;
         fprintf oc "	blt	%a, %a, %a\n" ireg0 rs1 ireg0 rs2 print_label l
      | Pbltul(rs1, rs2, l) -> assert Archi.ptr64;
         fprintf oc "	bltu	%a, %a, %a\n" ireg0 rs1 ireg0 rs2 print_label l
      | Pbgel(rs1, rs2, l) -> assert Archi.ptr64;
         fprintf oc "	bge	%a, %a, %a\n" ireg0 rs1 ireg0 rs2 print_label l
      | Pbgeul(rs1, rs2, l) -> assert Archi.ptr64;
         fprintf oc "	bgeu	%a, %a, %a\n" ireg0 rs1 ireg0 rs2 print_label l

      (* Loads and stores *)
      | Plb(rd, ra, ofs, priv) ->
         fprintf oc "	lb	%a, %a(%a)\n" ireg rd offset ofs ireg ra
      | Plbu(rd, ra, ofs, priv) ->
         fprintf oc "	lbu	%a, %a(%a)\n" ireg rd offset ofs ireg ra
      | Plh(rd, ra, ofs, priv) ->
         fprintf oc "	lh	%a, %a(%a)\n" ireg rd offset ofs ireg ra
      | Plhu(rd, ra, ofs, priv) ->
         fprintf oc "	lhu	%a, %a(%a)\n" ireg rd offset ofs ireg ra
      | Plw(rd, ra, ofs, priv) | Plw_a(rd, ra, ofs, priv) ->
         fprintf oc "	lw	%a, %a(%a)\n" ireg rd offset ofs ireg ra
      | Pld(rd, ra, ofs, priv) | Pld_a(rd, ra, ofs, priv) -> assert Archi.ptr64;
         fprintf oc "	ld	%a, %a(%a)\n" ireg rd offset ofs ireg ra

      | Psb(rd, ra, ofs) ->
         fprintf oc "	sb	%a, %a(%a)\n" ireg rd offset ofs ireg ra
      | Psh(rd, ra, ofs) ->
         fprintf oc "	sh	%a, %a(%a)\n" ireg rd offset ofs ireg ra
      | Psw(rd, ra, ofs) | Psw_a(rd, ra, ofs) ->
         fprintf oc "	sw	%a, %a(%a)\n" ireg rd offset ofs ireg ra
      | Psd(rd, ra, ofs) | Psd_a(rd, ra, ofs) -> assert Archi.ptr64;
         fprintf oc "	sd	%a, %a(%a)\n" ireg rd offset ofs ireg ra


      (* Synchronization *)
      | Pfence ->
         fprintf oc "	fence\n"

      (* floating point register move.
         fmv.d preserves single-precision register contents, and hence
         is applicable to both single- and double-precision moves.
       *)
      | Pfmv (fd,fs) ->
         fprintf oc "	fmv.d	%a, %a\n"     freg fd freg fs
      | Pfmvxs (rd,fs) ->
         fprintf oc "	fmv.x.s	%a, %a\n"     ireg rd freg fs
      | Pfmvsx (fd,rs) ->
         fprintf oc "	fmv.s.x	%a, %a\n"     freg fd ireg rs
      | Pfmvxd (rd,fs) ->
         fprintf oc "	fmv.x.d	%a, %a\n"     ireg rd freg fs
      | Pfmvdx (fd,rs) ->
         fprintf oc "	fmv.d.x	%a, %a\n"     freg fd ireg rs

      (* 32-bit (single-precision) floating point *)
      | Pfls (fd, ra, ofs, priv) ->
         fprintf oc "	flw	%a, %a(%a)\n" freg fd offset ofs ireg ra
      | Pfss (fs, ra, ofs) ->
         fprintf oc "	fsw	%a, %a(%a)\n" freg fs offset ofs ireg ra

      | Pfnegs (fd, fs) ->
         fprintf oc "	fneg.s	%a, %a\n"     freg fd freg fs
      | Pfabss (fd, fs) ->
         fprintf oc "	fabs.s	%a, %a\n"     freg fd freg fs

      | Pfadds (fd, fs1, fs2) ->
         fprintf oc "	fadd.s	%a, %a, %a\n" freg fd freg fs1 freg fs2
      | Pfsubs (fd, fs1, fs2) ->
         fprintf oc "	fsub.s	%a, %a, %a\n" freg fd freg fs1 freg fs2
      | Pfmuls (fd, fs1, fs2) ->
         fprintf oc "	fmul.s	%a, %a, %a\n" freg fd freg fs1 freg fs2
      | Pfdivs (fd, fs1, fs2) ->
         fprintf oc "	fdiv.s	%a, %a, %a\n" freg fd freg fs1 freg fs2
      | Pfmins (fd, fs1, fs2) ->
         fprintf oc "	fmin.s	%a, %a, %a\n" freg fd freg fs1 freg fs2
      | Pfmaxs (fd, fs1, fs2) ->
         fprintf oc "	fmax.s	%a, %a, %a\n" freg fd freg fs1 freg fs2

      | Pfeqs (rd, fs1, fs2) ->
         fprintf oc "	feq.s   %a, %a, %a\n" ireg rd freg fs1 freg fs2
      | Pflts (rd, fs1, fs2) ->
         fprintf oc "	flt.s   %a, %a, %a\n" ireg rd freg fs1 freg fs2
      | Pfles (rd, fs1, fs2) ->
         fprintf oc "	fle.s   %a, %a, %a\n" ireg rd freg fs1 freg fs2

      | Pfsqrts (fd, fs) ->
         fprintf oc "	fsqrt.s %a, %a\n"     freg fd freg fs

      | Pfmadds (fd, fs1, fs2, fs3) ->
         fprintf oc "	fmadd.s	%a, %a, %a, %a\n" freg fd freg fs1 freg fs2 freg fs3
      | Pfmsubs (fd, fs1, fs2, fs3) ->
         fprintf oc "	fmsub.s	%a, %a, %a, %a\n" freg fd freg fs1 freg fs2 freg fs3
      | Pfnmadds (fd, fs1, fs2, fs3) ->
         fprintf oc "	fnmadd.s	%a, %a, %a, %a\n" freg fd freg fs1 freg fs2 freg fs3
      | Pfnmsubs (fd, fs1, fs2, fs3) ->
         fprintf oc "	fnmsub.s	%a, %a, %a, %a\n" freg fd freg fs1 freg fs2 freg fs3

      | Pfcvtws (rd, fs) ->
         fprintf oc "	fcvt.w.s	%a, %a, rtz\n" ireg rd freg fs
      | Pfcvtwus (rd, fs) ->
         fprintf oc "	fcvt.wu.s	%a, %a, rtz\n" ireg rd freg fs
      | Pfcvtsw (fd, rs) ->
         fprintf oc "	fcvt.s.w	%a, %a\n" freg fd ireg0 rs
      | Pfcvtswu (fd, rs) ->
         fprintf oc "	fcvt.s.wu	%a, %a\n" freg fd ireg0 rs

      | Pfcvtls (rd, fs) -> assert Archi.ptr64;
         fprintf oc "	fcvt.l.s	%a, %a, rtz\n" ireg rd freg fs
      | Pfcvtlus (rd, fs) -> assert Archi.ptr64;
         fprintf oc "	fcvt.lu.s	%a, %a, rtz\n" ireg rd freg fs
      | Pfcvtsl (fd, rs) -> assert Archi.ptr64;
         fprintf oc "	fcvt.s.l	%a, %a\n" freg fd ireg0 rs
      | Pfcvtslu (fd, rs) -> assert Archi.ptr64;
         fprintf oc "	fcvt.s.lu	%a, %a\n" freg fd ireg0 rs

      (* 64-bit (double-precision) floating point *)
      | Pfld (fd, ra, ofs, priv) | Pfld_a (fd, ra, ofs, priv) ->
         fprintf oc "	fld	%a, %a(%a)\n" freg fd offset ofs ireg ra
      | Pfsd (fs, ra, ofs) | Pfsd_a (fs, ra, ofs) ->
         fprintf oc "	fsd	%a, %a(%a)\n" freg fs offset ofs ireg ra

      | Pfnegd (fd, fs) ->
         fprintf oc "	fneg.d	%a, %a\n"     freg fd freg fs
      | Pfabsd (fd, fs) ->
         fprintf oc "	fabs.d	%a, %a\n"     freg fd freg fs

      | Pfaddd (fd, fs1, fs2) ->
         fprintf oc "	fadd.d	%a, %a, %a\n" freg fd freg fs1 freg fs2
      | Pfsubd (fd, fs1, fs2) ->
         fprintf oc "	fsub.d	%a, %a, %a\n" freg fd freg fs1 freg fs2
      | Pfmuld (fd, fs1, fs2) ->
         fprintf oc "	fmul.d	%a, %a, %a\n" freg fd freg fs1 freg fs2
      | Pfdivd (fd, fs1, fs2) ->
         fprintf oc "	fdiv.d	%a, %a, %a\n" freg fd freg fs1 freg fs2
      | Pfmind (fd, fs1, fs2) ->
         fprintf oc "	fmin.d	%a, %a, %a\n" freg fd freg fs1 freg fs2
      | Pfmaxd (fd, fs1, fs2) ->
         fprintf oc "	fmax.d	%a, %a, %a\n" freg fd freg fs1 freg fs2

      | Pfeqd (rd, fs1, fs2) ->
         fprintf oc "	feq.d	%a, %a, %a\n" ireg rd freg fs1 freg fs2
      | Pfltd (rd, fs1, fs2) ->
         fprintf oc "	flt.d	%a, %a, %a\n" ireg rd freg fs1 freg fs2
      | Pfled (rd, fs1, fs2) ->
         fprintf oc "	fle.d	%a, %a, %a\n" ireg rd freg fs1 freg fs2

      | Pfsqrtd (fd, fs) ->
         fprintf oc "	fsqrt.d	%a, %a\n" freg fd freg fs

      | Pfmaddd (fd, fs1, fs2, fs3) ->
         fprintf oc "	fmadd.d	%a, %a, %a, %a\n" freg fd freg fs1 freg fs2 freg fs3
      | Pfmsubd (fd, fs1, fs2, fs3) ->
         fprintf oc "	fmsub.d	%a, %a, %a, %a\n" freg fd freg fs1 freg fs2 freg fs3
      | Pfnmaddd (fd, fs1, fs2, fs3) ->
         fprintf oc "	fnmadd.d	%a, %a, %a, %a\n" freg fd freg fs1 freg fs2 freg fs3
      | Pfnmsubd (fd, fs1, fs2, fs3) ->
         fprintf oc "	fnmsub.d	%a, %a, %a, %a\n" freg fd freg fs1 freg fs2 freg fs3

      | Pfcvtwd (rd, fs) ->
         fprintf oc "	fcvt.w.d	%a, %a, rtz\n" ireg rd freg fs
      | Pfcvtwud (rd, fs) ->
         fprintf oc "	fcvt.wu.d	%a, %a, rtz\n" ireg rd freg fs
      | Pfcvtdw (fd, rs) ->
         fprintf oc "	fcvt.d.w	%a, %a\n" freg fd ireg0 rs
      | Pfcvtdwu (fd, rs) ->
         fprintf oc "	fcvt.d.wu	%a, %a\n" freg fd ireg0 rs

      | Pfcvtld (rd, fs) -> assert Archi.ptr64;
         fprintf oc "	fcvt.l.d	%a, %a, rtz\n" ireg rd freg fs
      | Pfcvtlud (rd, fs) -> assert Archi.ptr64;
         fprintf oc "	fcvt.lu.d	%a, %a, rtz\n" ireg rd freg fs
      | Pfcvtdl (fd, rs) -> assert Archi.ptr64;
         fprintf oc "	fcvt.d.l	%a, %a\n" freg fd ireg0 rs
      | Pfcvtdlu (fd, rs) -> assert Archi.ptr64;
         fprintf oc "	fcvt.d.lu	%a, %a\n" freg fd ireg0 rs

      | Pfcvtds (fd, fs) ->
         fprintf oc "	fcvt.d.s	%a, %a\n" freg fd freg fs
      | Pfcvtsd (fd, fs) ->
         fprintf oc "	fcvt.s.d	%a, %a\n" freg fd freg fs

      (* Pseudo-instructions expanded in Asmexpand *)
      | Pallocframe(sz, ofs) ->
         assert false
      | Pfreeframe(sz, ofs) ->
         assert false
      | Pseqw _ | Psnew _ | Pseql _ | Psnel _ | Pcvtl2w _ | Pcvtw2l _ ->
         assert false

      (* Pseudo-instructions that remain *)
      | Plabel lbl ->
         fprintf oc "%a:\n" print_label lbl
      | Ploadsymbol(rd, id, ofs) ->
         loadsymbol oc rd id ofs
      | Ploadsymbol_high(rd, id, ofs) ->
         fprintf oc "	lui	%a, %%hi(%a)\n" ireg rd symbol_offset (id, ofs)
      | Ploadli(rd, n) ->
         let d = camlint64_of_coqint n in
         let lbl = label_literal64 d in
         fprintf oc "	ld	%a, %a %s %Lx\n" ireg rd label lbl comment d
      | Ploadfi(rd, f) ->
         let d   = camlint64_of_coqint(Floats.Float.to_bits f) in
         let lbl = label_literal64 d in
         fprintf oc "	fld	%a, %a, x31 %s %.18g\n"
                    freg rd label lbl comment (camlfloat_of_coqfloat f)
      | Ploadsi(rd, f) ->
         let s   = camlint_of_coqint(Floats.Float32.to_bits f) in
         let lbl = label_literal32 s in
         fprintf oc "	flw	%a, %a, x31 %s %.18g\n"
                    freg rd label lbl comment (camlfloat_of_coqfloat32 f)
      | Pbtbl(r, tbl) ->
         let lbl = new_label() in
         fprintf oc "%s jumptable [ " comment;
         List.iter (fun l -> fprintf oc "%a " print_label l) tbl;
         fprintf oc "]\n";
         fprintf oc "	sll	x5, %a, 2\n" ireg r;
         fprintf oc "	la	x31, %a\n" label lbl;
         fprintf oc "	add	x5, x31, x5\n";
         fprintf oc "	lw	x5, 0(x5)\n";
         fprintf oc "	add	x5, x31, x5\n";
         fprintf oc "	jr	x5\n";
         jumptables := (lbl, tbl) :: !jumptables;
         fprintf oc "%s end pseudoinstr btbl\n" comment
      | Pnop ->
        fprintf oc "	nop\n"
      | Pbuiltin(ef, args, res) ->
         begin match ef with
           | EF_annot(kind,txt, targs) ->
             begin match (P.to_int kind) with
               | 1 -> let annot = annot_text preg_annot "x2" (camlstring_of_coqstring txt) args  in
                 fprintf oc "%s annotation: %S\n" comment annot
               | 2 -> let lbl = new_label () in
                 fprintf oc "%a:\n" label lbl;
                 add_ais_annot lbl preg_annot "x2" (camlstring_of_coqstring txt) args
               | _ -> assert false
             end
          | EF_debug(kind, txt, targs) ->
              print_debug_info comment print_file_line preg_annot "sp" oc
                               (P.to_int kind) (extern_atom txt) args
          | EF_inline_asm(txt, sg, clob) ->
              fprintf oc "%s begin inline assembly\n\t" comment;
              print_inline_asm preg_asm oc (camlstring_of_coqstring txt) sg args res;
              fprintf oc "%s end inline assembly\n" comment
          | _ ->
              assert false
         end

    let print_align oc alignment =
      fprintf oc "	.balign %d\n" alignment

    let print_jumptable oc _jmptbl =
      let print_tbl oc (lbl, tbl) =
        fprintf oc "%a:\n" label lbl;
        List.iter
          (fun l -> fprintf oc "	.long	%a - %a\n"
                               print_label l label lbl)
          tbl in
      if !jumptables <> [] then
        begin
          section oc Section_jumptable;
          fprintf oc "	.balign 4\n";
          List.iter (print_tbl oc) !jumptables;
          jumptables := []
        end

    let print_fun_info = elf_print_fun_info

    let print_optional_fun_info _ = ()

    let print_var_info = elf_print_var_info

    let print_comm_symb oc sz name align =
      if C2C.atom_is_static name then
        fprintf oc "	.local	%a\n" symbol name;
        fprintf oc "	.comm	%a, %s, %d\n"
        symbol name
        (Z.to_string sz)
        align

    let print_instructions oc fn =
      current_function_sig := fn.fn_sig;
      List.iter (print_instruction oc) fn.fn_code


(* Data *)

    let address = if Archi.ptr64 then ".quad" else ".long"

    let print_prologue oc =
      fprintf oc "	.option %s\n" (if Archi.pic_code() then "pic" else "nopic");
      if !Clflags.option_g then begin
        section oc Section_text;
      end

    let print_epilogue oc =
      if !Clflags.option_g then begin
        Debug.compute_gnu_file_enum (fun f -> ignore (print_file oc f));
        section oc Section_text;
      end

    let default_falignment = 2

    let cfi_startproc oc = ()
    let cfi_endproc oc = ()

  end

let sel_target () =
  (module Target:TARGET)<|MERGE_RESOLUTION|>--- conflicted
+++ resolved
@@ -297,7 +297,6 @@
          fprintf oc "	sra	%a, %a, %a\n" ireg rd ireg0 rs1 ireg0 rs2
   
       (* Unconditional jumps.  Links are always to X1/RA. *)
-<<<<<<< HEAD
       (* TODO: fix up arguments for calls to variadics, to move *)
       (* floating point arguments to integer registers.  How? *)
       (* TODO: Do something about the call flags, which are currently being
@@ -305,15 +304,8 @@
       | Pj_l(l) ->
          fprintf oc "	j	%a\n" print_label l
       | Pj_s(s, sg) ->
-         fprintf oc "	j	%a\n" symbol s
+         fprintf oc "	jump	%a, x31\n" symbol s
       | Pj_r(r, sg, _) ->
-=======
-      | Pj_l(l) ->
-         fprintf oc "	j	%a\n" print_label l
-      | Pj_s(s, sg) ->
-         fprintf oc "	jump	%a, x31\n" symbol s
-      | Pj_r(r, sg) ->
->>>>>>> db8a63f2
          fprintf oc "	jr	%a\n" ireg r
       | Pjal_s(s, sg, _) ->
          fprintf oc "	call	%a\n" symbol s
