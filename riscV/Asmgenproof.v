--- conflicted
+++ resolved
@@ -928,11 +928,7 @@
     { rewrite <- comp_transf_function; eauto.
       rewrite <- (comp_transl_partial _ TTRANSF); eauto.
       eapply call_trace_lessdef; eauto using senv_preserved, symbols_preserved. }
-<<<<<<< HEAD
-    eauto.
-=======
     eauto. eauto.
->>>>>>> 5177531c
     rewrite comp_transf_function; eauto.
     econstructor; eauto.
     econstructor; eauto.
@@ -983,10 +979,7 @@
   { simpl. rewrite <- comp_transf_function; eauto.
     rewrite <- (comp_transl_partial _ TTRANSF).
     eapply call_trace_lessdef; eauto using senv_preserved, symbols_preserved. }
-<<<<<<< HEAD
-=======
   eauto.
->>>>>>> 5177531c
   rewrite comp_transf_function; eauto.
   econstructor; eauto.
   econstructor; eauto.
@@ -1026,12 +1019,9 @@
       rewrite <- H2; simpl; eauto.
       eapply functions_transl; eauto.
       eapply find_instr_tail; eauto.
-<<<<<<< HEAD
-=======
       simpl. unfold Genv.allowed_addrof_b.
       rewrite symbols_preserved, H.
       apply Genv.find_funct_ptr_iff in TFIND. unfold tge; rewrite TFIND. fold tge.
->>>>>>> 5177531c
       simpl; eauto.
       simpl; eauto.
       Simpl; eauto.
@@ -1051,10 +1041,7 @@
   { simpl. rewrite <- comp_transf_function; eauto.
     rewrite <- (comp_transl_partial _ TTRANSF).
     eapply call_trace_lessdef; eauto using senv_preserved, symbols_preserved. }
-<<<<<<< HEAD
-=======
   eauto.
->>>>>>> 5177531c
   rewrite comp_transf_function; eauto.
   econstructor; eauto.
   econstructor; eauto.
@@ -1109,10 +1096,7 @@
   { simpl. rewrite <- comp_transf_function; eauto.
     rewrite <- (comp_transl_partial _ TTRANSF).
     eapply call_trace_lessdef; eauto using senv_preserved, symbols_preserved. }
-<<<<<<< HEAD
-=======
   eauto.
->>>>>>> 5177531c
   rewrite comp_transf_function; eauto.
   econstructor; eauto.
   econstructor; eauto.
@@ -1186,12 +1170,9 @@
     rewrite <- comp_transf_function; eauto.
     now rewrite <- H4; simpl; erewrite Genv.find_funct_ptr_find_comp_of_block; eauto.
     econstructor. eexact P. eapply functions_transl; eauto. eapply find_instr_tail. eexact Q.
-<<<<<<< HEAD
-=======
       simpl. unfold Genv.allowed_addrof_b.
       rewrite symbols_preserved, H.
       assert (exists fd', Genv.find_def tge f' = Some (Gfun fd')) as [? ->] by admit.
->>>>>>> 5177531c
     reflexivity.
     simpl. reflexivity. eauto. eauto.
     Simpl; eauto.
@@ -1219,15 +1200,10 @@
   eapply exec_step_builtin. eauto. eauto.
   eapply find_instr_tail; eauto.
   erewrite <- sp_val by eauto.
-<<<<<<< HEAD
-  eapply eval_builtin_args_preserved with (ge1 := ge); eauto. exact symbols_preserved.
-  rewrite <- (comp_transl_partial _ H3).
-=======
   rewrite <- (comp_transl_partial _ H3).
   erewrite Genv.find_funct_ptr_find_comp_of_block in P; eauto. simpl in P. eauto.
   (* eapply eval_builtin_args_preserved with (ge1 := ge); eauto. exact allowed_addrof_preserved. exact symbols_preserved. *)
   rewrite <- (comp_transl_partial _ H3).
->>>>>>> 5177531c
   erewrite Genv.find_funct_ptr_find_comp_of_block in A; eauto. simpl in A.
   eapply external_call_symbols_preserved; eauto. apply senv_preserved.
   (* rewrite <- (comp_transl_partial _ H3). *)
@@ -1464,11 +1440,7 @@
       + unfold Mach.call_comp in *. simpl in *.
         rewrite (Genv.find_funct_ptr_find_comp_of_block _ _ H3) in H1. eauto. }
 
-<<<<<<< HEAD
-  left. eexists (State s'' rs0 m' (comp_of f0)). split.
-=======
   left.
->>>>>>> 5177531c
   assert (LD: Val.lessdef (Mach.return_value rs sg) (return_value rs0 sg)).
   { unfold Mach.return_value, return_value.
     destruct (loc_result sg).
@@ -1476,54 +1448,6 @@
     - eapply Val.longofwords_lessdef.
       eapply agree_mregs; eauto.
       eapply agree_mregs; eauto. }
-<<<<<<< HEAD
-  eapply plus_one.
-  econstructor; eauto.
-  rewrite ATPC. unfold Vnullptr. now destruct Archi.ptr64.
-  { rewrite ATPC. simpl. rewrite <- find_comp_of_block_translated.
-    now erewrite (Genv.find_funct_ptr_find_comp_of_block); eauto. }
-  { rewrite ATPC. simpl.
-    intros diff.
-    inv STACKS'; auto.
-    - simpl in *.
-      erewrite Genv.find_funct_ptr_find_comp_of_block in H9; eauto. now auto.
-    - inv H11. reflexivity. }
-  {
-    intros diff.
-    inv STACKS'; auto.
-    - simpl in *.
-      erewrite Genv.find_funct_ptr_find_comp_of_block in H9; eauto. now auto.
-    - inv H11. eapply agree_sp; eauto. }
-
-  { intros TYPE.
-    inv STACKS'; auto.
-    - simpl in *.
-      erewrite Genv.find_funct_ptr_find_comp_of_block in H9; eauto. simpl in H9.
-      now destruct (flowsto_dec cp (comp_of f0)).
-    - simpl in *. erewrite Genv.find_funct_ptr_find_comp_of_block in NO_CROSS_PTR; eauto. simpl in *.
-      specialize (NO_CROSS_PTR TYPE).
-      inv H11.
-      (* TODO: factorize into a lemma Val.lessdef_not_ptr *)
-      inv LD; auto. now rewrite <- H0 in NO_CROSS_PTR. }
-  { inv STACKS'; auto.
-    - simpl in *.
-      assert (t = E0).
-      { inv EV; auto. simpl in H.
-        now destruct flowsto_dec. }
-      subst.
-      constructor. simpl.
-      erewrite Genv.find_funct_ptr_find_comp_of_block in H9; eauto. simpl in H9.
-      now destruct (flowsto_dec cp (comp_of f0)).
-    - simpl in *. inv H11.
-      erewrite Genv.find_funct_ptr_find_comp_of_block in EV; eauto.
-      eapply return_trace_lessdef with (ge := ge) (v := Mach.return_value rs sg);
-        eauto using senv_preserved. }
-
-  econstructor; eauto.
-  { rewrite ATPC in *. eauto. }
-  easy.
-Qed.
-=======
   destruct (flowsto_dec cp (comp_of f0)).
   + eexists (State s'' rs0 m' (comp_of f0)). split.
     eapply plus_one.
@@ -1666,7 +1590,6 @@
                rewrite filter_In; split; intuition auto. }
     easy.
 Admitted.
->>>>>>> 5177531c
 
 Lemma transf_initial_states:
   forall st1, Mach.initial_state prog st1 ->
