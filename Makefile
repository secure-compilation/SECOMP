--- conflicted
+++ resolved
@@ -142,19 +142,13 @@
 
 # Security proof (in security/)
 
-<<<<<<< HEAD
 SECURITY=RSC.v Split.v Blame.v
-=======
-SECURITY=RSC.v Split.v
-         # Blame.v
-	 # Recomposition.v
 
 # Low-level backend (in cheririscV/)
 
 SECARCH=CapArchi.v CapAST.v OCapValues.v CapMemdata.v CapMemtype.v \
   CapMemory.v CapGlobalenvs.v CapOp.v CapMachregs.v CapLocations.v CapAsm.v \
   CapConventions1.v CapConventions.v CapAsmgen.v
->>>>>>> de2472e7
 
 # Parser
 
