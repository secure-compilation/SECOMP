--- conflicted
+++ resolved
@@ -683,13 +683,8 @@
 Qed.
 
 Lemma transfer_builtin_arg_sound:
-<<<<<<< HEAD
-  forall bc e e' sp m m' a v,
-  eval_builtin_arg (Genv.to_senv ge) (fun r => e#r) (Vptr sp Ptrofs.zero) m a v ->
-=======
   forall cp bc e e' sp m m' a v,
   eval_builtin_arg ge cp (fun r => e#r) (Vptr sp Ptrofs.zero) m a v ->
->>>>>>> 5177531c
   forall nv ne1 nm1 ne2 nm2,
   transfer_builtin_arg nv (ne1, nm1) a = (ne2, nm2) ->
   eagree e e' ne2 ->
@@ -697,11 +692,7 @@
   genv_match bc ge ->
   bc sp = BCstack ->
   exists v',
-<<<<<<< HEAD
-     eval_builtin_arg (Genv.to_senv ge) (fun r => e'#r) (Vptr sp Ptrofs.zero) m' a  v'
-=======
      eval_builtin_arg ge cp (fun r => e'#r) (Vptr sp Ptrofs.zero) m' a  v'
->>>>>>> 5177531c
   /\ vagree v v' nv
   /\ eagree e e' ne1
   /\ magree m m' (nlive ge sp nm1).
@@ -727,11 +718,7 @@
   econstructor. simpl. unfold Genv.symbol_address; simpl; rewrite FS; eauto.
   apply vagree_lessdef; auto.
   eapply magree_monotone; eauto. intros; eapply incl_nmem_add; eauto.
-<<<<<<< HEAD
-- exists (Senv.symbol_address (Genv.to_senv ge) id ofs); intuition auto with na. constructor.
-=======
 - exists (Genv.symbol_address ge id ofs); intuition auto with na. constructor. auto.
->>>>>>> 5177531c
 - destruct (transfer_builtin_arg All (ne1, nm1) hi) as [ne' nm'] eqn:TR.
   exploit IHeval_builtin_arg2; eauto. intros (vlo' & A & B & C & D).
   exploit IHeval_builtin_arg1; eauto. intros (vhi' & P & Q & R & S).
@@ -748,13 +735,8 @@
 Qed.
 
 Lemma transfer_builtin_args_sound:
-<<<<<<< HEAD
-  forall e sp m e' m' bc al vl,
-  eval_builtin_args (Genv.to_senv ge) (fun r => e#r) (Vptr sp Ptrofs.zero) m al vl ->
-=======
   forall cp e sp m e' m' bc al vl,
   eval_builtin_args ge cp (fun r => e#r) (Vptr sp Ptrofs.zero) m al vl ->
->>>>>>> 5177531c
   forall ne1 nm1 ne2 nm2,
   transfer_builtin_args (ne1, nm1) al = (ne2, nm2) ->
   eagree e e' ne2 ->
@@ -762,11 +744,7 @@
   genv_match bc ge ->
   bc sp = BCstack ->
   exists vl',
-<<<<<<< HEAD
-     eval_builtin_args (Genv.to_senv ge) (fun r => e'#r) (Vptr sp Ptrofs.zero) m' al vl'
-=======
      eval_builtin_args ge cp (fun r => e'#r) (Vptr sp Ptrofs.zero) m' al vl'
->>>>>>> 5177531c
   /\ Val.lessdef_list vl vl'
   /\ eagree e e' ne1
   /\ magree m m' (nlive ge sp nm1).
@@ -784,13 +762,8 @@
   forall cp sp e m e' m' P,
   magree m m' P ->
   forall a v,
-<<<<<<< HEAD
-  eval_builtin_arg (Genv.to_senv ge) (fun r => e#r) (Vptr sp Ptrofs.zero) m a v ->
-  exists v', eval_builtin_arg (Genv.to_senv tge) (fun r => e'#r) (Vptr sp Ptrofs.zero) m' a v'.
-=======
   eval_builtin_arg ge cp (fun r => e#r) (Vptr sp Ptrofs.zero) m a v ->
   exists v', eval_builtin_arg tge cp (fun r => e'#r) (Vptr sp Ptrofs.zero) m' a v'.
->>>>>>> 5177531c
 Proof.
   intros until P; intros MA.
   assert (LD: forall chunk addr cp v,
@@ -817,13 +790,8 @@
   forall cp sp e m e' m' P,
   magree m m' P ->
   forall al vl,
-<<<<<<< HEAD
-  eval_builtin_args (Genv.to_senv ge) (fun r => e#r) (Vptr sp Ptrofs.zero) m al vl ->
-  exists vl', eval_builtin_args (Genv.to_senv tge) (fun r => e'#r) (Vptr sp Ptrofs.zero) m' al vl'.
-=======
   eval_builtin_args ge cp (fun r => e#r) (Vptr sp Ptrofs.zero) m al vl ->
   exists vl', eval_builtin_args tge cp (fun r => e'#r) (Vptr sp Ptrofs.zero) m' al vl'.
->>>>>>> 5177531c
 Proof.
   induction 2.
 - exists (@nil val); constructor.
@@ -1094,15 +1062,10 @@
   destruct X as (tvres & P & Q).
   econstructor; split.
   eapply exec_Ibuiltin; eauto. simpl.
-<<<<<<< HEAD
-  (* rewrite comp_transf_function; eauto. *)
-  apply eval_builtin_args_preserved with (ge1 := ge) (* (CF1 := @has_comp_fundef _ has_comp_function) *). exact symbols_preserved.
-=======
   rewrite <- comp_transf_function; eauto.
   eapply eval_builtin_args_preserved with (ge1 := ge) (* (CF1 := @has_comp_fundef _ has_comp_function) *).
   exact allowed_addrof_preserved.
   exact symbols_preserved.
->>>>>>> 5177531c
   constructor. eauto. constructor.
   (* rewrite comp_transf_function; eauto. *)
   eapply external_call_symbols_preserved. apply senv_preserved.
@@ -1124,14 +1087,10 @@
   intros (EQ & tm' & P & Q). subst vres.
   econstructor; split.
   eapply exec_Ibuiltin; eauto.
-<<<<<<< HEAD
-  apply eval_builtin_args_preserved with (ge1 := ge). exact symbols_preserved.
-=======
   rewrite <- comp_transf_function; eauto.
   eapply eval_builtin_args_preserved with (ge1 := ge) (* (CF1 := @has_comp_fundef _ has_comp_function) *).
   exact allowed_addrof_preserved.
   exact symbols_preserved.
->>>>>>> 5177531c
   constructor. eauto. constructor. eauto. constructor.
   eapply external_call_symbols_preserved. apply senv_preserved.
   rewrite <- comp_transf_function; eauto.
@@ -1171,15 +1130,10 @@
   intros (tm' & A & B).
   econstructor; split.
   eapply exec_Ibuiltin; eauto.
-<<<<<<< HEAD
-  (* rewrite <- comp_transf_function; eauto. *)
-  apply eval_builtin_args_preserved with (ge1 := ge). exact symbols_preserved.
-=======
   rewrite <- comp_transf_function; eauto.
   eapply eval_builtin_args_preserved with (ge1 := ge) (* (CF1 := @has_comp_fundef _ has_comp_function) *).
   exact allowed_addrof_preserved.
   exact symbols_preserved.
->>>>>>> 5177531c
 
   constructor. eauto. constructor. eauto. constructor.
   rewrite <- comp_transf_function; eauto.
@@ -1211,14 +1165,9 @@
   inv H1.
   econstructor; split.
   eapply exec_Ibuiltin; eauto.
-<<<<<<< HEAD
-  (* rewrite <- comp_transf_function; eauto. *)
-  apply eval_builtin_args_preserved with (ge1 := ge); eauto.
-=======
   rewrite <- comp_transf_function; eauto.
   eapply eval_builtin_args_preserved with (ge1 := ge) (* (CF1 := @has_comp_fundef _ has_comp_function) *); eauto.
   exact allowed_addrof_preserved.
->>>>>>> 5177531c
   exact symbols_preserved.
   eapply external_call_symbols_preserved. apply senv_preserved.
   constructor. eapply eventval_list_match_lessdef; eauto 2 with na.
@@ -1232,14 +1181,9 @@
   inv H1. inv B. inv H7.
   econstructor; split.
   eapply exec_Ibuiltin; eauto.
-<<<<<<< HEAD
-  (* rewrite <- comp_transf_function; eauto. *)
-  apply eval_builtin_args_preserved with (ge1 := ge); eauto.
-=======
   rewrite <- comp_transf_function; eauto.
   eapply eval_builtin_args_preserved with (ge1 := ge) (* (CF1 := @has_comp_fundef _ has_comp_function) *); eauto.
   exact allowed_addrof_preserved.
->>>>>>> 5177531c
   exact symbols_preserved.
   eapply external_call_symbols_preserved. apply senv_preserved.
   constructor.
@@ -1270,13 +1214,9 @@
   intros (v' & tm' & P & Q & R & S).
   econstructor; split.
   eapply exec_Ibuiltin; eauto.
-<<<<<<< HEAD
-  apply eval_builtin_args_preserved with (ge1 := ge); eauto.
-=======
   rewrite <- comp_transf_function; eauto.
   eapply eval_builtin_args_preserved with (ge1 := ge) (* (CF1 := @has_comp_fundef _ has_comp_function) *); eauto.
   exact allowed_addrof_preserved.
->>>>>>> 5177531c
   exact symbols_preserved.
   rewrite <- comp_transf_function; eauto.
   eapply external_call_symbols_preserved. apply senv_preserved. eauto.
