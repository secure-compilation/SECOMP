(* *********************************************************************)
(*                                                                     *)
(*              The Compcert verified compiler                         *)
(*                                                                     *)
(*          Xavier Leroy, INRIA Paris-Rocquencourt                     *)
(*                                                                     *)
(*  Copyright Institut National de Recherche en Informatique et en     *)
(*  Automatique.  All rights reserved.  This file is distributed       *)
(*  under the terms of the INRIA Non-Commercial License Agreement.     *)
(*                                                                     *)
(* *********************************************************************)

(** Correctness of instruction selection *)

Require Import FunInd.
Require Import Coqlib Maps.
Require Import AST Linking Errors Integers.
Require Import Values Memory Builtins Events Globalenvs Smallstep.
Require Import Switch Cminor Op CminorSel Cminortyping.
Require Import SelectOp SelectDiv SplitLong SelectLong Selection.
Require Import SelectOpproof SelectDivproof SplitLongproof SelectLongproof.

Local Open Scope cminorsel_scope.
Local Open Scope error_monad_scope.

(** * Relational specification of instruction selection *)

Definition match_fundef (cunit: Cminor.program) (f: Cminor.fundef) (tf: CminorSel.fundef) : Prop :=
  exists hf, helper_functions_declared cunit hf /\ sel_fundef (prog_defmap cunit) hf f = OK tf.

Definition match_prog (p: Cminor.program) (tp: CminorSel.program) :=
  match_program match_fundef eq p tp.

Instance comp_sel_fundef ctx hf: has_comp_transl_partial (sel_function ctx hf).
Proof.
  unfold sel_function.
  intros f tf H; try monadInv H; trivial.
Qed.

Instance comp_match_fundef: has_comp_match match_fundef.
Proof.
  intros cunit f tf (hf & _ & H).
  destruct f as [f|ef]; monadInv H; trivial.
  exact (comp_transl_partial _ EQ).
Qed.

(** Processing of helper functions *)

Lemma record_globdefs_sound:
  forall dm id gd, (record_globdefs dm)!id = Some gd -> dm!id = Some gd.
Proof.
  intros.
  set (f := fun m id gd => if globdef_of_interest gd then PTree.set id gd m else m) in *.
  set (P := fun m m' => m'!id = Some gd -> m!id = Some gd).
  assert (X: P dm (PTree.fold f dm (PTree.empty _))).
  { apply PTree_Properties.fold_rec.
  - unfold P; intros. rewrite <- H0; auto.
  - red. rewrite ! PTree.gempty. auto.
  - unfold P; intros. rewrite PTree.gsspec. unfold f in H3.
    destruct (globdef_of_interest v).
    + rewrite PTree.gsspec in H3. destruct (peq id k); auto.
    + apply H2 in H3. destruct (peq id k). congruence. auto. }
  apply X. auto.
Qed.

Lemma lookup_helper_correct_1:
  forall globs name sg id,
  lookup_helper globs name sg = OK id ->
  globs!id = Some (Gfun (External (EF_runtime name sg))).
Proof.
  intros.
  set (P := fun (m: PTree.t globdef) res => res = Some id -> m!id = Some(Gfun (External (EF_runtime name sg)))).
  assert (P globs (PTree.fold (lookup_helper_aux name sg) globs None)).
  { apply PTree_Properties.fold_rec; red; intros.
  - rewrite <- H0. apply H1; auto.
  - discriminate.
  - assert (EITHER: k = id /\ v = Gfun (External (EF_runtime name sg))
                \/  a = Some id).
    { unfold lookup_helper_aux in H3. destruct v; auto. destruct f; auto. destruct e; auto.
      destruct (String.string_dec name name0); auto.
      destruct (signature_eq sg sg0); auto.
      inversion H3. left; split; auto. repeat f_equal; auto. }
    destruct EITHER as [[X Y] | X].
    subst k v. apply PTree.gss.
    apply H2 in X. rewrite PTree.gso by congruence. auto.
  }
  red in H0. unfold lookup_helper in H.
  destruct (PTree.fold (lookup_helper_aux name sg) globs None); inv H. auto.
Qed.

Lemma lookup_helper_correct:
  forall p name sg id,
  lookup_helper (record_globdefs (prog_defmap p)) name sg = OK id ->
  helper_declared p id name sg.
Proof.
  intros. apply lookup_helper_correct_1 in H. apply record_globdefs_sound in H. auto.
Qed.

Lemma get_helpers_correct:
  forall p hf,
  get_helpers (prog_defmap p) = OK hf -> helper_functions_declared p hf.
Proof.
  intros. monadInv H. red; simpl. auto 20 using lookup_helper_correct.
Qed.

Theorem transf_program_match:
  forall p tp, sel_program p = OK tp -> match_prog p tp.
Proof.
  intros. monadInv H.
  eapply match_transform_partial_program_contextual. eexact EQ0.
  intros. exists x; split; auto. apply get_helpers_correct; auto.
Qed.

Lemma helper_functions_declared_linkorder:
  forall (p p': Cminor.program) hf,
  helper_functions_declared p hf -> linkorder p p' -> helper_functions_declared p' hf.
Proof.
  intros.
  assert (X: forall id name sg, helper_declared p id name sg -> helper_declared p' id name sg).
  { unfold helper_declared; intros.
    destruct (prog_defmap_linkorder _ _ _ _ H0 H1) as (gd & P & Q).
    inv Q. inv H3. auto. }
  red in H. decompose [Logic.and] H; clear H. red; auto 20.
Qed.


(** * Correctness of the instruction selection functions for expressions *)

Section PRESERVATION.

Variable prog: Cminor.program.
Variable tprog: CminorSel.program.
Let ge := Genv.globalenv prog.
Let tge := Genv.globalenv tprog.
Hypothesis TRANSF: match_prog prog tprog.

Lemma wt_prog : wt_program prog.
Proof.
  red; intros. destruct TRANSF as [A _].
  exploit list_forall2_in_left; eauto.
  intros ((i' & gd') & B & (C & D)). simpl in *. inv D. 
  destruct H2 as (hf & P & Q). destruct f; monadInv Q.
- monadInv EQ. econstructor; apply type_function_sound; eauto.
- constructor.
Qed.

Lemma symbols_preserved:
  forall (s: ident), Genv.find_symbol tge s = Genv.find_symbol ge s.
Proof (Genv.find_symbol_match TRANSF).

Lemma senv_preserved:
  Senv.equiv (Genv.to_senv ge) (Genv.to_senv tge).
Proof (Genv.senv_match TRANSF).

Lemma function_ptr_translated:
  forall (b: block) (f: Cminor.fundef),
  Genv.find_funct_ptr ge b = Some f ->
  exists cu tf,
  Genv.find_funct_ptr tge b = Some tf /\
  match_fundef cu f tf /\
  linkorder cu prog.
Proof (Genv.find_funct_ptr_match TRANSF).

Lemma functions_translated:
  forall (v v': val) (f: Cminor.fundef),
  Genv.find_funct ge v = Some f ->
  Val.lessdef v v' ->
  exists cu tf,
  Genv.find_funct tge v' = Some tf /\
  match_fundef cu f tf /\
  linkorder cu prog.
Proof.
  intros. inv H0.
  eapply Genv.find_funct_match; eauto.
  discriminate.
Qed.

Lemma comp_function_translated:
  forall cu f tf, match_fundef cu f tf -> comp_of f = comp_of tf.
Proof.
  intros cu f tf (hf & P & Q).
  destruct f; monadInv Q; eauto.
  monadInv EQ; eauto.
Qed.

Lemma sig_function_translated:
  forall cu f tf, match_fundef cu f tf -> funsig tf = Cminor.funsig f.
Proof.
  intros. destruct H as (hf & P & Q). destruct f; monadInv Q; auto. monadInv EQ; auto.
Qed.

Lemma stackspace_function_translated:
  forall dm hf f tf, sel_function dm hf f = OK tf -> fn_stackspace tf = Cminor.fn_stackspace f.
Proof.
  intros. monadInv H. auto.
Qed.

Lemma helper_functions_preserved:
  forall hf, helper_functions_declared prog hf -> helper_functions_declared tprog hf.
Proof.
  assert (X: forall id name sg, helper_declared prog id name sg -> helper_declared tprog id name sg).
  { unfold helper_declared; intros.
    generalize (match_program_defmap _ _ _ _ _ TRANSF id).
    unfold Cminor.fundef; rewrite H; intros R; inv R. inv H2.
    destruct H4 as (cu & A & B). monadInv B. auto. }
  unfold helper_functions_declared; intros. decompose [Logic.and] H; clear H. auto 20.
Qed.

Lemma allowed_call_translated:
  forall cp vf vf' fd,
    Val.lessdef vf vf' ->
    Genv.find_funct ge vf = Some fd ->
    Genv.allowed_call ge cp vf ->
    Genv.allowed_call tge cp vf'.
Proof.
  intros cp vf vf' fd' LESSDEF FIND H.
  inv LESSDEF.
  - eapply (Genv.match_genvs_allowed_calls TRANSF). eauto.
  - inv FIND.
Qed.

Lemma find_comp_translated:
  forall vf vf' fd,
    Val.lessdef vf vf' ->
    Genv.find_funct ge vf = Some fd ->
    Genv.find_comp ge vf = Genv.find_comp tge vf'.
Proof.
  intros vf vf' fd' LESSDEF FIND.
  inv LESSDEF.
  - eapply (Genv.match_genvs_find_comp TRANSF).
  - inv FIND.
Qed.

Lemma type_of_call_translated:
  forall cp cp',
    Genv.type_of_call ge cp cp' = Genv.type_of_call tge cp cp'.
Proof.
  intros cp cp'.
  eapply Genv.match_genvs_type_of_call.
Qed.

Lemma call_trace_translated:
  forall cp cp' vf vf' vargs tvargs tyargs t,
    Val.lessdef_list vargs tvargs ->
    Val.lessdef vf vf' ->
    (Genv.type_of_call ge cp cp' = Genv.CrossCompartmentCall -> Forall not_ptr vargs) ->
    call_trace ge cp cp' vf vargs tyargs t ->
    call_trace tge cp cp' vf' tvargs tyargs t.
Proof.
  intros cp cp' vf vf' vargs tvargs tyargs t Hinj Hlessdef Hnoptr H.
  inv H.
  - constructor; eauto.
  - specialize (Hnoptr H0).
    econstructor; eauto. inv Hlessdef; eauto.
    apply Genv.find_invert_symbol.
    rewrite symbols_preserved.
    apply Genv.invert_find_symbol; eauto.
    clear -vargs tvargs Hinj Hnoptr H3.
    revert tvargs tyargs vl Hinj Hnoptr H3.
    induction vargs; intros tvargs tyargs vl Hinj Hnoptr Hmatch.
    + inv Hinj; inv Hmatch; constructor.
    + inv Hinj; inv Hnoptr; inv Hmatch.
      constructor; eauto.
      inv H1; try contradiction;
        inv H7; econstructor; eauto.
      contradiction.
Qed.

Section CMCONSTR.

Variable cunit: Cminor.program.
Variable hf: helper_functions.
Hypothesis LINK: linkorder cunit prog.
Hypothesis HF: helper_functions_declared cunit hf.

Let HF': helper_functions_declared tprog hf.
Proof.
  apply helper_functions_preserved. eapply helper_functions_declared_linkorder; eauto.
Qed.

Variable sp: val.
Variable e: env.
Variable cp: compartment.
Variable m: mem.

Lemma eval_condexpr_of_expr:
  forall a le v b,
  eval_expr tge sp e cp m le a v ->
  Val.bool_of_val v b ->
  eval_condexpr tge sp e cp m le (condexpr_of_expr a) b.
Proof.
  intros until a. functional induction (condexpr_of_expr a); intros.
(* compare *)
  inv H. econstructor; eauto.
  simpl in H6. inv H6. apply Val.bool_of_val_of_optbool. auto.
(* condition *)
  inv H. econstructor; eauto. destruct va; eauto.
(* let *)
  inv H. econstructor; eauto.
(* default *)
  econstructor. constructor. eauto. constructor.
  simpl. inv H0. auto.
Qed.

Lemma eval_condition_of_expr:
  forall a le v b,
  eval_expr tge sp e cp m le a v ->
  Val.bool_of_val v b ->
  exists vl,
     eval_exprlist tge sp e cp m le (snd (condition_of_expr a)) vl
  /\ eval_condition (fst (condition_of_expr a)) vl m = Some b.
Proof.
  intros a; functional induction (condition_of_expr a); intros; simpl.
- inv H. exists vl; split; auto.
  simpl in H6. inv H6. apply Val.bool_of_val_of_optbool in H0. auto.
- exists (v :: nil); split.
  constructor; auto; constructor.
  inv H0; simpl; auto.
Qed.

Lemma eval_load:
  forall le a v chunk v',
  eval_expr tge sp e cp m le a v ->
  Mem.loadv chunk m v (Some cp) = Some v' ->
  eval_expr tge sp e cp m le (load chunk a) v'.
Proof.
  intros. generalize H0; destruct v; simpl; intro; try discriminate.
  unfold load.
  generalize (eval_addressing _ _ _ _ _ _ chunk _ _ _ _ H (eq_refl _)).
  destruct (addressing chunk a). intros [vl [EV EQ]].
  eapply eval_Eload; eauto.
Qed.

Lemma eval_store:
  forall chunk a1 a2 v1 v2 f k m',
  eval_expr tge sp e (comp_of f) m nil a1 v1 ->
  eval_expr tge sp e (comp_of f) m nil a2 v2 ->
  Mem.storev chunk m v1 v2 (comp_of f) = Some m' ->
  step tge (State f (store chunk a1 a2) k sp e m)
        E0 (State f Sskip k sp e m').
Proof.
  intros. generalize H1; destruct v1; simpl; intro; try discriminate.
  unfold store.
  generalize (eval_addressing _ _ _ _ _ _ chunk _ _ _ _ H (eq_refl _)).
  destruct (addressing chunk a1). intros [vl [EV EQ]].
  eapply step_store; eauto.
Qed.

(** Correctness of instruction selection for operators *)

Lemma eval_sel_unop:
  forall le op a1 v1 v,
  eval_expr tge sp e cp m le a1 v1 ->
  eval_unop op v1 = Some v ->
  exists v', eval_expr tge sp e cp m le (sel_unop op a1) v' /\ Val.lessdef v v'.
Proof.
  destruct op; simpl; intros; FuncInv; try subst v.
  apply eval_cast8unsigned; auto.
  apply eval_cast8signed; auto.
  apply eval_cast16unsigned; auto.
  apply eval_cast16signed; auto.
  apply eval_negint; auto.
  apply eval_notint; auto.
  apply eval_negf; auto.
  apply eval_absf; auto.
  apply eval_negfs; auto.
  apply eval_absfs; auto.
  apply eval_singleoffloat; auto.
  apply eval_floatofsingle; auto.
  eapply eval_intoffloat; eauto.
  eapply eval_intuoffloat; eauto.
  eapply eval_floatofint; eauto.
  eapply eval_floatofintu; eauto.
  eapply eval_intofsingle; eauto.
  eapply eval_intuofsingle; eauto.
  eapply eval_singleofint; eauto.
  eapply eval_singleofintu; eauto.
  eapply eval_negl; eauto.
  eapply eval_notl; eauto.
  eapply eval_intoflong; eauto.
  eapply eval_longofint; eauto.
  eapply eval_longofintu; eauto.
  eapply eval_longoffloat; eauto.
  eapply eval_longuoffloat; eauto.
  eapply eval_floatoflong; eauto.
  eapply eval_floatoflongu; eauto.
  eapply eval_longofsingle; eauto.
  eapply eval_longuofsingle; eauto.
  eapply eval_singleoflong; eauto.
  eapply eval_singleoflongu; eauto.
Qed.

Lemma eval_sel_binop:
  forall le op a1 a2 v1 v2 v,
  eval_expr tge sp e cp m le a1 v1 ->
  eval_expr tge sp e cp m le a2 v2 ->
  eval_binop op v1 v2 m = Some v ->
  exists v', eval_expr tge sp e cp m le (sel_binop op a1 a2) v' /\ Val.lessdef v v'.
Proof.
  destruct op; simpl; intros; FuncInv; try subst v.
  apply eval_add; auto.
  apply eval_sub; auto.
  apply eval_mul; auto.
  eapply eval_divs; eauto.
  eapply eval_divu; eauto.
  eapply eval_mods; eauto.
  eapply eval_modu; eauto.
  apply eval_and; auto.
  apply eval_or; auto.
  apply eval_xor; auto.
  apply eval_shl; auto.
  apply eval_shr; auto.
  apply eval_shru; auto.
  apply eval_addf; auto.
  apply eval_subf; auto.
  apply eval_mulf; auto.
  apply eval_divf; auto.
  apply eval_addfs; auto.
  apply eval_subfs; auto.
  apply eval_mulfs; auto.
  apply eval_divfs; auto.
  eapply eval_addl; eauto.
  eapply eval_subl; eauto.
  eapply eval_mull; eauto.
  eapply eval_divls; eauto.
  eapply eval_divlu; eauto.
  eapply eval_modls; eauto.
  eapply eval_modlu; eauto.
  eapply eval_andl; eauto.
  eapply eval_orl; eauto.
  eapply eval_xorl; eauto.
  eapply eval_shll; eauto.
  eapply eval_shrl; eauto.
  eapply eval_shrlu; eauto.
  apply eval_comp; auto.
  apply eval_compu; auto.
  apply eval_compf; auto.
  apply eval_compfs; auto.
  exists v; split; auto. eapply eval_cmpl; eauto.
  exists v; split; auto. eapply eval_cmplu; eauto.
Qed.

Lemma eval_sel_select:
  forall le a1 a2 a3 v1 v2 v3 b ty,
  eval_expr tge sp e cp m le a1 v1 ->
  eval_expr tge sp e cp m le a2 v2 ->
  eval_expr tge sp e cp m le a3 v3 ->
  Val.bool_of_val v1 b ->
  exists v, eval_expr tge sp e cp m le (sel_select ty a1 a2 a3) v
        /\  Val.lessdef (Val.select (Some b) v2 v3 ty) v.
Proof.
  unfold sel_select; intros.
  specialize (eval_condition_of_expr _ _ _ _ H H2). 
  destruct (condition_of_expr a1) as [cond args]; simpl fst; simpl snd. intros (vl & A & B).
  destruct (select ty cond args a2 a3) as [a|] eqn:SEL.
- eapply eval_select; eauto. 
- exists (if b then v2 else v3); split.
  econstructor; eauto. eapply eval_condexpr_of_expr; eauto. destruct b; auto.
  apply Val.lessdef_normalize.
Qed.

(** Known built-in functions *)

Lemma eval_sel_known_builtin:
  forall bf args a vl v le,
  sel_known_builtin bf args = Some a ->
  eval_exprlist tge sp e cp m le args vl ->
  builtin_function_sem bf vl = Some v ->
  exists v', eval_expr tge sp e cp m le a v' /\ Val.lessdef v v'.
Proof.
  intros until le; intros SEL ARGS SEM.
  destruct bf as [bf|bf]; simpl in SEL.
- destruct bf; try discriminate.
+ (* select *)
  inv ARGS; try discriminate. inv H0; try discriminate. inv H2; try discriminate. inv H3; try discriminate.
  inv SEL.
  simpl in SEM. destruct v1; inv SEM.
  replace (Val.normalize (if Int.eq i Int.zero then v2 else v0) t)
     with (Val.select (Some (negb (Int.eq i Int.zero))) v0 v2 t)
       by (destruct (Int.eq i Int.zero); reflexivity).
  eapply eval_sel_select; eauto. constructor.
+ (* fabs *)
  inv ARGS; try discriminate. inv H0; try discriminate.
  inv SEL.  
  simpl in SEM; inv SEM. apply eval_absf; auto.
+ (* fabsf *)
  inv ARGS; try discriminate. inv H0; try discriminate.
  inv SEL.  
  simpl in SEM; inv SEM. apply eval_absfs; auto.
- eapply eval_platform_builtin; eauto.
Qed.

End CMCONSTR.

(** Recognition of calls to built-in functions *)

Lemma expr_is_addrof_ident_correct:
  forall e id,
  expr_is_addrof_ident e = Some id ->
  e = Cminor.Econst (Cminor.Oaddrsymbol id Ptrofs.zero).
Proof.
  intros e id. unfold expr_is_addrof_ident.
  destruct e; try congruence.
  destruct c; try congruence.
  predSpec Ptrofs.eq Ptrofs.eq_spec i0 Ptrofs.zero; congruence.
Qed.

Lemma classify_call_correct:
  forall unit sp e m cp a v fd,
  linkorder unit prog ->
  Cminor.eval_expr ge sp e m cp a v ->
  Genv.find_funct ge v = Some fd ->
  match classify_call (prog_defmap unit) a with
  | Call_default => True
  | Call_imm id => exists b, Genv.find_symbol ge id = Some b /\ v = Vptr b Ptrofs.zero
  | Call_builtin ef => fd = External ef /\ comp_of fd = default_compartment
  end.
Proof.
  unfold classify_call; intros.
  destruct (expr_is_addrof_ident a) as [id|] eqn:EA; auto.
  exploit expr_is_addrof_ident_correct; eauto. intros EQ; subst a.
  inv H0. inv H3. unfold Genv.symbol_address in *.
  destruct (Genv.find_symbol ge id) as [b|] eqn:FS; try discriminate.
  rewrite Genv.find_funct_find_funct_ptr in H1.
  assert (DFL: exists b1, Genv.find_symbol ge id = Some b1 /\ Vptr b Ptrofs.zero = Vptr b1 Ptrofs.zero) by (exists b; auto).
  unfold globdef; destruct (prog_defmap unit)!id as [[[f|ef] |gv] |] eqn:G; auto.
  destruct (ef_inline ef) eqn:INLINE; auto.
  destruct (prog_defmap_linkorder _ _ _ _ H G) as (gd & P & Q).
  inv Q. inv H2.
- apply Genv.find_def_symbol in P. destruct P as (b' & X & Y). fold ge in X, Y.
  rewrite <- Genv.find_funct_ptr_iff in Y. assert (fd = External ef) by congruence; subst.
  split; [auto|].
  destruct ef; simpl in *; try discriminate; auto.
- simpl in INLINE. discriminate.
Qed.

(** Translation of [switch] statements *)

Inductive Rint: Z -> val -> Prop :=
  | Rint_intro: forall n, Rint (Int.unsigned n) (Vint n).

Inductive Rlong: Z -> val -> Prop :=
  | Rlong_intro: forall n, Rlong (Int64.unsigned n) (Vlong n).

Section SEL_SWITCH.

Variable make_cmp_eq: expr -> Z -> expr.
Variable make_cmp_ltu: expr -> Z -> expr.
Variable make_sub: expr -> Z -> expr.
Variable make_to_int: expr -> expr.
Variable modulus: Z.
Variable R: Z -> val -> Prop.

Hypothesis eval_make_cmp_eq: forall sp e cp m le a v i n,
  eval_expr tge sp e cp m le a v -> R i v -> 0 <= n < modulus ->
  eval_expr tge sp e cp m le (make_cmp_eq a n) (Val.of_bool (zeq i n)).
Hypothesis eval_make_cmp_ltu: forall sp e cp m le a v i n,
  eval_expr tge sp e cp m le a v -> R i v -> 0 <= n < modulus ->
  eval_expr tge sp e cp m le (make_cmp_ltu a n) (Val.of_bool (zlt i n)).
Hypothesis eval_make_sub: forall sp e cp m le a v i n,
  eval_expr tge sp e cp m le a v -> R i v -> 0 <= n < modulus ->
  exists v', eval_expr tge sp e cp m le (make_sub a n) v' /\ R ((i - n) mod modulus) v'.
Hypothesis eval_make_to_int: forall sp e cp m le a v i,
  eval_expr tge sp e cp m le a v -> R i v ->
  exists v', eval_expr tge sp e cp m le (make_to_int a) v' /\ Rint (i mod Int.modulus) v'.

Lemma sel_switch_correct_rec:
  forall sp e cp m varg i x,
  R i varg ->
  forall t arg le,
  wf_comptree modulus t ->
  nth_error le arg = Some varg ->
  comptree_match modulus i t = Some x ->
  eval_exitexpr tge sp e cp m le (sel_switch make_cmp_eq make_cmp_ltu make_sub make_to_int arg t) x.
Proof.
  intros until x; intros Ri. induction t; simpl; intros until le; intros WF ARG MATCH.
- (* base case *)
  inv MATCH. constructor.
- (* eq test *)
  inv WF.
  assert (eval_expr tge sp e cp m le (make_cmp_eq (Eletvar arg) key) (Val.of_bool (zeq i key))).
  { eapply eval_make_cmp_eq; eauto. constructor; auto. }
  eapply eval_XEcondition with (va := zeq i key).
  eapply eval_condexpr_of_expr; eauto. destruct (zeq i key); constructor; auto.
  destruct (zeq i key); simpl.
  + inv MATCH. constructor.
  + eapply IHt; eauto.
- (* lt test *)
  inv WF.
  assert (eval_expr tge sp e cp m le (make_cmp_ltu (Eletvar arg) key) (Val.of_bool (zlt i key))).
  { eapply eval_make_cmp_ltu; eauto. constructor; auto. }
  eapply eval_XEcondition with (va := zlt i key).
  eapply eval_condexpr_of_expr; eauto. destruct (zlt i key); constructor; auto.
  destruct (zlt i key); simpl.
  + eapply IHt1; eauto.
  + eapply IHt2; eauto.
- (* jump table *)
  inv WF.
  exploit (eval_make_sub sp e cp m le). eapply eval_Eletvar. eauto. eauto.
  instantiate (1 := ofs). auto.
  intros (v' & A & B).
  set (i' := (i - ofs) mod modulus) in *.
  assert (eval_expr tge sp e cp m (v' :: le) (make_cmp_ltu (Eletvar O) sz) (Val.of_bool (zlt i' sz))).
  { eapply eval_make_cmp_ltu; eauto. constructor; auto. }
  econstructor. eauto.
  eapply eval_XEcondition with (va := zlt i' sz).
  eapply eval_condexpr_of_expr; eauto. destruct (zlt i' sz); constructor; auto.
  destruct (zlt i' sz); simpl.
  + exploit (eval_make_to_int sp e cp m (v' :: le) (Eletvar O)).
    constructor. simpl; eauto. eauto. intros (v'' & C & D). inv D.
    econstructor; eauto. congruence.
  + eapply IHt; eauto.
Qed.

Lemma sel_switch_correct:
  forall dfl cases arg sp e cp m varg i t le,
  validate_switch modulus dfl cases t = true ->
  eval_expr tge sp e cp m le arg varg ->
  R i varg ->
  0 <= i < modulus ->
  eval_exitexpr tge sp e cp m le
     (XElet arg (sel_switch make_cmp_eq make_cmp_ltu make_sub make_to_int O t))
     (switch_target i dfl cases).
Proof.
  intros. exploit validate_switch_correct; eauto. lia. intros [A B].
  econstructor. eauto. eapply sel_switch_correct_rec; eauto.
Qed.

End SEL_SWITCH.

Section SEL_SWITCH_INT.

Variable cunit: Cminor.program.
Variable hf: helper_functions.
Hypothesis LINK: linkorder cunit prog.
Hypothesis HF: helper_functions_declared cunit hf.

Let HF': helper_functions_declared tprog hf.
Proof.
  apply helper_functions_preserved. eapply helper_functions_declared_linkorder; eauto.
Qed.
Lemma sel_switch_int_correct:
  forall dfl cases arg sp e cp m i t le,
  validate_switch Int.modulus dfl cases t = true ->
  eval_expr tge sp e cp m le arg (Vint i) ->
  eval_exitexpr tge sp e cp m le (XElet arg (sel_switch_int O t)) (switch_target (Int.unsigned i) dfl cases).
Proof.
  assert (INTCONST: forall n sp e cp m le,
            eval_expr tge sp e cp m le (Eop (Ointconst n) Enil) (Vint n)).
  { intros. econstructor. constructor. auto. }
  intros. eapply sel_switch_correct with (R := Rint); eauto.
- intros until n; intros EVAL R RANGE.
  exploit eval_comp. eexact EVAL. apply (INTCONST (Int.repr n)).
  instantiate (1 := Ceq). intros (vb & A & B).
  inv R. unfold Val.cmp in B. simpl in B. revert B.
  predSpec Int.eq Int.eq_spec n0 (Int.repr n); intros B; inv B.
  rewrite Int.unsigned_repr. unfold proj_sumbool; rewrite zeq_true; auto.
  unfold Int.max_unsigned; lia.
  unfold proj_sumbool; rewrite zeq_false; auto.
  red; intros; elim H1. rewrite <- (Int.repr_unsigned n0). congruence.
- intros until n; intros EVAL R RANGE.
  exploit eval_compu. eexact EVAL. apply (INTCONST (Int.repr n)).
  instantiate (1 := Clt). intros (vb & A & B).
  inv R. unfold Val.cmpu in B. simpl in B.
  unfold Int.ltu in B. rewrite Int.unsigned_repr in B.
  destruct (zlt (Int.unsigned n0) n); inv B; auto.
  unfold Int.max_unsigned; lia.
- intros until n; intros EVAL R RANGE.
  exploit eval_sub. eexact EVAL. apply (INTCONST (Int.repr n)). intros (vb & A & B).
  inv R. simpl in B. inv B. econstructor; split; eauto.
  replace ((Int.unsigned n0 - n) mod Int.modulus)
     with (Int.unsigned (Int.sub n0 (Int.repr n))).
  constructor.
  unfold Int.sub. rewrite Int.unsigned_repr_eq. f_equal. f_equal.
  apply Int.unsigned_repr. unfold Int.max_unsigned; lia.
- intros until i0; intros EVAL R. exists v; split; auto.
  inv R. rewrite Z.mod_small by (apply Int.unsigned_range). constructor.
- constructor.
- apply Int.unsigned_range.
Qed.

Lemma sel_switch_long_correct:
  forall dfl cases arg sp e cp m i t le,
  validate_switch Int64.modulus dfl cases t = true ->
  eval_expr tge sp e cp m le arg (Vlong i) ->
  eval_exitexpr tge sp e cp m le (XElet arg (sel_switch_long O t)) (switch_target (Int64.unsigned i) dfl cases).
Proof.
  intros. eapply sel_switch_correct with (R := Rlong); eauto.
- intros until n; intros EVAL R RANGE.
  eapply eval_cmpl. eexact EVAL. apply eval_longconst with (n := Int64.repr n).
  inv R. unfold Val.cmpl. simpl. f_equal; f_equal. unfold Int64.eq.
  rewrite Int64.unsigned_repr. destruct (zeq (Int64.unsigned n0) n); auto.
  unfold Int64.max_unsigned; lia.
- intros until n; intros EVAL R RANGE.
  eapply eval_cmplu; auto. eexact EVAL. apply eval_longconst with (n := Int64.repr n).
  inv R. unfold Val.cmplu. simpl. f_equal; f_equal. unfold Int64.ltu.
  rewrite Int64.unsigned_repr. destruct (zlt (Int64.unsigned n0) n); auto.
  unfold Int64.max_unsigned; lia.
- intros until n; intros EVAL R RANGE.
  exploit eval_subl; auto; try apply HF'. eexact EVAL. apply eval_longconst with (n := Int64.repr n).
  intros (vb & A & B).
  inv R. simpl in B. inv B. econstructor; split; eauto.
  replace ((Int64.unsigned n0 - n) mod Int64.modulus)
     with (Int64.unsigned (Int64.sub n0 (Int64.repr n))).
  constructor.
  unfold Int64.sub. rewrite Int64.unsigned_repr_eq. f_equal. f_equal.
  apply Int64.unsigned_repr. unfold Int64.max_unsigned; lia.
- intros until i0; intros EVAL R.
  exploit eval_lowlong. eexact EVAL. intros (vb & A & B).
  inv R. simpl in B. inv B. econstructor; split; eauto.
  replace (Int64.unsigned n mod Int.modulus) with (Int.unsigned (Int64.loword n)).
  constructor.
  unfold Int64.loword. apply Int.unsigned_repr_eq.
- constructor.
- apply Int64.unsigned_range.
Qed.

End SEL_SWITCH_INT.

(** Compatibility of evaluation functions with the "less defined than" relation. *)

Ltac TrivialExists :=
  match goal with
  | [ |- exists v, Some ?x = Some v /\ _ ] => exists x; split; auto
  | _ => idtac
  end.

Lemma eval_unop_lessdef:
  forall op v1 v1' v,
  eval_unop op v1 = Some v -> Val.lessdef v1 v1' ->
  exists v', eval_unop op v1' = Some v' /\ Val.lessdef v v'.
Proof.
  intros until v; intros EV LD. inv LD.
  exists v; auto.
  destruct op; simpl in *; inv EV; TrivialExists.
Qed.

Lemma eval_binop_lessdef:
  forall op v1 v1' v2 v2' v m m',
  eval_binop op v1 v2 m = Some v ->
  Val.lessdef v1 v1' -> Val.lessdef v2 v2' -> Mem.extends m m' ->
  exists v', eval_binop op v1' v2' m' = Some v' /\ Val.lessdef v v'.
Proof.
  intros until m'; intros EV LD1 LD2 ME.
  assert (exists v', eval_binop op v1' v2' m = Some v' /\ Val.lessdef v v').
  { inv LD1. inv LD2. exists v; auto.
    destruct op; destruct v1'; simpl in *; inv EV; TrivialExists.
    destruct op; simpl in *; inv EV; TrivialExists. }
  assert (CMPU: forall c,
    eval_binop (Ocmpu c) v1 v2 m = Some v ->
    exists v' : val, eval_binop (Ocmpu c) v1' v2' m' = Some v' /\ Val.lessdef v v').
  { intros c A. simpl in *. inv A. econstructor; split. eauto.
    apply Val.of_optbool_lessdef.
    intros. apply Val.cmpu_bool_lessdef with (Mem.valid_pointer m) v1 v2; auto.
    intros; eapply Mem.valid_pointer_extends; eauto. }
  assert (CMPLU: forall c,
    eval_binop (Ocmplu c) v1 v2 m = Some v ->
    exists v' : val, eval_binop (Ocmplu c) v1' v2' m' = Some v' /\ Val.lessdef v v').
  { intros c A. simpl in *. unfold Val.cmplu in *.
    destruct (Val.cmplu_bool (Mem.valid_pointer m) c v1 v2) as [b|] eqn:C; simpl in A; inv A.
    eapply Val.cmplu_bool_lessdef with (valid_ptr' := (Mem.valid_pointer m')) in C;
    eauto using Mem.valid_pointer_extends.
    rewrite C. exists (Val.of_bool b); auto. }
  destruct op; auto.
Qed.

(** * Semantic preservation for instruction selection. *)

(** Relationship between the local environments. *)

Definition env_lessdef (e1 e2: env) : Prop :=
  forall id v1, e1!id = Some v1 -> exists v2, e2!id = Some v2 /\ Val.lessdef v1 v2.

Lemma set_var_lessdef:
  forall e1 e2 id v1 v2,
  env_lessdef e1 e2 -> Val.lessdef v1 v2 ->
  env_lessdef (PTree.set id v1 e1) (PTree.set id v2 e2).
Proof.
  intros; red; intros. rewrite PTree.gsspec in *. destruct (peq id0 id).
  exists v2; split; congruence.
  auto.
Qed.

Lemma set_optvar_lessdef:
  forall e1 e2 optid v1 v2,
  env_lessdef e1 e2 -> Val.lessdef v1 v2 ->
  env_lessdef (set_optvar optid v1 e1) (set_optvar optid v2 e2).
Proof.
  unfold set_optvar; intros. destruct optid; auto. apply set_var_lessdef; auto.
Qed.

Lemma set_params_lessdef:
  forall il vl1 vl2,
  Val.lessdef_list vl1 vl2 ->
  env_lessdef (set_params vl1 il) (set_params vl2 il).
Proof.
  induction il; simpl; intros.
  red; intros. rewrite PTree.gempty in H0; congruence.
  inv H; apply set_var_lessdef; auto.
Qed.

Lemma set_locals_lessdef:
  forall e1 e2, env_lessdef e1 e2 ->
  forall il, env_lessdef (set_locals il e1) (set_locals il e2).
Proof.
  induction il; simpl. auto. apply set_var_lessdef; auto.
Qed.

(** Semantic preservation for expressions. *)

Section EXPRESSIONS.

Variable cunit: Cminor.program.
Variable hf: helper_functions.
Hypothesis LINK: linkorder cunit prog.
Hypothesis HF: helper_functions_declared cunit hf.


Lemma sel_expr_correct:
  forall sp e cp m a v,
  Cminor.eval_expr ge sp e m cp a v ->
  forall e' le m',
  env_lessdef e e' -> Mem.extends m m' ->
  exists v', eval_expr tge sp e' cp m' le (sel_expr a) v' /\ Val.lessdef v v'.
Proof.
  induction 1; intros; simpl.
  (* Evar *)
  exploit H0; eauto. intros [v' [A B]]. exists v'; split; auto. constructor; auto.
  (* Econst *)
  destruct cst; simpl in *; inv H.
  exists (Vint i); split; auto. econstructor. constructor. auto.
  exists (Vfloat f); split; auto. econstructor. constructor. auto.
  exists (Vsingle f); split; auto. econstructor. constructor. auto.
  exists (Vlong i); split; auto. apply eval_longconst.
  unfold Genv.symbol_address; rewrite <- symbols_preserved; fold (Genv.symbol_address tge i i0). apply eval_addrsymbol.
  apply eval_addrstack.
  (* Eunop *)
  exploit IHeval_expr; eauto. intros [v1' [A B]].
  exploit eval_unop_lessdef; eauto. intros [v' [C D]].
  exploit eval_sel_unop; eauto. intros [v'' [E F]].
  exists v''; split; eauto. eapply Val.lessdef_trans; eauto.
  (* Ebinop *)
  exploit IHeval_expr1; eauto. intros [v1' [A B]].
  exploit IHeval_expr2; eauto. intros [v2' [C D]].
  exploit eval_binop_lessdef; eauto. intros [v' [E F]].
  assert (G: exists v'', eval_expr tge sp e' cp m' le (sel_binop op (sel_expr a1) (sel_expr a2)) v'' /\ Val.lessdef v' v'')
  by (eapply eval_sel_binop; eauto).
  destruct G as [v'' [P Q]].
  exists v''; split; eauto. eapply Val.lessdef_trans; eauto.
  (* Eload *)
  exploit IHeval_expr; eauto. intros [vaddr' [A B]].
  exploit Mem.loadv_extends; eauto. intros [v' [C D]].
  exists v'; split; auto. eapply eval_load; eauto.
Qed.

Lemma sel_exprlist_correct:
  forall sp e cp m a v,
  Cminor.eval_exprlist ge sp e m cp a v ->
  forall e' le m',
  env_lessdef e e' -> Mem.extends m m' ->
  exists v', eval_exprlist tge sp e' cp m' le (sel_exprlist a) v' /\ Val.lessdef_list v v'.
Proof.
  induction 1; intros; simpl.
  exists (@nil val); split; auto. constructor.
  exploit sel_expr_correct; eauto. intros [v1' [A B]].
  exploit IHeval_exprlist; eauto. intros [vl' [C D]].
  exists (v1' :: vl'); split; auto. constructor; eauto.
Qed.

Lemma sel_select_opt_correct:
  forall ty cond a1 a2 a sp e cp m vcond v1 v2 b e' m' le,
  sel_select_opt ty cond a1 a2 = Some a ->
  Cminor.eval_expr ge sp e m cp cond vcond ->
  Cminor.eval_expr ge sp e m cp a1 v1 ->
  Cminor.eval_expr ge sp e m cp a2 v2 ->
  Val.bool_of_val vcond b ->
  env_lessdef e e' -> Mem.extends m m' ->
  exists v', eval_expr tge sp e' cp m' le a v' /\ Val.lessdef (Val.select (Some b) v1 v2 ty) v'.
Proof.
  unfold sel_select_opt; intros. 
  destruct (condition_of_expr (sel_expr cond)) as [cnd args] eqn:C.
  exploit sel_expr_correct. eexact H0. eauto. eauto. intros (vcond' & EVC & LDC).
  exploit sel_expr_correct. eexact H1. eauto. eauto. intros (v1' & EV1 & LD1).
  exploit sel_expr_correct. eexact H2. eauto. eauto. intros (v2' & EV2 & LD2).
  assert (Val.bool_of_val vcond' b) by (inv H3; inv LDC; constructor).
  exploit eval_condition_of_expr. eexact EVC. eauto. rewrite C. intros (vargs' & EVARGS & EVCOND).
  exploit eval_select; eauto. intros (v' & X & Y). 
  exists v'; split; eauto. 
  eapply Val.lessdef_trans; [|eexact Y].
  apply Val.select_lessdef; auto.
Qed.

Lemma sel_builtin_arg_correct:
  forall sp e e' cp m m' a v c,
  env_lessdef e e' -> Mem.extends m m' ->
  Cminor.eval_expr ge sp e m cp a v ->
  exists v',
     CminorSel.eval_builtin_arg tge sp e' cp m' (sel_builtin_arg a c) v'
  /\ Val.lessdef v v'.
Proof.
  intros. unfold sel_builtin_arg.
  exploit sel_expr_correct; eauto. intros (v1 & A & B).
  exists v1; split; auto.
  destruct (builtin_arg_ok (builtin_arg (sel_expr a)) c).
  apply eval_builtin_arg; eauto.
  constructor; auto.
Qed.

Lemma sel_builtin_args_correct:
  forall sp e e' cp m m',
  env_lessdef e e' -> Mem.extends m m' ->
  forall al vl,
  Cminor.eval_exprlist ge sp e m cp al vl ->
  forall cl,
  exists vl',
     list_forall2 (CminorSel.eval_builtin_arg tge sp e' cp m')
                  (sel_builtin_args al cl)
                  vl'
  /\ Val.lessdef_list vl vl'.
Proof.
  induction 3; intros; simpl.
- exists (@nil val); split; constructor.
- exploit sel_builtin_arg_correct; eauto. intros (v1' & A & B).
  edestruct IHeval_exprlist as (vl' & C & D).
  exists (v1' :: vl'); split; auto. constructor; eauto.
Qed.

Lemma sel_builtin_res_correct:
  forall oid v e v' e',
  env_lessdef e e' -> Val.lessdef v v' ->
  env_lessdef (set_optvar oid v e) (set_builtin_res (sel_builtin_res oid) v' e').
Proof.
  intros. destruct oid; simpl; auto. apply set_var_lessdef; auto.
Qed.

Lemma sel_builtin_default_correct:
  forall optid ef al sp e1 m1 vl t v m2 e1' m1' f k,
  Cminor.eval_exprlist ge sp e1 m1 (comp_of f) al vl ->
  external_call ef ge (comp_of f) vl m1 t v m2 ->
  env_lessdef e1 e1' -> Mem.extends m1 m1' ->
  exists e2' m2',
     plus step tge (State f (sel_builtin_default optid ef al) k sp e1' m1')
                 t (State f Sskip k sp e2' m2')
  /\ env_lessdef (set_optvar optid v e1) e2'
  /\ Mem.extends m2 m2'.
Proof.
  intros. unfold sel_builtin_default.
  exploit sel_builtin_args_correct; eauto. intros (vl' & A & B).
  exploit external_call_mem_extends; eauto. intros (v' & m2' & D & E & F & _).
  econstructor; exists m2'; split.
<<<<<<< HEAD
  econstructor. reflexivity. eexact A.
  eauto.
  eapply external_call_symbols_preserved. eexact senv_preserved. eexact D.
=======
  apply plus_one.
  econstructor. eexact A. eapply external_call_symbols_preserved. eexact senv_preserved. eexact D.
>>>>>>> db8a63f2
  split; auto. apply sel_builtin_res_correct; auto.
Qed. 

Lemma sel_builtin_correct:
  forall optid ef al sp e1 m1 vl t v m2 e1' m1' f k,
  Cminor.eval_exprlist ge sp e1 m1 (comp_of f) al vl ->
  external_call ef ge (comp_of f) vl m1 t v m2 ->
  env_lessdef e1 e1' -> Mem.extends m1 m1' ->
  (* forall ALLOWED: Policy.allowed_call (comp_of f) (External ef), *)
  exists e2' m2',
     plus step tge (State f (sel_builtin optid ef al) k sp e1' m1')
                 t (State f Sskip k sp e2' m2')
  /\ env_lessdef (set_optvar optid v e1) e2'
  /\ Mem.extends m2 m2'.
Proof.
  intros. 
  exploit sel_exprlist_correct; eauto. intros (vl' & A & B).
  exploit external_call_mem_extends; eauto. intros (v' & m2' & D & E & F & _).
  unfold sel_builtin.
  destruct ef; eauto using sel_builtin_default_correct.
  destruct (lookup_builtin_function name sg) as [bf|] eqn:LKUP; eauto using sel_builtin_default_correct.
  simpl in D. red in D. rewrite LKUP in D. inv D.
  destruct optid as [id|]; eauto using sel_builtin_default_correct.
- destruct (sel_known_builtin bf (sel_exprlist al)) as [a|] eqn:SKB; eauto using sel_builtin_default_correct.
  exploit eval_sel_known_builtin; eauto. intros (v'' & U & V).
  econstructor; exists m2'; split.
<<<<<<< HEAD
  econstructor. reflexivity. eexact U.
=======
  apply plus_one. econstructor. eexact U.
>>>>>>> db8a63f2
  split; auto. apply set_var_lessdef; auto. apply Val.lessdef_trans with v'; auto.
- exists e1', m2'; split.
  eapply plus_two. constructor. constructor. auto.
  simpl; auto.  
Qed.

(** If-conversion *)

Definition eventually := Smallstep.eventually Cminor.step Cminor.final_state ge.

Lemma eventually_step: forall f s k sp e m n P,
  (forall t S', Cminor.step ge (Cminor.State f s k sp e m) t S' -> t = E0 /\ eventually n S' P) ->
  eventually (S n) (Cminor.State f s k sp e m) P.
Proof.
  intros. apply Smallstep.eventually_later; auto. intros r FS. inv FS.
Qed.

<<<<<<< HEAD
Lemma classify_stmt_sound_2:
  forall f sp e m a id v,
  Cminor.eval_expr ge sp e m (comp_of f) a v ->
  forall s k,
  classify_stmt s = SCassign id a ->
  star Cminor.step ge (Cminor.State f s k sp e m) E0 (Cminor.State f Cminor.Sskip k sp (PTree.set id v e) m).
=======
Lemma classify_stmt_sound:
  forall s,
  match classify_stmt s with
  | SCskip =>
      exists n, forall f k sp e m,
      eventually n (Cminor.State f s k sp e m) (eq (Cminor.State f Cminor.Sskip k sp e m))
  | SCassign id a =>
      exists n, forall f k sp e m v,
      Cminor.eval_expr ge sp e m a v ->
      eventually n (Cminor.State f s k sp e m) (eq (Cminor.State f Cminor.Sskip k sp (PTree.set id v e) m))
  | SCother => True
  end.
>>>>>>> db8a63f2
Proof.
  induction s; simpl; auto.
- (* skip *)
  exists O; intros. constructor; auto.
- (* assign *)
  exists 1%nat; intros. apply eventually_step; intros. inv H0.
  assert (v0 = v) by eauto using eval_expr_determ. subst v0.
  split; auto. apply eventually_now. auto.
- (* builtin *)
  destruct o; auto. destruct e; auto. 
  exists 1%nat; intros. apply eventually_step; intros. inv H. inv H11.
  split; auto. apply eventually_now; auto.
- (* sequence *)
  assert (ESEQ: forall n1 n2 f sp m e e' e'',
    (forall k, eventually n1 (Cminor.State f s1 k sp e m) (eq (Cminor.State f Cminor.Sskip k sp e' m))) ->
    (forall k, eventually n2 (Cminor.State f s2 k sp e' m) (eq (Cminor.State f Cminor.Sskip k sp e'' m))) ->
    (forall k, eventually (S (n1 + S n2))%nat 
                          (Cminor.State f (Cminor.Sseq s1 s2) k sp e m)
                          (eq (Cminor.State f Cminor.Sskip k sp e'' m)))).
  { intros.
    apply eventually_step. intros t S' ST; inv ST. split; auto.
    eapply eventually_trans. eapply H. intros S' EQ; subst S'.
    apply eventually_step. intros t S' ST; inv ST; [auto | inv H8].
  }
  destruct (classify_stmt s1), (classify_stmt s2); auto;
  destruct IHs1 as (n1 & E1), IHs2 as (n2 & E2);
  exists (S (n1 + (S n2)))%nat; intros;
  eapply ESEQ; eauto.
Qed.

Lemma classify_stmt_wt:
  forall env tyret id a s,
  classify_stmt s = SCassign id a ->
  wt_stmt env tyret s ->
  wt_expr env a (env id).
Proof.
  induction s; simpl; intros CL WT; try discriminate.
- inv CL; inv WT; auto.
- destruct o; try discriminate. destruct e; discriminate.
- inv WT. destruct (classify_stmt s1), (classify_stmt s2); try discriminate; eauto.
Qed.

<<<<<<< HEAD
Lemma eval_select_safe_exprs:
  forall a1 a2 f env ty e e' cp m m' sp cond vb b id s,
  safe_expr (known_id f) a1 = true ->
  safe_expr (known_id f) a2 = true ->
  option_map (fun sel => Sassign id sel) (sel_select_opt ty cond a1 a2) = Some s ->
  Cminor.eval_expr ge sp e m cp cond vb -> Val.bool_of_val vb b ->
  wt_expr env a1 ty ->
  wt_expr env a2 ty ->
  def_env f e -> wt_env env e ->
  Cminor.eval_expr ge sp e m cp cond vb -> Val.bool_of_val vb b ->
  env_lessdef e e' -> Mem.extends m m' ->
  exists a' v1 v2 v',
     s = Sassign id a'
  /\ Cminor.eval_expr ge sp e m cp a1 v1
  /\ Cminor.eval_expr ge sp e m cp a2 v2
  /\ eval_expr tge sp e' cp m' nil a' v'
  /\ Val.lessdef (if b then v1 else v2) v'.
Proof.
  intros.
  destruct (sel_select_opt ty cond a1 a2) as [a'|] eqn:SSO; simpl in H1; inv H1.
  destruct (eval_safe_expr ge f sp e m cp a1) as (v1 & EV1); auto.
  destruct (eval_safe_expr ge f sp e m cp a2) as (v2 & EV2); auto.
=======
Lemma if_conversion_base_correct:
  forall f env cond id ifso ifnot s e ty vb b sp m tf tk e' m',
  if_conversion_base (known_id f) env cond id ifso ifnot = Some s ->
  def_env f e -> wt_env env e ->
  env id = ty ->
  wt_expr env ifso ty ->
  wt_expr env ifnot ty ->
  Cminor.eval_expr ge sp e m cond vb -> Val.bool_of_val vb b ->
  env_lessdef e e' -> Mem.extends m m' ->
  exists v1 v2 v',
     Cminor.eval_expr ge sp e m ifso v1
  /\ Cminor.eval_expr ge sp e m ifnot v2
  /\ Val.lessdef (if b then v1 else v2) v'
  /\ step tge (State tf s tk sp e' m')
           E0 (State tf Sskip tk sp (PTree.set id v' e') m').
Proof.
  unfold if_conversion_base; intros. rewrite H2 in H. clear H2.
  destruct (is_known (known_id f) id &&
            safe_expr (known_id f) ifso &&
            safe_expr (known_id f) ifnot &&
            if_conversion_heuristic cond ifso ifnot ty) eqn:C; try discriminate.
  destruct (sel_select_opt ty cond ifso ifnot) as [a'|] eqn:SSO; simpl in H; inv H.
  InvBooleans.
  destruct (eval_safe_expr ge f sp e m ifso) as (v1 & EV1); auto.
  destruct (eval_safe_expr ge f sp e m ifnot) as (v2 & EV2); auto.
>>>>>>> db8a63f2
  assert (TY1: Val.has_type v1 ty) by (eapply wt_eval_expr; eauto).
  assert (TY2: Val.has_type v2 ty) by (eapply wt_eval_expr; eauto).
  exploit sel_select_opt_correct; eauto. intros (v' & EV' & LD).
  simpl in LD. rewrite Val.normalize_idem in LD by (destruct b; auto).
  exists v1, v2, v'; intuition auto.
  constructor. eexact EV'.
Qed.

Lemma if_conversion_correct:
  forall f env tyret cond ifso ifnot s vb b k f' k' sp e m e' m',
  forall (COMP: comp_of f = comp_of f'),
  if_conversion (known_id f) env cond ifso ifnot = Some s ->
  def_env f e -> wt_env env e ->
  wt_stmt env tyret ifso ->
  wt_stmt env tyret ifnot ->
  Cminor.eval_expr ge sp e m (comp_of f) cond vb -> Val.bool_of_val vb b ->
  env_lessdef e e' -> Mem.extends m m' ->
  let s0 := if b then ifso else ifnot in
  exists n e1 e1',
     step tge (State f' s k' sp e' m') E0 (State f' Sskip k' sp e1' m')
  /\ eventually n (Cminor.State f s0 k sp e m) (eq (Cminor.State f Cminor.Sskip k sp e1 m))
  /\ env_lessdef e1 e1'.
Proof.
  unfold if_conversion; intros until m'; intros COMP IFC DE WTE WT1 WT2 EVC BOV ELD MEXT.
  set (s0 := if b then ifso else ifnot). set (ki := known_id f) in *.
  generalize (classify_stmt_sound ifso) (classify_stmt_sound ifnot).
  destruct (classify_stmt ifso) eqn:IFSO; try discriminate;
  destruct (classify_stmt ifnot) eqn:IFNOT; try discriminate;
<<<<<<< HEAD
  unfold if_conversion_base in IFC.
- destruct (is_known ki id && safe_expr ki (Cminor.Evar id) && safe_expr ki a
            && if_conversion_heuristic cond (Cminor.Evar id) a (env id)) eqn:B; inv IFC.
  InvBooleans.
  exploit (eval_select_safe_exprs (Cminor.Evar id) a); eauto.
  constructor. eapply classify_stmt_wt; eauto.
  intros (a' & v1 & v2 & v' & A & B & C & D & E).
  exists (PTree.set id (if b then v1 else v2) e), (PTree.set id v' e').
  split. subst s. econstructor; eauto.
  split. unfold s0; destruct b. 
  rewrite PTree.gsident by (inv B; auto). apply classify_stmt_sound_1; auto.
  eapply classify_stmt_sound_2; eauto.
  apply set_var_lessdef; auto.
- destruct (is_known ki id && safe_expr ki a && safe_expr ki (Cminor.Evar id)
            && if_conversion_heuristic cond a (Cminor.Evar id) (env id)) eqn:B; inv IFC.
  InvBooleans.
  exploit (eval_select_safe_exprs a (Cminor.Evar id)); eauto.
  eapply classify_stmt_wt; eauto. constructor. 
  intros (a' & v1 & v2 & v' & A & B & C & D & E).
  exists (PTree.set id (if b then v1 else v2) e), (PTree.set id v' e').
  split. subst s. econstructor; eauto.
  split. unfold s0; destruct b. 
  eapply classify_stmt_sound_2; eauto.
  rewrite PTree.gsident by (inv C; auto). apply classify_stmt_sound_1; auto.
  apply set_var_lessdef; auto.
- destruct (ident_eq id id0); try discriminate. subst id0.
  destruct (is_known ki id && safe_expr ki a && safe_expr ki a0
            && if_conversion_heuristic cond a a0 (env id)) eqn:B; inv IFC.
  InvBooleans.
  exploit (eval_select_safe_exprs a a0); eauto.
  eapply classify_stmt_wt; eauto. eapply classify_stmt_wt; eauto.
  intros (a' & v1 & v2 & v' & A & B & C & D & E).
  exists (PTree.set id (if b then v1 else v2) e), (PTree.set id v' e').
  split. subst s. econstructor; eauto.
  split. unfold s0; destruct b; eapply classify_stmt_sound_2; eauto.
=======
  intros (n1 & EV1) (n2 & EV2).
- exploit if_conversion_base_correct; eauto using wt_expr, classify_stmt_wt.
  intros (v1 & v2 & v' & E1 & E2 & VLD & STEP).
  exists (if b then n1 else n2), (PTree.set id (if b then v1 else v2) e), (PTree.set id v' e').
  split. eexact STEP. 
  split. unfold s0; destruct b.
    rewrite PTree.gsident by (inv E1; auto). eapply EV1.
    eapply EV2; eauto.
  apply set_var_lessdef; auto.
- exploit if_conversion_base_correct; eauto using wt_expr, classify_stmt_wt.
  intros (v1 & v2 & v' & E1 & E2 & VLD & STEP).
  exists (if b then n1 else n2), (PTree.set id (if b then v1 else v2) e), (PTree.set id v' e').
  split. eexact STEP. 
  split. unfold s0; destruct b.
    eapply EV1; eauto.
    rewrite PTree.gsident by (inv E2; auto). eapply EV2.
  apply set_var_lessdef; auto.
- destruct (ident_eq id id0); try discriminate. subst id0.
  exploit if_conversion_base_correct; eauto using wt_expr, classify_stmt_wt.
  intros (v1 & v2 & v' & E1 & E2 & VLD & STEP).
  exists (if b then n1 else n2), (PTree.set id (if b then v1 else v2) e), (PTree.set id v' e').
  split. eexact STEP. 
  split. unfold s0; destruct b. eapply EV1; eauto. eapply EV2; eauto.
>>>>>>> db8a63f2
  apply set_var_lessdef; auto.
Qed.

End EXPRESSIONS.

(** Semantic preservation for functions and statements. *)

Inductive match_cont: Cminor.program -> helper_functions -> known_idents -> typenv -> Cminor.cont -> CminorSel.cont -> Prop :=
  | match_cont_seq: forall cunit hf ki env s s' k k',
      sel_stmt (prog_defmap cunit) ki env s = OK s' ->
      match_cont cunit hf ki env k k' ->
      match_cont cunit hf ki env (Cminor.Kseq s k) (Kseq s' k')
  | match_cont_block: forall cunit hf ki env k k',
      match_cont cunit hf ki env k k' ->
      match_cont cunit hf ki env (Cminor.Kblock k) (Kblock k')
  | match_cont_other: forall cunit hf ki env k k',
      match_call_cont k k' ->
      match_cont cunit hf ki env k k'

with match_call_cont: Cminor.cont -> CminorSel.cont -> Prop :=
  | match_cont_stop:
      match_call_cont Cminor.Kstop Kstop
  | match_cont_call: forall cunit hf env id f sp e k f' e' k',
      linkorder cunit prog ->
      helper_functions_declared cunit hf ->
      sel_function (prog_defmap cunit) hf f = OK f' ->
      type_function f = OK env ->
      match_cont cunit hf (known_id f) env k k' ->
      env_lessdef e e' ->
      f.(Cminor.fn_comp) = f'.(fn_comp) ->
      match_call_cont (Cminor.Kcall id f sp e k) (Kcall id f' sp e' k').

Inductive match_states: Cminor.state -> CminorSel.state -> Prop :=
  | match_state: forall cunit hf f f' s k s' k' sp e m e' m' env
        (LINK: linkorder cunit prog)
        (HF: helper_functions_declared cunit hf)
        (TF: sel_function (prog_defmap cunit) hf f = OK f')
        (TYF: type_function f = OK env)
        (TS: sel_stmt (prog_defmap cunit) (known_id f) env s = OK s')
        (MC: match_cont cunit hf (known_id f) env k k')
        (LD: env_lessdef e e')
        (ME: Mem.extends m m')
        (CPT: comp_of f = comp_of f'),
      match_states
        (Cminor.State f s k sp e m)
        (State f' s' k' sp e' m')
  | match_callstate: forall cunit f f' args args' k k' m m'
        (LINK: linkorder cunit prog)
        (TF: match_fundef cunit f f')
        (MC: match_call_cont k k')
        (LD: Val.lessdef_list args args')
        (ME: Mem.extends m m'),
      match_states
        (Cminor.Callstate f args k m)
        (Callstate f' args' k' m')
  | match_returnstate: forall v v' k k' m m' ty cp
        (MC: match_call_cont k k')
        (LD: Val.lessdef v v')
        (ME: Mem.extends m m'),
      match_states
        (Cminor.Returnstate v k m ty cp)
        (Returnstate v' k' m' ty cp)
  | match_builtin_1: forall cunit hf ef args optid f sp e k m al f' e' k' m' env
        (LINK: linkorder cunit prog)
        (HF: helper_functions_declared cunit hf)
        (TF: sel_function (prog_defmap cunit) hf f = OK f')
        (TYF: type_function f = OK env)
        (MC: match_cont cunit hf (known_id f) env k k')
        (EA: Cminor.eval_exprlist ge sp e m (comp_of f) al args)
        (LDE: env_lessdef e e')
        (ME: Mem.extends m m')
        (CPT: comp_of f = comp_of f')
        (CP_DEF: comp_of ef = default_compartment),
      match_states
        (Cminor.Callstate (External ef) args (Cminor.Kcall optid f sp e k) m)
        (State f' (sel_builtin optid ef al) k' sp e' m')
  | match_builtin_2: forall cunit hf v v' optid f sp e k m f' e' m' k' env ty cp
        (LINK: linkorder cunit prog)
        (HF: helper_functions_declared cunit hf)
        (TF: sel_function (prog_defmap cunit) hf f = OK f')
        (TYF: type_function f = OK env)
        (MC: match_cont cunit hf (known_id f) env k k')
        (LDV: Val.lessdef v v')
        (LDE: env_lessdef (set_optvar optid v e) e')
        (ME: Mem.extends m m')
        (CPT: comp_of f = comp_of f')
        (CP_DEF: cp = default_compartment),
      match_states
        (Cminor.Returnstate v (Cminor.Kcall optid f sp e k) m ty cp)
        (State f' Sskip k' sp e' m').

Remark call_cont_commut:
  forall cunit hf ki env k k',
  match_cont cunit hf ki env k k' -> match_call_cont (Cminor.call_cont k) (call_cont k').
Proof.
  induction 1; simpl; auto. inversion H; subst; auto.
Qed.

Remark match_is_call_cont:
  forall cunit hf ki env k k',
  match_cont cunit ki env hf k k' -> Cminor.is_call_cont k ->
  match_call_cont k k' /\ is_call_cont k'.
Proof.
  destruct 1; intros; try contradiction. split; auto. inv H; auto.
Qed.

<<<<<<< HEAD
Lemma match_call_cont_call_comp:
  forall k k',
  match_call_cont k k' ->
  Cminor.call_comp k = call_comp k'.
Proof.
  intros k k' H.
  now destruct H.
Qed.

(*
Remark match_call_cont_cont:
  forall k k', match_call_cont k k' -> exists cunit hf ki env, match_cont cunit hf ki env k k'.
Proof.
  intros. simple refine (let cunit : Cminor.program := _ in _).
  econstructor. apply nil. apply nil. apply xH.
  simple refine (let hf : helper_functions := _ in _).
  econstructor; apply xH.
  exists cunit, hf; auto.
Qed.
*)

=======
>>>>>>> db8a63f2
Definition nolabel (s: Cminor.stmt) : Prop :=
  forall lbl k, Cminor.find_label lbl s k = None.
Definition nolabel' (s: stmt) : Prop :=
  forall lbl k, find_label lbl s k = None.

Remark classify_stmt_nolabel:
  forall s, classify_stmt s <> SCother -> nolabel s.
Proof.
  induction s; simpl; intros DIFF; try congruence.
- (* skip *) red; auto.
- (* assign *) red; auto.
- (* builtin *) red; auto.
- (* seq *)
  assert (CL: classify_stmt s1 <> SCother /\ classify_stmt s2 <> SCother).
  { destruct (classify_stmt s1), (classify_stmt s2); intuition congruence. }
  destruct CL as [CL1 CL2]. apply IHs1 in CL1; apply IHs2 in CL2.
  red; intros; simpl. rewrite CL1; apply CL2.
Qed.

Lemma if_conversion_base_nolabel: forall (hf: helper_functions) ki env a id a1 a2 s,
  if_conversion_base ki env a id a1 a2 = Some s ->
  nolabel' s.
Proof.
  unfold if_conversion_base; intros.
  destruct (is_known ki id && safe_expr ki a1 && safe_expr ki a2 &&
            if_conversion_heuristic a a1 a2 (env id)); try discriminate.
  destruct (sel_select_opt (env id) a a1 a2); inv H. 
  red; auto.
Qed.

Lemma if_conversion_nolabel: forall (hf: helper_functions) ki env a s1 s2 s,
  if_conversion ki env a s1 s2 = Some s ->
  nolabel s1 /\ nolabel s2 /\ nolabel' s.
Proof.
  unfold if_conversion; intros.
  Ltac conclude :=
    split; [apply classify_stmt_nolabel;congruence
           |split; [apply classify_stmt_nolabel;congruence
                   |eapply if_conversion_base_nolabel; eauto]].
  destruct (classify_stmt s1) eqn:C1; try discriminate;
  destruct (classify_stmt s2) eqn:C2; try discriminate.
  conclude.
  conclude.
  destruct (ident_eq id id0). conclude. discriminate.
Qed.

Remark sel_builtin_nolabel:
  forall (hf: helper_functions) optid ef args, nolabel' (sel_builtin optid ef args).
Proof.
  unfold sel_builtin; intros; red; intros.
  destruct ef; auto. destruct lookup_builtin_function; auto.
  destruct optid; auto. destruct sel_known_builtin; auto. 
Qed. 

Remark find_label_commut:
  forall cunit hf ki env lbl s k s' k',
  match_cont cunit hf ki env k k' ->
  sel_stmt (prog_defmap cunit) ki env s = OK s' ->
  match Cminor.find_label lbl s k, find_label lbl s' k' with
  | None, None => True
  | Some(s1, k1), Some(s1', k1') => sel_stmt (prog_defmap cunit) ki env s1 = OK s1' /\ match_cont cunit hf ki env k1 k1'
  | _, _ => False
  end.
Proof.
  induction s; intros until k'; simpl; intros MC SE; try (monadInv SE); simpl; auto.
(* store *)
  unfold store. destruct (addressing m (sel_expr e)); simpl; auto.
(* call *)
  destruct (classify_call (prog_defmap cunit) e); simpl; auto.
  rewrite sel_builtin_nolabel; auto.
(* tailcall *)
  destruct (classify_call (prog_defmap cunit) e); simpl; auto.
(* builtin *)
  rewrite sel_builtin_nolabel; auto.
(* seq *)
  exploit (IHs1 (Cminor.Kseq s2 k)). constructor; eauto. eauto.
  destruct (Cminor.find_label lbl s1 (Cminor.Kseq s2 k)) as [[sx kx] | ];
  destruct (find_label lbl x (Kseq x0 k')) as [[sy ky] | ];
  intuition. apply IHs2; auto.
(* ifthenelse *)
  destruct (if_conversion ki env e s1 s2) as [s|] eqn:IFC.
  inv SE. exploit if_conversion_nolabel; eauto. intros (A & B & C).
  rewrite A, B, C. auto.
  monadInv SE; simpl.
  exploit (IHs1 k); eauto.
  destruct (Cminor.find_label lbl s1 k) as [[sx kx] | ];
  destruct (find_label lbl x k') as [[sy ky] | ];
  intuition. apply IHs2; auto.
(* loop *)
  apply IHs. constructor; auto. simpl; rewrite EQ; auto. auto.
(* block *)
  apply IHs. constructor; auto. auto.
(* switch *)
  destruct b.
  destruct (validate_switch Int64.modulus n l (compile_switch Int64.modulus n l)); inv SE.
  simpl; auto.
  destruct (validate_switch Int.modulus n l (compile_switch Int.modulus n l)); inv SE.
  simpl; auto.
(* return *)
  destruct o; inv SE; simpl; auto.
(* label *)
  destruct (ident_eq lbl l). auto. apply IHs; auto.
Qed.

(** The simulation diagram *)

Definition measure (s: Cminor.state) : nat :=
  match s with
  | Cminor.Callstate _ _ _ _ => 0%nat
  | Cminor.State _ _ _ _ _ _ => 1%nat
  | Cminor.Returnstate _ _ _ _ _ => 2%nat
  end.

Lemma sel_step_correct:
  forall S1 t S2, Cminor.step ge S1 t S2 ->
  forall T1, match_states S1 T1 -> wt_state S1 ->
  (exists T2, plus step tge T1 t T2 /\ match_states S2 T2)
  \/ (measure S2 < measure S1 /\ t = E0 /\ match_states S2 T1)%nat
  \/ (exists T2 n, step tge T1 t T2 /\ eventually n S2 (fun S3 => match_states S3 T2)).
Proof.
  induction 1; intros T1 ME WTS; inv ME; try (monadInv TS).
- (* skip seq *)
  inv MC. left; econstructor; split. apply plus_one; econstructor. econstructor; eauto.
  inv H.
- (* skip block *)
  inv MC. left; econstructor; split. apply plus_one; econstructor. econstructor; eauto.
  inv H.
- (* skip call *)
  exploit Mem.free_parallel_extends; eauto. intros [m2' [A B]].
  left; econstructor; split.
<<<<<<< HEAD
  econstructor. eapply match_is_call_cont; eauto.
  erewrite stackspace_function_translated, <- CPT; eauto.
  rewrite <- CPT. monadInv TF.
=======
  apply plus_one; econstructor. eapply match_is_call_cont; eauto.
  erewrite stackspace_function_translated; eauto.
>>>>>>> db8a63f2
  econstructor; eauto. eapply match_is_call_cont; eauto.
- (* assign *)
  exploit sel_expr_correct; eauto. intros [v' [A B]].
  left; econstructor; split.
  apply plus_one; econstructor; eauto.
  econstructor; eauto. apply set_var_lessdef; auto.
- (* store *)
  exploit sel_expr_correct. try apply LINK. try apply HF. eexact H. eauto. eauto. intros [vaddr' [A B]].
  exploit sel_expr_correct. try apply LINK. try apply HF. eexact H0. eauto. eauto. intros [v' [C D]].
  exploit Mem.storev_extends; eauto. intros [m2' [P Q]].
  left; econstructor; split.
<<<<<<< HEAD
  eapply eval_store; eauto.
  rewrite <- CPT; eauto.
  rewrite <- CPT; eauto.
  rewrite <- CPT; eauto.
=======
  apply plus_one; eapply eval_store; eauto.
>>>>>>> db8a63f2
  econstructor; eauto.
- (* Scall *)
  exploit classify_call_correct; eauto.
  destruct (classify_call (prog_defmap cunit) a) as [ | id | ef].
+ (* indirect *)
  exploit sel_expr_correct; eauto. intros [vf' [A B]].
  exploit sel_exprlist_correct; eauto. intros [vargs' [C D]].
  exploit functions_translated; eauto. intros (cunit' & fd' & U & V & W).
  left; econstructor; split.
  apply plus_one; econstructor; eauto. econstructor; eauto.
  eapply sig_function_translated; eauto.
  rewrite CPT in ALLOWED; eauto.
  eapply allowed_call_translated; eauto.
  rewrite CPT in NO_CROSS_PTR; eauto.
  intros CROSS.
  eapply Val.lessdef_list_not_ptr; eauto.
  eapply NO_CROSS_PTR.
  erewrite find_comp_translated, type_of_call_translated; eauto.
  erewrite <- CPT, <- find_comp_translated; eauto.
  eapply call_trace_translated; eauto.
  eapply match_callstate with (cunit := cunit'); eauto.
  eapply match_cont_call with (cunit := cunit) (hf := hf); eauto.
+ (* direct *)
  intros [b [U V]].
  exploit sel_exprlist_correct; eauto. intros [vargs' [C D]].
  exploit functions_translated; eauto. intros (cunit' & fd' & X & Y & Z).
  left; econstructor; split.
  apply plus_one; econstructor; eauto.
  subst vf. econstructor; eauto. rewrite symbols_preserved; eauto.
  eapply sig_function_translated; eauto.
  rewrite CPT in ALLOWED; eauto.
  eapply allowed_call_translated. eapply Val.lessdef_refl. eauto. eauto.
  rewrite CPT in NO_CROSS_PTR; eauto.
  intros CROSS.
  eapply Val.lessdef_list_not_ptr; eauto.
  eapply NO_CROSS_PTR.
  erewrite find_comp_translated, type_of_call_translated; eauto.
  subst vf.
  rewrite <- CPT, <- (find_comp_translated _ _ _ (Val.lessdef_refl _) H1).
  apply call_trace_translated with (vf := Vptr b Ptrofs.zero) (vargs := vargs); auto.
  eapply match_callstate with (cunit := cunit'); eauto.
  eapply match_cont_call with (cunit := cunit) (hf := hf); eauto.
+ (* turned into Sbuiltin *)
<<<<<<< HEAD
  intros [EQ EQ']. subst fd.
  right; left; split. simpl; omega. split; auto.
  inv EV. auto.
  simpl in *.
  unfold Genv.find_comp, Genv.find_funct in *.
  destruct (Ptrofs.eq_dec ofs Ptrofs.zero); try congruence.
  rewrite H1. rewrite H1 in H2. rewrite EQ' in H2.
  eapply Genv.type_of_call_cp_default in H2; contradiction.
  econstructor; eauto.
=======
  intros EQ. subst fd.
  right; left; split. simpl; lia. split; auto. econstructor; eauto.
>>>>>>> db8a63f2
- (* Stailcall *)
  exploit Mem.free_parallel_extends; eauto. intros [m2' [P Q]].
  erewrite <- stackspace_function_translated in P by eauto.
  exploit sel_expr_correct; eauto. intros [vf' [A B]].
  exploit sel_exprlist_correct; eauto. intros [vargs' [C D]].
  exploit functions_translated; eauto. intros (cunit' & fd' & E & F & G).
  left; econstructor; split.
  apply plus_one.
  exploit classify_call_correct. eexact LINK. eauto. eauto.
  destruct (classify_call (prog_defmap cunit)) as [ | id | ef]; intros.
  econstructor; eauto. econstructor; eauto.
  rewrite <- CPT; eauto.
  rewrite <- CPT; eauto.
  eapply sig_function_translated; eauto.
  rewrite <- (comp_function_translated _ _ _ F), COMP. now apply (comp_transl_partial _ TF).
  rewrite <- SIG. monadInv TF. reflexivity.
  rewrite <- CPT; trivial.
  rewrite CPT in ALLOWED'; eauto.
  eapply allowed_call_translated; eauto.
  rewrite <- CPT; eauto.
  destruct H2 as [b [U V]]. subst vf. inv B.
  econstructor; eauto. econstructor; eauto. rewrite symbols_preserved; eauto.
  rewrite <- CPT; eauto.
  eapply sig_function_translated; eauto.
  rewrite <- (comp_function_translated _ _ _ F), COMP. now apply (comp_transl_partial _ TF).
  rewrite <- SIG. monadInv TF. reflexivity.
  rewrite <- CPT; trivial.
  rewrite CPT in ALLOWED'; eauto.
  eapply allowed_call_translated. eapply Val.lessdef_refl. eauto. eauto.
  rewrite <- CPT; eauto.
  econstructor; eauto. econstructor; eauto.
  rewrite <- CPT; eauto.
  rewrite <- CPT; eauto.
  eapply sig_function_translated; eauto.
  rewrite <- (comp_function_translated _ _ _ F), COMP. now apply (comp_transl_partial _ TF).
  rewrite <- SIG. monadInv TF. reflexivity.
  rewrite <- CPT; trivial.
  rewrite CPT in ALLOWED'; eauto.
  eapply allowed_call_translated; eauto.
  rewrite <- CPT; eauto.
  eapply match_callstate with (cunit := cunit'); eauto.
  eapply call_cont_commut; eauto.
- (* Sbuiltin *)
  exploit sel_builtin_correct; eauto; try (now erewrite <- CPT; eauto).
  intros (e2' & m2' & P & Q & R).
  left; econstructor; split. eexact P. econstructor; eauto.
- (* Seq *)
  left; econstructor; split.
  apply plus_one; constructor.
  econstructor; eauto. constructor; auto.
- (* Sifthenelse *)
  simpl in TS. destruct (if_conversion (known_id f) env a s1 s2) as [s|] eqn:IFC; monadInv TS.
+ inv WTS. inv WT_FN. assert (env0 = env) by congruence. subst env0. inv WT_STMT.
  exploit if_conversion_correct; eauto.
  set (s0 := if b then s1 else s2). intros (n & e1 & e1' & A & B & C).
  right; right. econstructor; exists n.
  split. eexact A. eapply eventually_implies. eexact B.
  intros S3 EQ; subst S3. econstructor; eauto.
+ exploit sel_expr_correct; eauto. intros [v' [A B]].
  assert (Val.bool_of_val v' b). inv B. auto. inv H0.
  left; exists (State f' (if b then x else x0) k' sp e' m'); split.
  apply plus_one; econstructor; eauto. eapply eval_condexpr_of_expr; eauto.
  econstructor; eauto. destruct b; auto.
- (* Sloop *)
  left; econstructor; split. apply plus_one; constructor. econstructor; eauto.
  constructor; auto. simpl; rewrite EQ; auto.
- (* Sblock *)
  left; econstructor; split. apply plus_one; constructor. econstructor; eauto. constructor; auto.
- (* Sexit seq *)
  inv MC. left; econstructor; split. apply plus_one; constructor. econstructor; eauto.
  inv H.
- (* Sexit0 block *)
  inv MC. left; econstructor; split. apply plus_one; constructor. econstructor; eauto.
  inv H.
- (* SexitS block *)
  inv MC. left; econstructor; split. apply plus_one; constructor. econstructor; eauto.
  inv H.
- (* Sswitch *)
  inv H0; simpl in TS.
+ set (ct := compile_switch Int.modulus default cases) in *.
  destruct (validate_switch Int.modulus default cases ct) eqn:VALID; inv TS.
  exploit sel_expr_correct; eauto. intros [v' [A B]]. inv B.
  left; econstructor; split.
<<<<<<< HEAD
  econstructor; eauto. eapply sel_switch_int_correct; eauto.
=======
  apply plus_one; econstructor. eapply sel_switch_int_correct; eauto.
>>>>>>> db8a63f2
  econstructor; eauto.
+ set (ct := compile_switch Int64.modulus default cases) in *.
  destruct (validate_switch Int64.modulus default cases ct) eqn:VALID; inv TS.
  exploit sel_expr_correct; eauto. intros [v' [A B]]. inv B.
  left; econstructor; split.
<<<<<<< HEAD
  econstructor; eauto. eapply sel_switch_long_correct; eauto.
=======
  apply plus_one; econstructor. eapply sel_switch_long_correct; eauto.
>>>>>>> db8a63f2
  econstructor; eauto.
- (* Sreturn None *)
  exploit Mem.free_parallel_extends; eauto. intros [m2' [P Q]].
  erewrite <- stackspace_function_translated in P by eauto.
  left; econstructor; split.
<<<<<<< HEAD
  econstructor. simpl; eauto.
  eauto.
  rewrite <- CPT. monadInv TF.
=======
  apply plus_one; econstructor. simpl; eauto.
>>>>>>> db8a63f2
  econstructor; eauto. eapply call_cont_commut; eauto.
- (* Sreturn Some *)
  exploit Mem.free_parallel_extends; eauto. intros [m2' [P Q]].
  erewrite <- stackspace_function_translated in P by eauto.
  exploit sel_expr_correct; eauto. intros [v' [A B]].
  left; econstructor; split.
<<<<<<< HEAD
  econstructor; eauto. monadInv TF.
=======
  apply plus_one; econstructor; eauto.
>>>>>>> db8a63f2
  econstructor; eauto. eapply call_cont_commut; eauto.
- (* Slabel *)
  left; econstructor; split. apply plus_one; constructor. econstructor; eauto.
- (* Sgoto *)
  assert (sel_stmt (prog_defmap cunit) (known_id f) env (Cminor.fn_body f) = OK (fn_body f')).
  { monadInv TF; simpl. congruence. }
  exploit (find_label_commut cunit hf (known_id f) env lbl (Cminor.fn_body f) (Cminor.call_cont k)).
    apply match_cont_other. eapply call_cont_commut; eauto. eauto.
  rewrite H.
  destruct (find_label lbl (fn_body f') (call_cont k'0))
  as [[s'' k'']|] eqn:?; intros; try contradiction.
  destruct H1.
  left; econstructor; split.
  apply plus_one; econstructor; eauto.
  econstructor; eauto.
- (* internal function *)
  destruct TF as (hf & HF & TF). 
  monadInv TF. generalize EQ; intros TF; monadInv TF.
  exploit Mem.alloc_extends. eauto. eauto. apply Z.le_refl. apply Z.le_refl.
  intros [m2' [A B]].
  left; econstructor; split.
  apply plus_one; econstructor; simpl; eauto.
  econstructor; simpl; eauto.
  apply match_cont_other; auto.
  apply set_locals_lessdef. apply set_params_lessdef; auto.
- (* external call *)
  destruct TF as (hf & HF & TF).
  monadInv TF.
  exploit external_call_mem_extends; eauto.
  intros [vres' [m2 [A [B [C D]]]]].
  left; econstructor; split.
<<<<<<< HEAD
  econstructor. eapply external_call_symbols_preserved; eauto. apply senv_preserved.
  erewrite <- match_call_cont_call_comp; eauto.
=======
  apply plus_one; econstructor. eapply external_call_symbols_preserved; eauto. apply senv_preserved.
>>>>>>> db8a63f2
  econstructor; eauto.
- (* external call turned into a Sbuiltin *)
  exploit sel_builtin_correct; eauto. rewrite <- CPT; eauto.
  rewrite <- CPT; eauto.
  intros (e2' & m2' & P & Q & R).
  left; econstructor; split. eexact P.
  econstructor; eauto.
- (* return *)
  inv MC.
  left; econstructor; split.
<<<<<<< HEAD
  assert (CPT: comp_of f' = comp_of f).
  { unfold comp_of, has_comp_function, Cminor.has_comp_function.
    congruence. }
  econstructor.
  rewrite CPT; intros G; specialize (NO_CROSS_PTR G).
  inv LD; simpl in NO_CROSS_PTR; auto; contradiction.
  rewrite CPT.
  now eapply return_trace_lessdef; eauto using senv_preserved.
  econstructor; eauto. destruct optid; simpl; auto. apply set_var_lessdef; auto.
- (* return of an external call turned into a Sbuiltin *)
  right; left; split. simpl; omega. split.
  { inv EV; auto.
    exfalso.
    unfold Genv.type_of_call in H.
    destruct (comp_of f =? default_compartment)%positive; try congruence.
    rewrite Pos.eqb_refl in H; congruence.
  }
  econstructor; eauto.
=======
  apply plus_one; econstructor.
  econstructor; eauto. destruct optid; simpl; auto. apply set_var_lessdef; auto.
- (* return of an external call turned into a Sbuiltin *)
  right; left; split. simpl; lia. split. auto. econstructor; eauto.
>>>>>>> db8a63f2
Qed.

Lemma sel_initial_states:
  forall S, Cminor.initial_state prog S ->
  exists R, initial_state tprog R /\ match_states S R.
Proof.
  destruct 1.
  exploit function_ptr_translated; eauto. intros (cu & f' & A & B & C).
  econstructor; split.
  econstructor.
  eapply (Genv.init_mem_match TRANSF); eauto.
  rewrite (match_program_main TRANSF). fold tge. rewrite symbols_preserved. eauto.
  eexact A.
  rewrite <- H2. eapply sig_function_translated; eauto.
  econstructor; eauto. constructor. apply Mem.extends_refl.
Qed.

Lemma sel_final_states:
  forall S R r,
  match_states S R -> Cminor.final_state S r -> final_state R r.
Proof.
  intros. inv H0. inv H. inv MC. inv LD. constructor.
Qed.

Theorem transf_program_correct:
  forward_simulation (Cminor.semantics prog) (CminorSel.semantics tprog).
Proof.
  set (MS := fun S T => match_states S T /\ wt_state S).
<<<<<<< HEAD
  apply forward_simulation_determ_star with (match_states := MS) (measure := measure).
- apply Cminor.semantics_determinate.
- apply senv_preserved.
- intros. exploit sel_initial_states; eauto. intros (T & P & Q). 
  exists T; split; auto; split; auto. eapply wt_initial_state. eexact wt_prog. auto. 
- intros. destruct H. eapply sel_final_states; eauto.
- intros S1 t S2 A T1 [B C].
  assert (wt_state S2) by (eapply subject_reduction; eauto using wt_prog; eapply A).
=======
  apply forward_simulation_eventually_star with (measure := measure) (match_states := MS);
>>>>>>> db8a63f2
  unfold MS.
- apply senv_preserved.
- intros S INIT. exploit sel_initial_states; eauto. intros (T & P & Q).
  assert (W: wt_state S). { eapply wt_initial_state. eexact wt_prog. auto. }
  eauto.
- intros S T r (M & W) FIN.
  eapply sel_final_states; eauto.
- intros S1 t S2 A T1 (M & W1).
  assert (W2: wt_state S2) by (eapply subject_reduction; eauto using wt_prog).
  exploit sel_step_correct; eauto.
<<<<<<< HEAD
  intros [(T2 & D & E) | [(D & E & F) | (S3 & T2 & D & E & F)]].
+ exists S2, T2. intuition auto using star_refl, plus_one.
+ subst t. exists S2, T1. intuition auto using star_refl.
+ assert (wt_state S3) by (eapply subject_reduction_star; eauto using wt_prog; simpl in D; eapply D).
  exists S3, T2. intuition auto using plus_one.
=======
  intros [(T2 & D & E) | [(D & E & F) | (T2 & n & D & E)]].
+ left; exists T2; auto.
+ subst t. left; exists T1; auto using star_refl.
+ right; exists n, T2; split.
  apply plus_one; auto.
  apply eventually_and_invariant; eauto using subject_reduction, wt_prog.
>>>>>>> db8a63f2
Qed.

End PRESERVATION.

(** ** Commutation with linking *)

Global Instance TransfSelectionLink : TransfLink match_prog.
Proof.
  red; intros. destruct (link_linkorder _ _ _ H) as [LO1 LO2].
  eapply link_match_program; eauto.
  intros. elim H3; intros hf1 [A1 B1]. elim H4; intros hf2 [A2 B2].
Local Transparent Linker_fundef.
  simpl in *. destruct f1, f2; simpl in *; monadInv B1; monadInv B2; simpl.
- discriminate.
- destruct e; try easy.
  destruct eq_compartment; try easy.
  subst cp. inv H2.
  rewrite <- (comp_transl_partial _ EQ), dec_eq_true.
  econstructor; eauto.
- destruct e; try easy.
  destruct eq_compartment; try easy.
  subst cp. inv H2.
  rewrite <- (comp_transl_partial _ EQ), dec_eq_true.
  econstructor; eauto.
- destruct (external_function_eq e e0); inv H2. econstructor; eauto.
Qed.<|MERGE_RESOLUTION|>--- conflicted
+++ resolved
@@ -123,7 +123,6 @@
   red in H. decompose [Logic.and] H; clear H. red; auto 20.
 Qed.
 
-
 (** * Correctness of the instruction selection functions for expressions *)
 
 Section PRESERVATION.
@@ -155,20 +154,14 @@
 Lemma function_ptr_translated:
   forall (b: block) (f: Cminor.fundef),
   Genv.find_funct_ptr ge b = Some f ->
-  exists cu tf,
-  Genv.find_funct_ptr tge b = Some tf /\
-  match_fundef cu f tf /\
-  linkorder cu prog.
+  exists cu tf, Genv.find_funct_ptr tge b = Some tf /\ match_fundef cu f tf /\ linkorder cu prog.
 Proof (Genv.find_funct_ptr_match TRANSF).
 
 Lemma functions_translated:
   forall (v v': val) (f: Cminor.fundef),
   Genv.find_funct ge v = Some f ->
   Val.lessdef v v' ->
-  exists cu tf,
-  Genv.find_funct tge v' = Some tf /\
-  match_fundef cu f tf /\
-  linkorder cu prog.
+  exists cu tf, Genv.find_funct tge v' = Some tf /\ match_fundef cu f tf /\ linkorder cu prog.
 Proof.
   intros. inv H0.
   eapply Genv.find_funct_match; eauto.
@@ -815,7 +808,6 @@
 Hypothesis LINK: linkorder cunit prog.
 Hypothesis HF: helper_functions_declared cunit hf.
 
-
 Lemma sel_expr_correct:
   forall sp e cp m a v,
   Cminor.eval_expr ge sp e m cp a v ->
@@ -948,14 +940,10 @@
   exploit sel_builtin_args_correct; eauto. intros (vl' & A & B).
   exploit external_call_mem_extends; eauto. intros (v' & m2' & D & E & F & _).
   econstructor; exists m2'; split.
-<<<<<<< HEAD
+  apply plus_one.
   econstructor. reflexivity. eexact A.
   eauto.
   eapply external_call_symbols_preserved. eexact senv_preserved. eexact D.
-=======
-  apply plus_one.
-  econstructor. eexact A. eapply external_call_symbols_preserved. eexact senv_preserved. eexact D.
->>>>>>> db8a63f2
   split; auto. apply sel_builtin_res_correct; auto.
 Qed. 
 
@@ -982,11 +970,7 @@
 - destruct (sel_known_builtin bf (sel_exprlist al)) as [a|] eqn:SKB; eauto using sel_builtin_default_correct.
   exploit eval_sel_known_builtin; eauto. intros (v'' & U & V).
   econstructor; exists m2'; split.
-<<<<<<< HEAD
-  econstructor. reflexivity. eexact U.
-=======
-  apply plus_one. econstructor. eexact U.
->>>>>>> db8a63f2
+  apply plus_one. econstructor. reflexivity. eexact U.
   split; auto. apply set_var_lessdef; auto. apply Val.lessdef_trans with v'; auto.
 - exists e1', m2'; split.
   eapply plus_two. constructor. constructor. auto.
@@ -995,64 +979,35 @@
 
 (** If-conversion *)
 
-Definition eventually := Smallstep.eventually Cminor.step Cminor.final_state ge.
-
-Lemma eventually_step: forall f s k sp e m n P,
-  (forall t S', Cminor.step ge (Cminor.State f s k sp e m) t S' -> t = E0 /\ eventually n S' P) ->
-  eventually (S n) (Cminor.State f s k sp e m) P.
-Proof.
-  intros. apply Smallstep.eventually_later; auto. intros r FS. inv FS.
-Qed.
-
-<<<<<<< HEAD
+(* FIXME
+Lemma classify_stmt_sound_1:
+  forall f sp e m s k,
+  classify_stmt s = SCskip ->
+  star Cminor.step ge (Cminor.State f s k sp e m) E0 (Cminor.State f Cminor.Sskip k sp e m).
+Proof.
+  intros until s; functional induction (classify_stmt s); intros; try discriminate.
+  - apply star_refl.
+  - eapply star_trans; eauto. eapply star_two. constructor. constructor.
+    traceEq. traceEq.
+  - eapply star_left. constructor.
+    eapply star_right. eauto. constructor.
+    traceEq. traceEq.
+Qed.
+
 Lemma classify_stmt_sound_2:
   forall f sp e m a id v,
   Cminor.eval_expr ge sp e m (comp_of f) a v ->
   forall s k,
   classify_stmt s = SCassign id a ->
   star Cminor.step ge (Cminor.State f s k sp e m) E0 (Cminor.State f Cminor.Sskip k sp (PTree.set id v e) m).
-=======
-Lemma classify_stmt_sound:
-  forall s,
-  match classify_stmt s with
-  | SCskip =>
-      exists n, forall f k sp e m,
-      eventually n (Cminor.State f s k sp e m) (eq (Cminor.State f Cminor.Sskip k sp e m))
-  | SCassign id a =>
-      exists n, forall f k sp e m v,
-      Cminor.eval_expr ge sp e m a v ->
-      eventually n (Cminor.State f s k sp e m) (eq (Cminor.State f Cminor.Sskip k sp (PTree.set id v e) m))
-  | SCother => True
-  end.
->>>>>>> db8a63f2
-Proof.
-  induction s; simpl; auto.
-- (* skip *)
-  exists O; intros. constructor; auto.
-- (* assign *)
-  exists 1%nat; intros. apply eventually_step; intros. inv H0.
-  assert (v0 = v) by eauto using eval_expr_determ. subst v0.
-  split; auto. apply eventually_now. auto.
-- (* builtin *)
-  destruct o; auto. destruct e; auto. 
-  exists 1%nat; intros. apply eventually_step; intros. inv H. inv H11.
-  split; auto. apply eventually_now; auto.
-- (* sequence *)
-  assert (ESEQ: forall n1 n2 f sp m e e' e'',
-    (forall k, eventually n1 (Cminor.State f s1 k sp e m) (eq (Cminor.State f Cminor.Sskip k sp e' m))) ->
-    (forall k, eventually n2 (Cminor.State f s2 k sp e' m) (eq (Cminor.State f Cminor.Sskip k sp e'' m))) ->
-    (forall k, eventually (S (n1 + S n2))%nat 
-                          (Cminor.State f (Cminor.Sseq s1 s2) k sp e m)
-                          (eq (Cminor.State f Cminor.Sskip k sp e'' m)))).
-  { intros.
-    apply eventually_step. intros t S' ST; inv ST. split; auto.
-    eapply eventually_trans. eapply H. intros S' EQ; subst S'.
-    apply eventually_step. intros t S' ST; inv ST; [auto | inv H8].
-  }
-  destruct (classify_stmt s1), (classify_stmt s2); auto;
-  destruct IHs1 as (n1 & E1), IHs2 as (n2 & E2);
-  exists (S (n1 + (S n2)))%nat; intros;
-  eapply ESEQ; eauto.
+Proof.
+  intros until s; functional induction (classify_stmt s); intros; try discriminate.
+  - inv H0. apply star_one. constructor; auto.
+  - eapply star_trans; eauto. eapply star_two. constructor. constructor.
+    traceEq. traceEq.
+  - eapply star_left. constructor.
+    eapply star_right. eauto. constructor.
+    traceEq. traceEq.
 Qed.
 
 Lemma classify_stmt_wt:
@@ -1061,13 +1016,13 @@
   wt_stmt env tyret s ->
   wt_expr env a (env id).
 Proof.
-  induction s; simpl; intros CL WT; try discriminate.
+  intros until s; functional induction (classify_stmt s); intros CL WT;
+  try discriminate.
 - inv CL; inv WT; auto.
-- destruct o; try discriminate. destruct e; discriminate.
-- inv WT. destruct (classify_stmt s1), (classify_stmt s2); try discriminate; eauto.
-Qed.
-
-<<<<<<< HEAD
+- inv WT; eauto.
+- inv WT; eauto.
+Qed.
+
 Lemma eval_select_safe_exprs:
   forall a1 a2 f env ty e e' cp m m' sp cond vb b id s,
   safe_expr (known_id f) a1 = true ->
@@ -1090,40 +1045,14 @@
   destruct (sel_select_opt ty cond a1 a2) as [a'|] eqn:SSO; simpl in H1; inv H1.
   destruct (eval_safe_expr ge f sp e m cp a1) as (v1 & EV1); auto.
   destruct (eval_safe_expr ge f sp e m cp a2) as (v2 & EV2); auto.
-=======
-Lemma if_conversion_base_correct:
-  forall f env cond id ifso ifnot s e ty vb b sp m tf tk e' m',
-  if_conversion_base (known_id f) env cond id ifso ifnot = Some s ->
-  def_env f e -> wt_env env e ->
-  env id = ty ->
-  wt_expr env ifso ty ->
-  wt_expr env ifnot ty ->
-  Cminor.eval_expr ge sp e m cond vb -> Val.bool_of_val vb b ->
-  env_lessdef e e' -> Mem.extends m m' ->
-  exists v1 v2 v',
-     Cminor.eval_expr ge sp e m ifso v1
-  /\ Cminor.eval_expr ge sp e m ifnot v2
-  /\ Val.lessdef (if b then v1 else v2) v'
-  /\ step tge (State tf s tk sp e' m')
-           E0 (State tf Sskip tk sp (PTree.set id v' e') m').
-Proof.
-  unfold if_conversion_base; intros. rewrite H2 in H. clear H2.
-  destruct (is_known (known_id f) id &&
-            safe_expr (known_id f) ifso &&
-            safe_expr (known_id f) ifnot &&
-            if_conversion_heuristic cond ifso ifnot ty) eqn:C; try discriminate.
-  destruct (sel_select_opt ty cond ifso ifnot) as [a'|] eqn:SSO; simpl in H; inv H.
-  InvBooleans.
-  destruct (eval_safe_expr ge f sp e m ifso) as (v1 & EV1); auto.
-  destruct (eval_safe_expr ge f sp e m ifnot) as (v2 & EV2); auto.
->>>>>>> db8a63f2
   assert (TY1: Val.has_type v1 ty) by (eapply wt_eval_expr; eauto).
   assert (TY2: Val.has_type v2 ty) by (eapply wt_eval_expr; eauto).
   exploit sel_select_opt_correct; eauto. intros (v' & EV' & LD).
-  simpl in LD. rewrite Val.normalize_idem in LD by (destruct b; auto).
-  exists v1, v2, v'; intuition auto.
-  constructor. eexact EV'.
-Qed.
+  exists a', v1, v2, v'; intuition eauto.
+  apply Val.lessdef_trans with (Val.select (Some b) v1 v2 ty).
+  simpl. rewrite Val.normalize_idem; auto. destruct b; auto.
+  assumption.
+Qed. 
 
 Lemma if_conversion_correct:
   forall f env tyret cond ifso ifnot s vb b k f' k' sp e m e' m',
@@ -1135,17 +1064,15 @@
   Cminor.eval_expr ge sp e m (comp_of f) cond vb -> Val.bool_of_val vb b ->
   env_lessdef e e' -> Mem.extends m m' ->
   let s0 := if b then ifso else ifnot in
-  exists n e1 e1',
+  exists e1 e1',
      step tge (State f' s k' sp e' m') E0 (State f' Sskip k' sp e1' m')
-  /\ eventually n (Cminor.State f s0 k sp e m) (eq (Cminor.State f Cminor.Sskip k sp e1 m))
+  /\ star Cminor.step ge (Cminor.State f s0 k sp e m) E0 (Cminor.State f Cminor.Sskip k sp e1 m)
   /\ env_lessdef e1 e1'.
 Proof.
   unfold if_conversion; intros until m'; intros COMP IFC DE WTE WT1 WT2 EVC BOV ELD MEXT.
   set (s0 := if b then ifso else ifnot). set (ki := known_id f) in *.
-  generalize (classify_stmt_sound ifso) (classify_stmt_sound ifnot).
   destruct (classify_stmt ifso) eqn:IFSO; try discriminate;
   destruct (classify_stmt ifnot) eqn:IFNOT; try discriminate;
-<<<<<<< HEAD
   unfold if_conversion_base in IFC.
 - destruct (is_known ki id && safe_expr ki (Cminor.Evar id) && safe_expr ki a
             && if_conversion_heuristic cond (Cminor.Evar id) a (env id)) eqn:B; inv IFC.
@@ -1181,7 +1108,126 @@
   exists (PTree.set id (if b then v1 else v2) e), (PTree.set id v' e').
   split. subst s. econstructor; eauto.
   split. unfold s0; destruct b; eapply classify_stmt_sound_2; eauto.
-=======
+  apply set_var_lessdef; auto.
+Qed.
+
+*)
+
+Definition eventually := Smallstep.eventually Cminor.step Cminor.final_state ge.
+
+Lemma eventually_step: forall f s k sp e m n P,
+  (forall t S', Cminor.step ge (Cminor.State f s k sp e m) t S' -> t = E0 /\ eventually n S' P) ->
+  eventually (S n) (Cminor.State f s k sp e m) P.
+Proof.
+  intros. apply Smallstep.eventually_later; auto. intros r FS. inv FS.
+Qed.
+
+Lemma classify_stmt_sound:
+  forall s,
+  match classify_stmt s with
+  | SCskip =>
+      exists n, forall f k sp e m,
+      eventually n (Cminor.State f s k sp e m) (eq (Cminor.State f Cminor.Sskip k sp e m))
+  | SCassign id a =>
+      exists n, forall f k sp e m v,
+      Cminor.eval_expr ge sp e m a v ->
+      eventually n (Cminor.State f s k sp e m) (eq (Cminor.State f Cminor.Sskip k sp (PTree.set id v e) m))
+  | SCother => True
+  end.
+Proof.
+  induction s; simpl; auto.
+- (* skip *)
+  exists O; intros. constructor; auto.
+- (* assign *)
+  exists 1%nat; intros. apply eventually_step; intros. inv H0.
+  assert (v0 = v) by eauto using eval_expr_determ. subst v0.
+  split; auto. apply eventually_now. auto.
+- (* builtin *)
+  destruct o; auto. destruct e; auto. 
+  exists 1%nat; intros. apply eventually_step; intros. inv H. inv H11.
+  split; auto. apply eventually_now; auto.
+- (* sequence *)
+  assert (ESEQ: forall n1 n2 f sp m e e' e'',
+    (forall k, eventually n1 (Cminor.State f s1 k sp e m) (eq (Cminor.State f Cminor.Sskip k sp e' m))) ->
+    (forall k, eventually n2 (Cminor.State f s2 k sp e' m) (eq (Cminor.State f Cminor.Sskip k sp e'' m))) ->
+    (forall k, eventually (S (n1 + S n2))%nat 
+                          (Cminor.State f (Cminor.Sseq s1 s2) k sp e m)
+                          (eq (Cminor.State f Cminor.Sskip k sp e'' m)))).
+  { intros.
+    apply eventually_step. intros t S' ST; inv ST. split; auto.
+    eapply eventually_trans. eapply H. intros S' EQ; subst S'.
+    apply eventually_step. intros t S' ST; inv ST; [auto | inv H8].
+  }
+  destruct (classify_stmt s1), (classify_stmt s2); auto;
+  destruct IHs1 as (n1 & E1), IHs2 as (n2 & E2);
+  exists (S (n1 + (S n2)))%nat; intros;
+  eapply ESEQ; eauto.
+Qed.
+
+Lemma classify_stmt_wt:
+  forall env tyret id a s,
+  classify_stmt s = SCassign id a ->
+  wt_stmt env tyret s ->
+  wt_expr env a (env id).
+Proof.
+  induction s; simpl; intros CL WT; try discriminate.
+- inv CL; inv WT; auto.
+- destruct o; try discriminate. destruct e; discriminate.
+- inv WT. destruct (classify_stmt s1), (classify_stmt s2); try discriminate; eauto.
+Qed.
+
+Lemma if_conversion_base_correct:
+  forall f env cond id ifso ifnot s e ty vb b sp m tf tk e' m',
+  if_conversion_base (known_id f) env cond id ifso ifnot = Some s ->
+  def_env f e -> wt_env env e ->
+  env id = ty ->
+  wt_expr env ifso ty ->
+  wt_expr env ifnot ty ->
+  Cminor.eval_expr ge sp e m cond vb -> Val.bool_of_val vb b ->
+  env_lessdef e e' -> Mem.extends m m' ->
+  exists v1 v2 v',
+     Cminor.eval_expr ge sp e m ifso v1
+  /\ Cminor.eval_expr ge sp e m ifnot v2
+  /\ Val.lessdef (if b then v1 else v2) v'
+  /\ step tge (State tf s tk sp e' m')
+           E0 (State tf Sskip tk sp (PTree.set id v' e') m').
+Proof.
+  unfold if_conversion_base; intros. rewrite H2 in H. clear H2.
+  destruct (is_known (known_id f) id &&
+            safe_expr (known_id f) ifso &&
+            safe_expr (known_id f) ifnot &&
+            if_conversion_heuristic cond ifso ifnot ty) eqn:C; try discriminate.
+  destruct (sel_select_opt ty cond ifso ifnot) as [a'|] eqn:SSO; simpl in H; inv H.
+  InvBooleans.
+  destruct (eval_safe_expr ge f sp e m ifso) as (v1 & EV1); auto.
+  destruct (eval_safe_expr ge f sp e m ifnot) as (v2 & EV2); auto.
+  assert (TY1: Val.has_type v1 ty) by (eapply wt_eval_expr; eauto).
+  assert (TY2: Val.has_type v2 ty) by (eapply wt_eval_expr; eauto).
+  exploit sel_select_opt_correct; eauto. intros (v' & EV' & LD).
+  simpl in LD. rewrite Val.normalize_idem in LD by (destruct b; auto).
+  exists v1, v2, v'; intuition auto.
+  constructor. eexact EV'.
+Qed.
+
+Lemma if_conversion_correct:
+  forall f env tyret cond ifso ifnot s vb b k f' k' sp e m e' m',
+  if_conversion (known_id f) env cond ifso ifnot = Some s ->
+  def_env f e -> wt_env env e ->
+  wt_stmt env tyret ifso ->
+  wt_stmt env tyret ifnot ->
+  Cminor.eval_expr ge sp e m cond vb -> Val.bool_of_val vb b ->
+  env_lessdef e e' -> Mem.extends m m' ->
+  let s0 := if b then ifso else ifnot in
+  exists n e1 e1',
+     step tge (State f' s k' sp e' m') E0 (State f' Sskip k' sp e1' m')
+  /\ eventually n (Cminor.State f s0 k sp e m) (eq (Cminor.State f Cminor.Sskip k sp e1 m))
+  /\ env_lessdef e1 e1'.
+Proof.
+  unfold if_conversion; intros until m'; intros IFC DE WTE WT1 WT2 EVC BOV ELD MEXT.
+  set (s0 := if b then ifso else ifnot). set (ki := known_id f) in *.
+  generalize (classify_stmt_sound ifso) (classify_stmt_sound ifnot).
+  destruct (classify_stmt ifso) eqn:IFSO; try discriminate;
+  destruct (classify_stmt ifnot) eqn:IFNOT; try discriminate;
   intros (n1 & EV1) (n2 & EV2).
 - exploit if_conversion_base_correct; eauto using wt_expr, classify_stmt_wt.
   intros (v1 & v2 & v' & E1 & E2 & VLD & STEP).
@@ -1205,7 +1251,6 @@
   exists (if b then n1 else n2), (PTree.set id (if b then v1 else v2) e), (PTree.set id v' e').
   split. eexact STEP. 
   split. unfold s0; destruct b. eapply EV1; eauto. eapply EV2; eauto.
->>>>>>> db8a63f2
   apply set_var_lessdef; auto.
 Qed.
 
@@ -1312,7 +1357,6 @@
   destruct 1; intros; try contradiction. split; auto. inv H; auto.
 Qed.
 
-<<<<<<< HEAD
 Lemma match_call_cont_call_comp:
   forall k k',
   match_call_cont k k' ->
@@ -1334,8 +1378,6 @@
 Qed.
 *)
 
-=======
->>>>>>> db8a63f2
 Definition nolabel (s: Cminor.stmt) : Prop :=
   forall lbl k, Cminor.find_label lbl s k = None.
 Definition nolabel' (s: stmt) : Prop :=
@@ -1466,14 +1508,9 @@
 - (* skip call *)
   exploit Mem.free_parallel_extends; eauto. intros [m2' [A B]].
   left; econstructor; split.
-<<<<<<< HEAD
-  econstructor. eapply match_is_call_cont; eauto.
+  apply plus_one; econstructor. eapply match_is_call_cont; eauto.
   erewrite stackspace_function_translated, <- CPT; eauto.
-  rewrite <- CPT. monadInv TF.
-=======
-  apply plus_one; econstructor. eapply match_is_call_cont; eauto.
   erewrite stackspace_function_translated; eauto.
->>>>>>> db8a63f2
   econstructor; eauto. eapply match_is_call_cont; eauto.
 - (* assign *)
   exploit sel_expr_correct; eauto. intros [v' [A B]].
@@ -1485,14 +1522,10 @@
   exploit sel_expr_correct. try apply LINK. try apply HF. eexact H0. eauto. eauto. intros [v' [C D]].
   exploit Mem.storev_extends; eauto. intros [m2' [P Q]].
   left; econstructor; split.
-<<<<<<< HEAD
-  eapply eval_store; eauto.
+  apply plus_one; eapply eval_store; eauto.
   rewrite <- CPT; eauto.
   rewrite <- CPT; eauto.
   rewrite <- CPT; eauto.
-=======
-  apply plus_one; eapply eval_store; eauto.
->>>>>>> db8a63f2
   econstructor; eauto.
 - (* Scall *)
   exploit classify_call_correct; eauto.
@@ -1536,9 +1569,8 @@
   eapply match_callstate with (cunit := cunit'); eauto.
   eapply match_cont_call with (cunit := cunit) (hf := hf); eauto.
 + (* turned into Sbuiltin *)
-<<<<<<< HEAD
   intros [EQ EQ']. subst fd.
-  right; left; split. simpl; omega. split; auto.
+  right; left; split. simpl; lia. split; auto.
   inv EV. auto.
   simpl in *.
   unfold Genv.find_comp, Genv.find_funct in *.
@@ -1546,10 +1578,6 @@
   rewrite H1. rewrite H1 in H2. rewrite EQ' in H2.
   eapply Genv.type_of_call_cp_default in H2; contradiction.
   econstructor; eauto.
-=======
-  intros EQ. subst fd.
-  right; left; split. simpl; lia. split; auto. econstructor; eauto.
->>>>>>> db8a63f2
 - (* Stailcall *)
   exploit Mem.free_parallel_extends; eauto. intros [m2' [P Q]].
   erewrite <- stackspace_function_translated in P by eauto.
@@ -1633,44 +1661,28 @@
   destruct (validate_switch Int.modulus default cases ct) eqn:VALID; inv TS.
   exploit sel_expr_correct; eauto. intros [v' [A B]]. inv B.
   left; econstructor; split.
-<<<<<<< HEAD
-  econstructor; eauto. eapply sel_switch_int_correct; eauto.
-=======
-  apply plus_one; econstructor. eapply sel_switch_int_correct; eauto.
->>>>>>> db8a63f2
+  apply plus_one; econstructor; eauto. eapply sel_switch_int_correct; eauto.
   econstructor; eauto.
 + set (ct := compile_switch Int64.modulus default cases) in *.
   destruct (validate_switch Int64.modulus default cases ct) eqn:VALID; inv TS.
   exploit sel_expr_correct; eauto. intros [v' [A B]]. inv B.
   left; econstructor; split.
-<<<<<<< HEAD
-  econstructor; eauto. eapply sel_switch_long_correct; eauto.
-=======
-  apply plus_one; econstructor. eapply sel_switch_long_correct; eauto.
->>>>>>> db8a63f2
+  apply plus_one; econstructor; eauto. eapply sel_switch_long_correct; eauto.
   econstructor; eauto.
 - (* Sreturn None *)
   exploit Mem.free_parallel_extends; eauto. intros [m2' [P Q]].
   erewrite <- stackspace_function_translated in P by eauto.
   left; econstructor; split.
-<<<<<<< HEAD
-  econstructor. simpl; eauto.
+  apply plus_one; econstructor. simpl; eauto.
   eauto.
   rewrite <- CPT. monadInv TF.
-=======
-  apply plus_one; econstructor. simpl; eauto.
->>>>>>> db8a63f2
   econstructor; eauto. eapply call_cont_commut; eauto.
 - (* Sreturn Some *)
   exploit Mem.free_parallel_extends; eauto. intros [m2' [P Q]].
   erewrite <- stackspace_function_translated in P by eauto.
   exploit sel_expr_correct; eauto. intros [v' [A B]].
   left; econstructor; split.
-<<<<<<< HEAD
-  econstructor; eauto. monadInv TF.
-=======
   apply plus_one; econstructor; eauto.
->>>>>>> db8a63f2
   econstructor; eauto. eapply call_cont_commut; eauto.
 - (* Slabel *)
   left; econstructor; split. apply plus_one; constructor. econstructor; eauto.
@@ -1702,12 +1714,8 @@
   exploit external_call_mem_extends; eauto.
   intros [vres' [m2 [A [B [C D]]]]].
   left; econstructor; split.
-<<<<<<< HEAD
-  econstructor. eapply external_call_symbols_preserved; eauto. apply senv_preserved.
+  apply plus_one; econstructor. eapply external_call_symbols_preserved; eauto. apply senv_preserved.
   erewrite <- match_call_cont_call_comp; eauto.
-=======
-  apply plus_one; econstructor. eapply external_call_symbols_preserved; eauto. apply senv_preserved.
->>>>>>> db8a63f2
   econstructor; eauto.
 - (* external call turned into a Sbuiltin *)
   exploit sel_builtin_correct; eauto. rewrite <- CPT; eauto.
@@ -1718,18 +1726,17 @@
 - (* return *)
   inv MC.
   left; econstructor; split.
-<<<<<<< HEAD
   assert (CPT: comp_of f' = comp_of f).
   { unfold comp_of, has_comp_function, Cminor.has_comp_function.
     congruence. }
-  econstructor.
+  apply plus_one; econstructor.
   rewrite CPT; intros G; specialize (NO_CROSS_PTR G).
   inv LD; simpl in NO_CROSS_PTR; auto; contradiction.
   rewrite CPT.
   now eapply return_trace_lessdef; eauto using senv_preserved.
   econstructor; eauto. destruct optid; simpl; auto. apply set_var_lessdef; auto.
 - (* return of an external call turned into a Sbuiltin *)
-  right; left; split. simpl; omega. split.
+  right; left; split. simpl; lia. split.
   { inv EV; auto.
     exfalso.
     unfold Genv.type_of_call in H.
@@ -1737,12 +1744,6 @@
     rewrite Pos.eqb_refl in H; congruence.
   }
   econstructor; eauto.
-=======
-  apply plus_one; econstructor.
-  econstructor; eauto. destruct optid; simpl; auto. apply set_var_lessdef; auto.
-- (* return of an external call turned into a Sbuiltin *)
-  right; left; split. simpl; lia. split. auto. econstructor; eauto.
->>>>>>> db8a63f2
 Qed.
 
 Lemma sel_initial_states:
@@ -1771,19 +1772,8 @@
   forward_simulation (Cminor.semantics prog) (CminorSel.semantics tprog).
 Proof.
   set (MS := fun S T => match_states S T /\ wt_state S).
-<<<<<<< HEAD
   apply forward_simulation_determ_star with (match_states := MS) (measure := measure).
 - apply Cminor.semantics_determinate.
-- apply senv_preserved.
-- intros. exploit sel_initial_states; eauto. intros (T & P & Q). 
-  exists T; split; auto; split; auto. eapply wt_initial_state. eexact wt_prog. auto. 
-- intros. destruct H. eapply sel_final_states; eauto.
-- intros S1 t S2 A T1 [B C].
-  assert (wt_state S2) by (eapply subject_reduction; eauto using wt_prog; eapply A).
-=======
-  apply forward_simulation_eventually_star with (measure := measure) (match_states := MS);
->>>>>>> db8a63f2
-  unfold MS.
 - apply senv_preserved.
 - intros S INIT. exploit sel_initial_states; eauto. intros (T & P & Q).
   assert (W: wt_state S). { eapply wt_initial_state. eexact wt_prog. auto. }
@@ -1793,20 +1783,12 @@
 - intros S1 t S2 A T1 (M & W1).
   assert (W2: wt_state S2) by (eapply subject_reduction; eauto using wt_prog).
   exploit sel_step_correct; eauto.
-<<<<<<< HEAD
-  intros [(T2 & D & E) | [(D & E & F) | (S3 & T2 & D & E & F)]].
-+ exists S2, T2. intuition auto using star_refl, plus_one.
-+ subst t. exists S2, T1. intuition auto using star_refl.
-+ assert (wt_state S3) by (eapply subject_reduction_star; eauto using wt_prog; simpl in D; eapply D).
-  exists S3, T2. intuition auto using plus_one.
-=======
   intros [(T2 & D & E) | [(D & E & F) | (T2 & n & D & E)]].
 + left; exists T2; auto.
 + subst t. left; exists T1; auto using star_refl.
 + right; exists n, T2; split.
   apply plus_one; auto.
   apply eventually_and_invariant; eauto using subject_reduction, wt_prog.
->>>>>>> db8a63f2
 Qed.
 
 End PRESERVATION.
