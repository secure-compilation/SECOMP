(* *********************************************************************)
(*                                                                     *)
(*              The Compcert verified compiler                         *)
(*                                                                     *)
(*          Xavier Leroy, INRIA Paris-Rocquencourt                     *)
(*                                                                     *)
(*  Copyright Institut National de Recherche en Informatique et en     *)
(*  Automatique.  All rights reserved.  This file is distributed       *)
(*  under the terms of the INRIA Non-Commercial License Agreement.     *)
(*                                                                     *)
(* *********************************************************************)

(** Correctness of instruction selection *)

Require Import FunInd.
Require Import Coqlib Maps.
Require Import AST Linking Errors Integers.
Require Import Values Memory Builtins Events Globalenvs Smallstep.
Require Import Switch Cminor Op CminorSel Cminortyping.
Require Import SelectOp SelectDiv SplitLong SelectLong Selection.
Require Import SelectOpproof SelectDivproof SplitLongproof SelectLongproof.

Local Open Scope cminorsel_scope.
Local Open Scope error_monad_scope.

(** * Relational specification of instruction selection *)

Definition match_fundef (cunit: Cminor.program) (f: Cminor.fundef) (tf: CminorSel.fundef) : Prop :=
  exists hf, helper_functions_declared cunit hf /\ sel_fundef (prog_defmap cunit) hf f = OK tf.

Definition match_prog (p: Cminor.program) (tp: CminorSel.program) :=
  match_program match_fundef eq p tp.

Instance comp_sel_fundef ctx hf: has_comp_transl_partial (sel_function ctx hf).
Proof.
  unfold sel_function.
  intros f tf H; try monadInv H; trivial.
Qed.

Instance comp_match_fundef: has_comp_match match_fundef.
Proof.
  intros cunit f tf (hf & _ & H).
  destruct f as [f|ef]; monadInv H; trivial.
  exact (comp_transl_partial _ EQ).
Qed.

(** Processing of helper functions *)

Lemma record_globdefs_sound:
  forall dm id gd, (record_globdefs dm)!id = Some gd -> dm!id = Some gd.
Proof.
  intros.
  set (f := fun m id gd => if globdef_of_interest gd then PTree.set id gd m else m) in *.
  set (P := fun m m' => m'!id = Some gd -> m!id = Some gd).
  assert (X: P dm (PTree.fold f dm (PTree.empty _))).
  { apply PTree_Properties.fold_rec.
  - unfold P; intros. rewrite <- H0; auto.
  - red. rewrite ! PTree.gempty. auto.
  - unfold P; intros. rewrite PTree.gsspec. unfold f in H3.
    destruct (globdef_of_interest v).
    + rewrite PTree.gsspec in H3. destruct (peq id k); auto.
    + apply H2 in H3. destruct (peq id k). congruence. auto. }
  apply X. auto.
Qed.

Lemma lookup_helper_correct_1:
  forall globs name sg id,
  lookup_helper globs name sg = OK id ->
  globs!id = Some (Gfun (External (EF_runtime name sg))).
Proof.
  intros.
  set (P := fun (m: PTree.t globdef) res => res = Some id -> m!id = Some(Gfun (External (EF_runtime name sg)))).
  assert (P globs (PTree.fold (lookup_helper_aux name sg) globs None)).
  { apply PTree_Properties.fold_rec; red; intros.
  - rewrite <- H0. apply H1; auto.
  - discriminate.
  - assert (EITHER: k = id /\ v = Gfun (External (EF_runtime name sg))
                \/  a = Some id).
    { unfold lookup_helper_aux in H3. destruct v; auto. destruct f; auto. destruct e; auto.
      destruct (String.string_dec name name0); auto.
      destruct (signature_eq sg sg0); auto.
      inversion H3. left; split; auto. repeat f_equal; auto. }
    destruct EITHER as [[X Y] | X].
    subst k v. apply PTree.gss.
    apply H2 in X. rewrite PTree.gso by congruence. auto.
  }
  red in H0. unfold lookup_helper in H.
  destruct (PTree.fold (lookup_helper_aux name sg) globs None); inv H. auto.
Qed.

Lemma lookup_helper_correct:
  forall p name sg id,
  lookup_helper (record_globdefs (prog_defmap p)) name sg = OK id ->
  helper_declared p id name sg.
Proof.
  intros. apply lookup_helper_correct_1 in H. apply record_globdefs_sound in H. auto.
Qed.

Lemma get_helpers_correct:
  forall p hf,
  get_helpers (prog_defmap p) = OK hf -> helper_functions_declared p hf.
Proof.
  intros. monadInv H. red; simpl. auto 20 using lookup_helper_correct.
Qed.

Theorem transf_program_match:
  forall p tp, sel_program p = OK tp -> match_prog p tp.
Proof.
  intros. monadInv H.
  eapply match_transform_partial_program_contextual. eexact EQ0.
  intros. exists x; split; auto. apply get_helpers_correct; auto.
Qed.

Lemma helper_functions_declared_linkorder:
  forall (p p': Cminor.program) hf,
  helper_functions_declared p hf -> linkorder p p' -> helper_functions_declared p' hf.
Proof.
  intros.
  assert (X: forall id name sg, helper_declared p id name sg -> helper_declared p' id name sg).
  { unfold helper_declared; intros.
    destruct (prog_defmap_linkorder _ _ _ _ H0 H1) as (gd & P & Q).
    inv Q. inv H3. auto. }
  red in H. decompose [Logic.and] H; clear H. red; auto 20.
Qed.


(** * Correctness of the instruction selection functions for expressions *)

Section PRESERVATION.

Variable prog: Cminor.program.
Variable tprog: CminorSel.program.
Let ge := Genv.globalenv prog.
Let tge := Genv.globalenv tprog.
Hypothesis TRANSF: match_prog prog tprog.

Lemma wt_prog : wt_program prog.
Proof.
  red; intros. destruct TRANSF as [A _].
  exploit list_forall2_in_left; eauto.
  intros ((i' & gd') & B & (C & D)). simpl in *. inv D. 
  destruct H2 as (hf & P & Q). destruct f; monadInv Q.
- monadInv EQ. econstructor; apply type_function_sound; eauto.
- constructor.
Qed.

Lemma symbols_preserved:
  forall (s: ident), Genv.find_symbol tge s = Genv.find_symbol ge s.
Proof (Genv.find_symbol_match TRANSF).

Lemma senv_preserved:
  Senv.equiv (Genv.to_senv ge) (Genv.to_senv tge).
Proof (Genv.senv_match TRANSF).

Lemma function_ptr_translated:
  forall (b: block) (f: Cminor.fundef),
  Genv.find_funct_ptr ge b = Some f ->
  exists cu tf,
  Genv.find_funct_ptr tge b = Some tf /\
  match_fundef cu f tf /\
  linkorder cu prog.
Proof (Genv.find_funct_ptr_match TRANSF).

Lemma functions_translated:
  forall (v v': val) (f: Cminor.fundef),
  Genv.find_funct ge v = Some f ->
  Val.lessdef v v' ->
  exists cu tf,
  Genv.find_funct tge v' = Some tf /\
  match_fundef cu f tf /\
  linkorder cu prog.
Proof.
  intros. inv H0.
  eapply Genv.find_funct_match; eauto.
   apply comp_match_fundef. (* RB: NOTE: Curiously this needs to be added now *)
  discriminate.
Qed.

Lemma comp_function_translated:
  forall cu f tf, match_fundef cu f tf -> comp_of f = comp_of tf.
Proof.
  intros cu f tf (hf & P & Q).
  destruct f; monadInv Q; eauto.
  monadInv EQ; eauto.
Qed.

Lemma sig_function_translated:
  forall cu f tf, match_fundef cu f tf -> funsig tf = Cminor.funsig f.
Proof.
  intros. destruct H as (hf & P & Q). destruct f; monadInv Q; auto. monadInv EQ; auto.
Qed.

Lemma stackspace_function_translated:
  forall dm hf f tf, sel_function dm hf f = OK tf -> fn_stackspace tf = Cminor.fn_stackspace f.
Proof.
  intros. monadInv H. auto.
Qed.

Lemma helper_functions_preserved:
  forall hf, helper_functions_declared prog hf -> helper_functions_declared tprog hf.
Proof.
  assert (X: forall id name sg, helper_declared prog id name sg -> helper_declared tprog id name sg).
  { unfold helper_declared; intros.
    generalize (match_program_defmap _ _ _ _ _ TRANSF id).
    unfold Cminor.fundef; rewrite H; intros R; inv R. inv H2.
    destruct H4 as (cu & A & B). monadInv B. auto. }
  unfold helper_functions_declared; intros. decompose [Logic.and] H; clear H. auto 20.
Qed.

Lemma allowed_call_translated:
  forall cp vf vf' fd,
    Val.lessdef vf vf' ->
    Genv.find_funct ge vf = Some fd ->
    Genv.allowed_call ge cp vf ->
    Genv.allowed_call tge cp vf'.
Proof.
  intros cp vf vf' fd' LESSDEF FIND H.
  inv LESSDEF.
  - eapply (Genv.match_genvs_allowed_calls TRANSF). eauto.
  - inv FIND.
Qed.

Section CMCONSTR.

Variable cunit: Cminor.program.
Variable hf: helper_functions.
Hypothesis LINK: linkorder cunit prog.
Hypothesis HF: helper_functions_declared cunit hf.

Let HF': helper_functions_declared tprog hf.
Proof.
  apply helper_functions_preserved. eapply helper_functions_declared_linkorder; eauto.
Qed.

Variable sp: val.
Variable e: env.
Variable cp: compartment.
Variable m: mem.

Lemma eval_condexpr_of_expr:
  forall a le v b,
  eval_expr tge sp e cp m le a v ->
  Val.bool_of_val v b ->
  eval_condexpr tge sp e cp m le (condexpr_of_expr a) b.
Proof.
  intros until a. functional induction (condexpr_of_expr a); intros.
(* compare *)
  inv H. econstructor; eauto.
  simpl in H6. inv H6. apply Val.bool_of_val_of_optbool. auto.
(* condition *)
  inv H. econstructor; eauto. destruct va; eauto.
(* let *)
  inv H. econstructor; eauto.
(* default *)
  econstructor. constructor. eauto. constructor.
  simpl. inv H0. auto.
Qed.

Lemma eval_condition_of_expr:
  forall a le v b,
  eval_expr tge sp e cp m le a v ->
  Val.bool_of_val v b ->
  exists vl,
     eval_exprlist tge sp e cp m le (snd (condition_of_expr a)) vl
  /\ eval_condition (fst (condition_of_expr a)) vl m = Some b.
Proof.
  intros a; functional induction (condition_of_expr a); intros; simpl.
- inv H. exists vl; split; auto.
  simpl in H6. inv H6. apply Val.bool_of_val_of_optbool in H0. auto.
- exists (v :: nil); split.
  constructor; auto; constructor.
  inv H0; simpl; auto.
Qed.

Lemma eval_load:
<<<<<<< HEAD
  forall le a v chunk cp v',
  eval_expr tpol tge sp e cp m le a v ->
  Mem.loadv chunk m v cp = Some v' ->
  eval_expr tpol tge sp e cp m le (load chunk a) v'.
=======
  forall le a v chunk v',
  eval_expr tge sp e cp m le a v ->
  Mem.loadv chunk m v = Some v' ->
  eval_expr tge sp e cp m le (load chunk a) v'.
>>>>>>> 6121cd13
Proof.
  intros. generalize H0; destruct v; simpl; intro; try discriminate.
  unfold load.
  generalize (eval_addressing _ _ _ _ _ _ chunk _ _ _ _ H (eq_refl _)).
  destruct (addressing chunk a). intros [vl [EV EQ]].
  eapply eval_Eload; eauto.
Qed.

Lemma eval_store:
<<<<<<< HEAD
  forall chunk a1 a2 v1 v2 f k cp m',
  eval_expr tpol tge sp e f.(fn_comp) m nil a1 v1 ->
  eval_expr tpol tge sp e f.(fn_comp) m nil a2 v2 ->
  Mem.storev chunk m v1 v2 cp = Some m' ->
  step tpol tge (State f (store chunk a1 a2) k sp e m)
=======
  forall chunk a1 a2 v1 v2 f k m',
  eval_expr tge sp e (comp_of f) m nil a1 v1 ->
  eval_expr tge sp e (comp_of f) m nil a2 v2 ->
  Mem.storev chunk m v1 v2 = Some m' ->
  step tge (State f (store chunk a1 a2) k sp e m)
>>>>>>> 6121cd13
        E0 (State f Sskip k sp e m').
Proof.
  intros. generalize H1; destruct v1; simpl; intro; try discriminate.
  unfold store.
  generalize (eval_addressing _ _ _ _ _ _ chunk _ _ _ _ H (eq_refl _)).
  destruct (addressing chunk a1). intros [vl [EV EQ]].
  eapply step_store; eauto.
Qed.

(** Correctness of instruction selection for operators *)

Lemma eval_sel_unop:
  forall le op a1 v1 v,
  eval_expr tge sp e cp m le a1 v1 ->
  eval_unop op v1 = Some v ->
  exists v', eval_expr tge sp e cp m le (sel_unop op a1) v' /\ Val.lessdef v v'.
Proof.
  destruct op; simpl; intros; FuncInv; try subst v.
  apply eval_cast8unsigned; auto.
  apply eval_cast8signed; auto.
  apply eval_cast16unsigned; auto.
  apply eval_cast16signed; auto.
  apply eval_negint; auto.
  apply eval_notint; auto.
  apply eval_negf; auto.
  apply eval_absf; auto.
  apply eval_negfs; auto.
  apply eval_absfs; auto.
  apply eval_singleoffloat; auto.
  apply eval_floatofsingle; auto.
  eapply eval_intoffloat; eauto.
  eapply eval_intuoffloat; eauto.
  eapply eval_floatofint; eauto.
  eapply eval_floatofintu; eauto.
  eapply eval_intofsingle; eauto.
  eapply eval_intuofsingle; eauto.
  eapply eval_singleofint; eauto.
  eapply eval_singleofintu; eauto.
  eapply eval_negl; eauto.
  eapply eval_notl; eauto.
  eapply eval_intoflong; eauto.
  eapply eval_longofint; eauto.
  eapply eval_longofintu; eauto.
  eapply eval_longoffloat; eauto.
  eapply eval_longuoffloat; eauto.
  eapply eval_floatoflong; eauto.
  eapply eval_floatoflongu; eauto.
  eapply eval_longofsingle; eauto.
  eapply eval_longuofsingle; eauto.
  eapply eval_singleoflong; eauto.
  eapply eval_singleoflongu; eauto.
Qed.

Lemma eval_sel_binop:
  forall le op a1 a2 v1 v2 v,
  eval_expr tge sp e cp m le a1 v1 ->
  eval_expr tge sp e cp m le a2 v2 ->
  eval_binop op v1 v2 m = Some v ->
  exists v', eval_expr tge sp e cp m le (sel_binop op a1 a2) v' /\ Val.lessdef v v'.
Proof.
  destruct op; simpl; intros; FuncInv; try subst v.
  apply eval_add; auto.
  apply eval_sub; auto.
  apply eval_mul; auto.
  eapply eval_divs; eauto.
  eapply eval_divu; eauto.
  eapply eval_mods; eauto.
  eapply eval_modu; eauto.
  apply eval_and; auto.
  apply eval_or; auto.
  apply eval_xor; auto.
  apply eval_shl; auto.
  apply eval_shr; auto.
  apply eval_shru; auto.
  apply eval_addf; auto.
  apply eval_subf; auto.
  apply eval_mulf; auto.
  apply eval_divf; auto.
  apply eval_addfs; auto.
  apply eval_subfs; auto.
  apply eval_mulfs; auto.
  apply eval_divfs; auto.
  eapply eval_addl; eauto.
  eapply eval_subl; eauto.
  eapply eval_mull; eauto.
  eapply eval_divls; eauto.
  eapply eval_divlu; eauto.
  eapply eval_modls; eauto.
  eapply eval_modlu; eauto.
  eapply eval_andl; eauto.
  eapply eval_orl; eauto.
  eapply eval_xorl; eauto.
  eapply eval_shll; eauto.
  eapply eval_shrl; eauto.
  eapply eval_shrlu; eauto.
  apply eval_comp; auto.
  apply eval_compu; auto.
  apply eval_compf; auto.
  apply eval_compfs; auto.
  exists v; split; auto. eapply eval_cmpl; eauto.
  exists v; split; auto. eapply eval_cmplu; eauto.
Qed.

Lemma eval_sel_select:
  forall le a1 a2 a3 v1 v2 v3 b ty,
  eval_expr tge sp e cp m le a1 v1 ->
  eval_expr tge sp e cp m le a2 v2 ->
  eval_expr tge sp e cp m le a3 v3 ->
  Val.bool_of_val v1 b ->
  exists v, eval_expr tge sp e cp m le (sel_select ty a1 a2 a3) v
        /\  Val.lessdef (Val.select (Some b) v2 v3 ty) v.
Proof.
  unfold sel_select; intros.
  specialize (eval_condition_of_expr _ _ _ _ H H2). 
  destruct (condition_of_expr a1) as [cond args]; simpl fst; simpl snd. intros (vl & A & B).
  destruct (select ty cond args a2 a3) as [a|] eqn:SEL.
- eapply eval_select; eauto. 
- exists (if b then v2 else v3); split.
  econstructor; eauto. eapply eval_condexpr_of_expr; eauto. destruct b; auto.
  apply Val.lessdef_normalize.
Qed.

(** Known built-in functions *)

Lemma eval_sel_known_builtin:
  forall bf args a vl v le,
  sel_known_builtin bf args = Some a ->
  eval_exprlist tge sp e cp m le args vl ->
  builtin_function_sem bf vl = Some v ->
  exists v', eval_expr tge sp e cp m le a v' /\ Val.lessdef v v'.
Proof.
  intros until le; intros SEL ARGS SEM.
  destruct bf as [bf|bf]; simpl in SEL.
- destruct bf; try discriminate.
+ (* select *)
  inv ARGS; try discriminate. inv H0; try discriminate. inv H2; try discriminate. inv H3; try discriminate.
  inv SEL.
  simpl in SEM. destruct v1; inv SEM.
  replace (Val.normalize (if Int.eq i Int.zero then v2 else v0) t)
     with (Val.select (Some (negb (Int.eq i Int.zero))) v0 v2 t)
       by (destruct (Int.eq i Int.zero); reflexivity).
  eapply eval_sel_select; eauto. constructor.
+ (* fabs *)
  inv ARGS; try discriminate. inv H0; try discriminate.
  inv SEL.  
  simpl in SEM; inv SEM. apply eval_absf; auto.
- eapply eval_platform_builtin; eauto.
Qed.

End CMCONSTR.

(** Recognition of calls to built-in functions *)

Lemma expr_is_addrof_ident_correct:
  forall e id,
  expr_is_addrof_ident e = Some id ->
  e = Cminor.Econst (Cminor.Oaddrsymbol id Ptrofs.zero).
Proof.
  intros e id. unfold expr_is_addrof_ident.
  destruct e; try congruence.
  destruct c; try congruence.
  predSpec Ptrofs.eq Ptrofs.eq_spec i0 Ptrofs.zero; congruence.
Qed.

Lemma classify_call_correct:
  forall unit sp e m a v fd,
  linkorder unit prog ->
  Cminor.eval_expr ge sp e m a v ->
  Genv.find_funct ge v = Some fd ->
  match classify_call (prog_defmap unit) a with
  | Call_default => True
  | Call_imm id => exists b, Genv.find_symbol ge id = Some b /\ v = Vptr b Ptrofs.zero
  | Call_builtin ef => fd = External ef
  end.
Proof.
  unfold classify_call; intros.
  destruct (expr_is_addrof_ident a) as [id|] eqn:EA; auto.
  exploit expr_is_addrof_ident_correct; eauto. intros EQ; subst a.
  inv H0. inv H3. unfold Genv.symbol_address in *.
  destruct (Genv.find_symbol ge id) as [b|] eqn:FS; try discriminate.
  rewrite Genv.find_funct_find_funct_ptr in H1.
  assert (DFL: exists b1, Genv.find_symbol ge id = Some b1 /\ Vptr b Ptrofs.zero = Vptr b1 Ptrofs.zero) by (exists b; auto).
  unfold globdef; destruct (prog_defmap unit)!id as [[[f|ef] |gv] |] eqn:G; auto.
  destruct (ef_inline ef) eqn:INLINE; auto.
  destruct (prog_defmap_linkorder _ _ _ _ H G) as (gd & P & Q).
  inv Q. inv H2.
- apply Genv.find_def_symbol in P. destruct P as (b' & X & Y). fold ge in X, Y.
  rewrite <- Genv.find_funct_ptr_iff in Y. congruence.
- simpl in INLINE. discriminate.
Qed.

(** Translation of [switch] statements *)

Inductive Rint: Z -> val -> Prop :=
  | Rint_intro: forall n, Rint (Int.unsigned n) (Vint n).

Inductive Rlong: Z -> val -> Prop :=
  | Rlong_intro: forall n, Rlong (Int64.unsigned n) (Vlong n).

Section SEL_SWITCH.

Variable make_cmp_eq: expr -> Z -> expr.
Variable make_cmp_ltu: expr -> Z -> expr.
Variable make_sub: expr -> Z -> expr.
Variable make_to_int: expr -> expr.
Variable modulus: Z.
Variable R: Z -> val -> Prop.

Hypothesis eval_make_cmp_eq: forall sp e cp m le a v i n,
  eval_expr tge sp e cp m le a v -> R i v -> 0 <= n < modulus ->
  eval_expr tge sp e cp m le (make_cmp_eq a n) (Val.of_bool (zeq i n)).
Hypothesis eval_make_cmp_ltu: forall sp e cp m le a v i n,
  eval_expr tge sp e cp m le a v -> R i v -> 0 <= n < modulus ->
  eval_expr tge sp e cp m le (make_cmp_ltu a n) (Val.of_bool (zlt i n)).
Hypothesis eval_make_sub: forall sp e cp m le a v i n,
  eval_expr tge sp e cp m le a v -> R i v -> 0 <= n < modulus ->
  exists v', eval_expr tge sp e cp m le (make_sub a n) v' /\ R ((i - n) mod modulus) v'.
Hypothesis eval_make_to_int: forall sp e cp m le a v i,
  eval_expr tge sp e cp m le a v -> R i v ->
  exists v', eval_expr tge sp e cp m le (make_to_int a) v' /\ Rint (i mod Int.modulus) v'.

Lemma sel_switch_correct_rec:
  forall sp e cp m varg i x,
  R i varg ->
  forall t arg le,
  wf_comptree modulus t ->
  nth_error le arg = Some varg ->
  comptree_match modulus i t = Some x ->
  eval_exitexpr tge sp e cp m le (sel_switch make_cmp_eq make_cmp_ltu make_sub make_to_int arg t) x.
Proof.
  intros until x; intros Ri. induction t; simpl; intros until le; intros WF ARG MATCH.
- (* base case *)
  inv MATCH. constructor.
- (* eq test *)
  inv WF.
  assert (eval_expr tge sp e cp m le (make_cmp_eq (Eletvar arg) key) (Val.of_bool (zeq i key))).
  { eapply eval_make_cmp_eq; eauto. constructor; auto. }
  eapply eval_XEcondition with (va := zeq i key).
  eapply eval_condexpr_of_expr; eauto. destruct (zeq i key); constructor; auto.
  destruct (zeq i key); simpl.
  + inv MATCH. constructor.
  + eapply IHt; eauto.
- (* lt test *)
  inv WF.
  assert (eval_expr tge sp e cp m le (make_cmp_ltu (Eletvar arg) key) (Val.of_bool (zlt i key))).
  { eapply eval_make_cmp_ltu; eauto. constructor; auto. }
  eapply eval_XEcondition with (va := zlt i key).
  eapply eval_condexpr_of_expr; eauto. destruct (zlt i key); constructor; auto.
  destruct (zlt i key); simpl.
  + eapply IHt1; eauto.
  + eapply IHt2; eauto.
- (* jump table *)
  inv WF.
  exploit (eval_make_sub sp e cp m le). eapply eval_Eletvar. eauto. eauto.
  instantiate (1 := ofs). auto.
  intros (v' & A & B).
  set (i' := (i - ofs) mod modulus) in *.
  assert (eval_expr tge sp e cp m (v' :: le) (make_cmp_ltu (Eletvar O) sz) (Val.of_bool (zlt i' sz))).
  { eapply eval_make_cmp_ltu; eauto. constructor; auto. }
  econstructor. eauto.
  eapply eval_XEcondition with (va := zlt i' sz).
  eapply eval_condexpr_of_expr; eauto. destruct (zlt i' sz); constructor; auto.
  destruct (zlt i' sz); simpl.
  + exploit (eval_make_to_int sp e cp m (v' :: le) (Eletvar O)).
    constructor. simpl; eauto. eauto. intros (v'' & C & D). inv D.
    econstructor; eauto. congruence.
  + eapply IHt; eauto.
Qed.

Lemma sel_switch_correct:
  forall dfl cases arg sp e cp m varg i t le,
  validate_switch modulus dfl cases t = true ->
  eval_expr tge sp e cp m le arg varg ->
  R i varg ->
  0 <= i < modulus ->
  eval_exitexpr tge sp e cp m le
     (XElet arg (sel_switch make_cmp_eq make_cmp_ltu make_sub make_to_int O t))
     (switch_target i dfl cases).
Proof.
  intros. exploit validate_switch_correct; eauto. omega. intros [A B].
  econstructor. eauto. eapply sel_switch_correct_rec; eauto.
Qed.

End SEL_SWITCH.

Section SEL_SWITCH_INT.

Variable cunit: Cminor.program.
Variable hf: helper_functions.
Hypothesis LINK: linkorder cunit prog.
Hypothesis HF: helper_functions_declared cunit hf.

Let HF': helper_functions_declared tprog hf.
Proof.
  apply helper_functions_preserved. eapply helper_functions_declared_linkorder; eauto.
Qed.
Lemma sel_switch_int_correct:
  forall dfl cases arg sp e cp m i t le,
  validate_switch Int.modulus dfl cases t = true ->
  eval_expr tge sp e cp m le arg (Vint i) ->
  eval_exitexpr tge sp e cp m le (XElet arg (sel_switch_int O t)) (switch_target (Int.unsigned i) dfl cases).
Proof.
  assert (INTCONST: forall n sp e cp m le,
            eval_expr tge sp e cp m le (Eop (Ointconst n) Enil) (Vint n)).
  { intros. econstructor. constructor. auto. }
  intros. eapply sel_switch_correct with (R := Rint); eauto.
- intros until n; intros EVAL R RANGE.
  exploit eval_comp. eexact EVAL. apply (INTCONST (Int.repr n)).
  instantiate (1 := Ceq). intros (vb & A & B).
  inv R. unfold Val.cmp in B. simpl in B. revert B.
  predSpec Int.eq Int.eq_spec n0 (Int.repr n); intros B; inv B.
  rewrite Int.unsigned_repr. unfold proj_sumbool; rewrite zeq_true; auto.
  unfold Int.max_unsigned; omega.
  unfold proj_sumbool; rewrite zeq_false; auto.
  red; intros; elim H1. rewrite <- (Int.repr_unsigned n0). congruence.
- intros until n; intros EVAL R RANGE.
  exploit eval_compu. eexact EVAL. apply (INTCONST (Int.repr n)).
  instantiate (1 := Clt). intros (vb & A & B).
  inv R. unfold Val.cmpu in B. simpl in B.
  unfold Int.ltu in B. rewrite Int.unsigned_repr in B.
  destruct (zlt (Int.unsigned n0) n); inv B; auto.
  unfold Int.max_unsigned; omega.
- intros until n; intros EVAL R RANGE.
  exploit eval_sub. eexact EVAL. apply (INTCONST (Int.repr n)). intros (vb & A & B).
  inv R. simpl in B. inv B. econstructor; split; eauto.
  replace ((Int.unsigned n0 - n) mod Int.modulus)
     with (Int.unsigned (Int.sub n0 (Int.repr n))).
  constructor.
  unfold Int.sub. rewrite Int.unsigned_repr_eq. f_equal. f_equal.
  apply Int.unsigned_repr. unfold Int.max_unsigned; omega.
- intros until i0; intros EVAL R. exists v; split; auto.
  inv R. rewrite Z.mod_small by (apply Int.unsigned_range). constructor.
- constructor.
- apply Int.unsigned_range.
Qed.

Lemma sel_switch_long_correct:
  forall dfl cases arg sp e cp m i t le,
  validate_switch Int64.modulus dfl cases t = true ->
  eval_expr tge sp e cp m le arg (Vlong i) ->
  eval_exitexpr tge sp e cp m le (XElet arg (sel_switch_long O t)) (switch_target (Int64.unsigned i) dfl cases).
Proof.
  intros. eapply sel_switch_correct with (R := Rlong); eauto.
- intros until n; intros EVAL R RANGE.
  eapply eval_cmpl. eexact EVAL. apply eval_longconst with (n := Int64.repr n).
  inv R. unfold Val.cmpl. simpl. f_equal; f_equal. unfold Int64.eq.
  rewrite Int64.unsigned_repr. destruct (zeq (Int64.unsigned n0) n); auto.
  unfold Int64.max_unsigned; omega.
- intros until n; intros EVAL R RANGE.
  eapply eval_cmplu; auto. eexact EVAL. apply eval_longconst with (n := Int64.repr n).
  inv R. unfold Val.cmplu. simpl. f_equal; f_equal. unfold Int64.ltu.
  rewrite Int64.unsigned_repr. destruct (zlt (Int64.unsigned n0) n); auto.
  unfold Int64.max_unsigned; omega.
- intros until n; intros EVAL R RANGE.
  exploit eval_subl; auto; try apply HF'. eexact EVAL. apply eval_longconst with (n := Int64.repr n).
  intros (vb & A & B).
  inv R. simpl in B. inv B. econstructor; split; eauto.
  replace ((Int64.unsigned n0 - n) mod Int64.modulus)
     with (Int64.unsigned (Int64.sub n0 (Int64.repr n))).
  constructor.
  unfold Int64.sub. rewrite Int64.unsigned_repr_eq. f_equal. f_equal.
  apply Int64.unsigned_repr. unfold Int64.max_unsigned; omega.
- intros until i0; intros EVAL R.
  exploit eval_lowlong. eexact EVAL. intros (vb & A & B).
  inv R. simpl in B. inv B. econstructor; split; eauto.
  replace (Int64.unsigned n mod Int.modulus) with (Int.unsigned (Int64.loword n)).
  constructor.
  unfold Int64.loword. apply Int.unsigned_repr_eq.
- constructor.
- apply Int64.unsigned_range.
Qed.

End SEL_SWITCH_INT.

(** Compatibility of evaluation functions with the "less defined than" relation. *)

Ltac TrivialExists :=
  match goal with
  | [ |- exists v, Some ?x = Some v /\ _ ] => exists x; split; auto
  | _ => idtac
  end.

Lemma eval_unop_lessdef:
  forall op v1 v1' v,
  eval_unop op v1 = Some v -> Val.lessdef v1 v1' ->
  exists v', eval_unop op v1' = Some v' /\ Val.lessdef v v'.
Proof.
  intros until v; intros EV LD. inv LD.
  exists v; auto.
  destruct op; simpl in *; inv EV; TrivialExists.
Qed.

Lemma eval_binop_lessdef:
  forall op v1 v1' v2 v2' v m m',
  eval_binop op v1 v2 m = Some v ->
  Val.lessdef v1 v1' -> Val.lessdef v2 v2' -> Mem.extends m m' ->
  exists v', eval_binop op v1' v2' m' = Some v' /\ Val.lessdef v v'.
Proof.
  intros until m'; intros EV LD1 LD2 ME.
  assert (exists v', eval_binop op v1' v2' m = Some v' /\ Val.lessdef v v').
  { inv LD1. inv LD2. exists v; auto.
    destruct op; destruct v1'; simpl in *; inv EV; TrivialExists.
    destruct op; simpl in *; inv EV; TrivialExists. }
  assert (CMPU: forall c,
    eval_binop (Ocmpu c) v1 v2 m = Some v ->
    exists v' : val, eval_binop (Ocmpu c) v1' v2' m' = Some v' /\ Val.lessdef v v').
  { intros c A. simpl in *. inv A. econstructor; split. eauto.
    apply Val.of_optbool_lessdef.
    intros. apply Val.cmpu_bool_lessdef with (Mem.valid_pointer m) v1 v2; auto.
    intros; eapply Mem.valid_pointer_extends; eauto. }
  assert (CMPLU: forall c,
    eval_binop (Ocmplu c) v1 v2 m = Some v ->
    exists v' : val, eval_binop (Ocmplu c) v1' v2' m' = Some v' /\ Val.lessdef v v').
  { intros c A. simpl in *. unfold Val.cmplu in *.
    destruct (Val.cmplu_bool (Mem.valid_pointer m) c v1 v2) as [b|] eqn:C; simpl in A; inv A.
    eapply Val.cmplu_bool_lessdef with (valid_ptr' := (Mem.valid_pointer m')) in C;
    eauto using Mem.valid_pointer_extends.
    rewrite C. exists (Val.of_bool b); auto. }
  destruct op; auto.
Qed.

(** * Semantic preservation for instruction selection. *)

(** Relationship between the local environments. *)

Definition env_lessdef (e1 e2: env) : Prop :=
  forall id v1, e1!id = Some v1 -> exists v2, e2!id = Some v2 /\ Val.lessdef v1 v2.

Lemma set_var_lessdef:
  forall e1 e2 id v1 v2,
  env_lessdef e1 e2 -> Val.lessdef v1 v2 ->
  env_lessdef (PTree.set id v1 e1) (PTree.set id v2 e2).
Proof.
  intros; red; intros. rewrite PTree.gsspec in *. destruct (peq id0 id).
  exists v2; split; congruence.
  auto.
Qed.

Lemma set_optvar_lessdef:
  forall e1 e2 optid v1 v2,
  env_lessdef e1 e2 -> Val.lessdef v1 v2 ->
  env_lessdef (set_optvar optid v1 e1) (set_optvar optid v2 e2).
Proof.
  unfold set_optvar; intros. destruct optid; auto. apply set_var_lessdef; auto.
Qed.

Lemma set_params_lessdef:
  forall il vl1 vl2,
  Val.lessdef_list vl1 vl2 ->
  env_lessdef (set_params vl1 il) (set_params vl2 il).
Proof.
  induction il; simpl; intros.
  red; intros. rewrite PTree.gempty in H0; congruence.
  inv H; apply set_var_lessdef; auto.
Qed.

Lemma set_locals_lessdef:
  forall e1 e2, env_lessdef e1 e2 ->
  forall il, env_lessdef (set_locals il e1) (set_locals il e2).
Proof.
  induction il; simpl. auto. apply set_var_lessdef; auto.
Qed.

(** Semantic preservation for expressions. *)

Section EXPRESSIONS.

Variable cunit: Cminor.program.
Variable hf: helper_functions.
Hypothesis LINK: linkorder cunit prog.
Hypothesis HF: helper_functions_declared cunit hf.


Lemma sel_expr_correct:
  forall sp e cp m a v,
  Cminor.eval_expr ge sp e m a v ->
  forall e' le m',
  env_lessdef e e' -> Mem.extends m m' ->
  exists v', eval_expr tge sp e' cp m' le (sel_expr a) v' /\ Val.lessdef v v'.
Proof.
  induction 1; intros; simpl.
  (* Evar *)
  exploit H0; eauto. intros [v' [A B]]. exists v'; split; auto. constructor; auto.
  (* Econst *)
  destruct cst; simpl in *; inv H.
  exists (Vint i); split; auto. econstructor. constructor. auto.
  exists (Vfloat f); split; auto. econstructor. constructor. auto.
  exists (Vsingle f); split; auto. econstructor. constructor. auto.
  exists (Vlong i); split; auto. apply eval_longconst.
  unfold Genv.symbol_address; rewrite <- symbols_preserved; fold (Genv.symbol_address tge i i0). apply eval_addrsymbol.
  apply eval_addrstack.
  (* Eunop *)
  exploit IHeval_expr; eauto. intros [v1' [A B]].
  exploit eval_unop_lessdef; eauto. intros [v' [C D]].
  exploit eval_sel_unop; eauto. intros [v'' [E F]].
  exists v''; split; eauto. eapply Val.lessdef_trans; eauto.
  (* Ebinop *)
  exploit IHeval_expr1; eauto. intros [v1' [A B]].
  exploit IHeval_expr2; eauto. intros [v2' [C D]].
  exploit eval_binop_lessdef; eauto. intros [v' [E F]].
  assert (G: exists v'', eval_expr tge sp e' cp m' le (sel_binop op (sel_expr a1) (sel_expr a2)) v'' /\ Val.lessdef v' v'')
  by (eapply eval_sel_binop; eauto).
  destruct G as [v'' [P Q]].
  exists v''; split; eauto. eapply Val.lessdef_trans; eauto.
  (* Eload *)
  exploit IHeval_expr; eauto. intros [vaddr' [A B]].
  exploit Mem.loadv_extends; eauto. intros [v' [C D]].
  exists v'; split; auto. eapply eval_load; eauto.
  admit. (* RB: NOTE: Apparent component disconnect, recover from [A]? *)
(* Qed. *)
Admitted.

Lemma sel_exprlist_correct:
  forall sp e cp m a v,
  Cminor.eval_exprlist ge sp e m a v ->
  forall e' le m',
  env_lessdef e e' -> Mem.extends m m' ->
  exists v', eval_exprlist tge sp e' cp m' le (sel_exprlist a) v' /\ Val.lessdef_list v v'.
Proof.
  induction 1; intros; simpl.
  exists (@nil val); split; auto. constructor.
  exploit sel_expr_correct; eauto. intros [v1' [A B]].
  exploit IHeval_exprlist; eauto. intros [vl' [C D]].
  exists (v1' :: vl'); split; auto. constructor; eauto.
Qed.

Lemma sel_select_opt_correct:
  forall ty cond a1 a2 a sp e cp m vcond v1 v2 b e' m' le,
  sel_select_opt ty cond a1 a2 = Some a ->
  Cminor.eval_expr ge sp e m cond vcond ->
  Cminor.eval_expr ge sp e m a1 v1 ->
  Cminor.eval_expr ge sp e m a2 v2 ->
  Val.bool_of_val vcond b ->
  env_lessdef e e' -> Mem.extends m m' ->
  exists v', eval_expr tge sp e' cp m' le a v' /\ Val.lessdef (Val.select (Some b) v1 v2 ty) v'.
Proof.
  unfold sel_select_opt; intros. 
  destruct (condition_of_expr (sel_expr cond)) as [cnd args] eqn:C.
  exploit sel_expr_correct. eexact H0. eauto. eauto. intros (vcond' & EVC & LDC).
  exploit sel_expr_correct. eexact H1. eauto. eauto. intros (v1' & EV1 & LD1).
  exploit sel_expr_correct. eexact H2. eauto. eauto. intros (v2' & EV2 & LD2).
  assert (Val.bool_of_val vcond' b) by (inv H3; inv LDC; constructor).
  exploit eval_condition_of_expr. eexact EVC. eauto. rewrite C. intros (vargs' & EVARGS & EVCOND).
  exploit eval_select; eauto. intros (v' & X & Y). 
  exists v'; split; eauto. 
  eapply Val.lessdef_trans; [|eexact Y].
  apply Val.select_lessdef; auto.
Qed.

Lemma sel_builtin_arg_correct:
  forall sp e e' cp m m' a v c,
  env_lessdef e e' -> Mem.extends m m' ->
  Cminor.eval_expr ge sp e m a v ->
  exists v',
     CminorSel.eval_builtin_arg tge sp e' cp m' (sel_builtin_arg a c) v'
  /\ Val.lessdef v v'.
Proof.
  intros. unfold sel_builtin_arg.
  exploit sel_expr_correct; eauto. intros (v1 & A & B).
  exists v1; split; auto.
  destruct (builtin_arg_ok (builtin_arg (sel_expr a)) c).
  apply eval_builtin_arg; eauto.
  constructor; auto.
Qed.

Lemma sel_builtin_args_correct:
  forall sp e e' cp m m',
  env_lessdef e e' -> Mem.extends m m' ->
  forall al vl,
  Cminor.eval_exprlist ge sp e m al vl ->
  forall cl,
  exists vl',
     list_forall2 (CminorSel.eval_builtin_arg tge sp e' cp m')
                  (sel_builtin_args al cl)
                  vl'
  /\ Val.lessdef_list vl vl'.
Proof.
  induction 3; intros; simpl.
- exists (@nil val); split; constructor.
- exploit sel_builtin_arg_correct; eauto. intros (v1' & A & B).
  edestruct IHeval_exprlist as (vl' & C & D).
  exists (v1' :: vl'); split; auto. constructor; eauto.
Qed.

Lemma sel_builtin_res_correct:
  forall oid v e v' e',
  env_lessdef e e' -> Val.lessdef v v' ->
  env_lessdef (set_optvar oid v e) (set_builtin_res (sel_builtin_res oid) v' e').
Proof.
  intros. destruct oid; simpl; auto. apply set_var_lessdef; auto.
Qed.

Lemma sel_builtin_default_correct:
  forall optid ef al sp e1 m1 vl t v m2 e1' m1' f k,
  Cminor.eval_exprlist ge sp e1 m1 al vl ->
  external_call ef ge (comp_of f) vl m1 t v m2 ->
  env_lessdef e1 e1' -> Mem.extends m1 m1' ->
  exists e2' m2',
     step tge (State f (sel_builtin_default optid ef al) k sp e1' m1')
            t (State f Sskip k sp e2' m2')
  /\ env_lessdef (set_optvar optid v e1) e2'
  /\ Mem.extends m2 m2'.
Proof.
  intros. unfold sel_builtin_default.
  exploit sel_builtin_args_correct; eauto. intros (vl' & A & B).
  exploit external_call_mem_extends; eauto. intros (v' & m2' & D & E & F & _).
  econstructor; exists m2'; split.
  econstructor. reflexivity. eexact A.
  eauto.
  eapply external_call_symbols_preserved. eexact senv_preserved. eexact D.
  split; auto. apply sel_builtin_res_correct; auto.
Qed. 

Lemma sel_builtin_correct:
  forall optid ef al sp e1 m1 vl t v m2 e1' m1' f k,
  Cminor.eval_exprlist ge sp e1 m1 al vl ->
  external_call ef ge (comp_of f) vl m1 t v m2 ->
  env_lessdef e1 e1' -> Mem.extends m1 m1' ->
  (* forall ALLOWED: Policy.allowed_call (comp_of f) (External ef), *)
  exists e2' m2',
     step tge (State f (sel_builtin optid ef al) k sp e1' m1')
            t (State f Sskip k sp e2' m2')
  /\ env_lessdef (set_optvar optid v e1) e2'
  /\ Mem.extends m2 m2'.
Proof.
  intros. 
  exploit sel_exprlist_correct; eauto. intros (vl' & A & B).
  exploit external_call_mem_extends; eauto. intros (v' & m2' & D & E & F & _).
  unfold sel_builtin.
  destruct optid as [id|]; eauto using sel_builtin_default_correct.
  destruct ef; eauto using sel_builtin_default_correct.
  destruct (lookup_builtin_function name sg) as [bf|] eqn:LKUP; eauto using sel_builtin_default_correct.
  destruct (sel_known_builtin bf (sel_exprlist al)) as [a|] eqn:SKB; eauto using sel_builtin_default_correct.
  simpl in D. red in D. rewrite LKUP in D. inv D.
  exploit eval_sel_known_builtin; eauto. intros (v'' & U & V).
  econstructor; exists m2'; split.
  econstructor. reflexivity. eexact U.
  split; auto. apply set_var_lessdef; auto. apply Val.lessdef_trans with v'; auto.
Qed.

(** If-conversion *)

Lemma classify_stmt_sound_1:
  forall f sp e m s k,
  classify_stmt s = SCskip ->
  star Cminor.step ge (Cminor.State f s k sp e m) E0 (Cminor.State f Cminor.Sskip k sp e m).
Proof.
  intros until s; functional induction (classify_stmt s); intros; try discriminate.
  - apply star_refl.
  - eapply star_trans; eauto. eapply star_two. constructor. constructor.
    traceEq. traceEq.
  - eapply star_left. constructor.
    eapply star_right. eauto. constructor.
    traceEq. traceEq.
Qed.

Lemma classify_stmt_sound_2:
  forall f sp e m a id v,
  Cminor.eval_expr ge sp e m a v ->
  forall s k,
  classify_stmt s = SCassign id a ->
  star Cminor.step ge (Cminor.State f s k sp e m) E0 (Cminor.State f Cminor.Sskip k sp (PTree.set id v e) m).
Proof.
  intros until s; functional induction (classify_stmt s); intros; try discriminate.
  - inv H0. apply star_one. constructor; auto.
  - eapply star_trans; eauto. eapply star_two. constructor. constructor.
    traceEq. traceEq.
  - eapply star_left. constructor.
    eapply star_right. eauto. constructor.
    traceEq. traceEq.
Qed.

Lemma classify_stmt_wt:
  forall env tyret id a s,
  classify_stmt s = SCassign id a ->
  wt_stmt env tyret s ->
  wt_expr env a (env id).
Proof.
  intros until s; functional induction (classify_stmt s); intros CL WT;
  try discriminate.
- inv CL; inv WT; auto.
- inv WT; eauto.
- inv WT; eauto.
Qed.

Lemma eval_select_safe_exprs:
  forall a1 a2 f env ty e e' cp m m' sp cond vb b id s,
  safe_expr (known_id f) a1 = true ->
  safe_expr (known_id f) a2 = true ->
  option_map (fun sel => Sassign id sel) (sel_select_opt ty cond a1 a2) = Some s ->
  Cminor.eval_expr ge sp e m cond vb -> Val.bool_of_val vb b ->
  wt_expr env a1 ty ->
  wt_expr env a2 ty ->
  def_env f e -> wt_env env e ->
  Cminor.eval_expr ge sp e m cond vb -> Val.bool_of_val vb b ->
  env_lessdef e e' -> Mem.extends m m' ->
  exists a' v1 v2 v',
     s = Sassign id a'
  /\ Cminor.eval_expr ge sp e m a1 v1
  /\ Cminor.eval_expr ge sp e m a2 v2
  /\ eval_expr tge sp e' cp m' nil a' v'
  /\ Val.lessdef (if b then v1 else v2) v'.
Proof.
  intros.
  destruct (sel_select_opt ty cond a1 a2) as [a'|] eqn:SSO; simpl in H1; inv H1.
  destruct (eval_safe_expr ge f sp e m a1) as (v1 & EV1); auto.
  destruct (eval_safe_expr ge f sp e m a2) as (v2 & EV2); auto.
  assert (TY1: Val.has_type v1 ty) by (eapply wt_eval_expr; eauto).
  assert (TY2: Val.has_type v2 ty) by (eapply wt_eval_expr; eauto).
  exploit sel_select_opt_correct; eauto. intros (v' & EV' & LD).
  exists a', v1, v2, v'; intuition eauto.
  apply Val.lessdef_trans with (Val.select (Some b) v1 v2 ty).
  simpl. rewrite Val.normalize_idem; auto. destruct b; auto.
  assumption.
Qed. 

Lemma if_conversion_correct:
  forall f env tyret cond ifso ifnot s vb b k f' k' sp e m e' m',
  if_conversion (known_id f) env cond ifso ifnot = Some s ->
  def_env f e -> wt_env env e ->
  wt_stmt env tyret ifso ->
  wt_stmt env tyret ifnot ->
  Cminor.eval_expr ge sp e m cond vb -> Val.bool_of_val vb b ->
  env_lessdef e e' -> Mem.extends m m' ->
  let s0 := if b then ifso else ifnot in
  exists e1 e1',
     step tge (State f' s k' sp e' m') E0 (State f' Sskip k' sp e1' m')
  /\ star Cminor.step ge (Cminor.State f s0 k sp e m) E0 (Cminor.State f Cminor.Sskip k sp e1 m)
  /\ env_lessdef e1 e1'.
Proof.
  unfold if_conversion; intros until m'; intros IFC DE WTE WT1 WT2 EVC BOV ELD MEXT.
  set (s0 := if b then ifso else ifnot). set (ki := known_id f) in *.
  destruct (classify_stmt ifso) eqn:IFSO; try discriminate;
  destruct (classify_stmt ifnot) eqn:IFNOT; try discriminate;
  unfold if_conversion_base in IFC.
- destruct (is_known ki id && safe_expr ki (Cminor.Evar id) && safe_expr ki a
            && if_conversion_heuristic cond (Cminor.Evar id) a (env id)) eqn:B; inv IFC.
  InvBooleans.
  exploit (eval_select_safe_exprs (Cminor.Evar id) a); eauto.
  constructor. eapply classify_stmt_wt; eauto.
  intros (a' & v1 & v2 & v' & A & B & C & D & E).
  exists (PTree.set id (if b then v1 else v2) e), (PTree.set id v' e').
  split. subst s. econstructor; eauto.
  split. unfold s0; destruct b. 
  rewrite PTree.gsident by (inv B; auto). apply classify_stmt_sound_1; auto.
  eapply classify_stmt_sound_2; eauto.
  apply set_var_lessdef; auto.
- destruct (is_known ki id && safe_expr ki a && safe_expr ki (Cminor.Evar id)
            && if_conversion_heuristic cond a (Cminor.Evar id) (env id)) eqn:B; inv IFC.
  InvBooleans.
  exploit (eval_select_safe_exprs a (Cminor.Evar id)); eauto.
  eapply classify_stmt_wt; eauto. constructor. 
  intros (a' & v1 & v2 & v' & A & B & C & D & E).
  exists (PTree.set id (if b then v1 else v2) e), (PTree.set id v' e').
  split. subst s. econstructor; eauto.
  split. unfold s0; destruct b. 
  eapply classify_stmt_sound_2; eauto.
  rewrite PTree.gsident by (inv C; auto). apply classify_stmt_sound_1; auto.
  apply set_var_lessdef; auto.
- destruct (ident_eq id id0); try discriminate. subst id0.
  destruct (is_known ki id && safe_expr ki a && safe_expr ki a0
            && if_conversion_heuristic cond a a0 (env id)) eqn:B; inv IFC.
  InvBooleans.
  exploit (eval_select_safe_exprs a a0); eauto.
  eapply classify_stmt_wt; eauto. eapply classify_stmt_wt; eauto.
  intros (a' & v1 & v2 & v' & A & B & C & D & E).
  exists (PTree.set id (if b then v1 else v2) e), (PTree.set id v' e').
  split. subst s. econstructor; eauto.
  split. unfold s0; destruct b; eapply classify_stmt_sound_2; eauto.
  apply set_var_lessdef; auto.
Qed.

End EXPRESSIONS.

(** Semantic preservation for functions and statements. *)

Inductive match_cont: Cminor.program -> helper_functions -> known_idents -> typenv -> Cminor.cont -> CminorSel.cont -> Prop :=
  | match_cont_seq: forall cunit hf ki env s s' k k',
      sel_stmt (prog_defmap cunit) ki env s = OK s' ->
      match_cont cunit hf ki env k k' ->
      match_cont cunit hf ki env (Cminor.Kseq s k) (Kseq s' k')
  | match_cont_block: forall cunit hf ki env k k',
      match_cont cunit hf ki env k k' ->
      match_cont cunit hf ki env (Cminor.Kblock k) (Kblock k')
  | match_cont_other: forall cunit hf ki env k k',
      match_call_cont k k' ->
      match_cont cunit hf ki env k k'

with match_call_cont: Cminor.cont -> CminorSel.cont -> Prop :=
  | match_cont_stop:
      match_call_cont Cminor.Kstop Kstop
  | match_cont_call: forall cunit hf env id f sp e k f' e' k',
      linkorder cunit prog ->
      helper_functions_declared cunit hf ->
      sel_function (prog_defmap cunit) hf f = OK f' ->
      type_function f = OK env ->
      match_cont cunit hf (known_id f) env k k' ->
      env_lessdef e e' ->
      f.(Cminor.fn_comp) = f'.(fn_comp) ->
      match_call_cont (Cminor.Kcall id f sp e k) (Kcall id f' sp e' k').

Inductive match_states: Cminor.state -> CminorSel.state -> Prop :=
  | match_state: forall cunit hf f f' s k s' k' sp e m e' m' env
        (LINK: linkorder cunit prog)
        (HF: helper_functions_declared cunit hf)
        (TF: sel_function (prog_defmap cunit) hf f = OK f')
        (TYF: type_function f = OK env)
        (TS: sel_stmt (prog_defmap cunit) (known_id f) env s = OK s')
        (MC: match_cont cunit hf (known_id f) env k k')
        (LD: env_lessdef e e')
        (ME: Mem.extends m m')
        (CPT: comp_of f = comp_of f'),
      match_states
        (Cminor.State f s k sp e m)
        (State f' s' k' sp e' m')
  | match_callstate: forall cunit f f' args args' k k' m m'
        (LINK: linkorder cunit prog)
        (TF: match_fundef cunit f f')
        (MC: match_call_cont k k')
        (LD: Val.lessdef_list args args')
        (ME: Mem.extends m m'),
      match_states
        (Cminor.Callstate f args k m)
        (Callstate f' args' k' m')
  | match_returnstate: forall v v' k k' m m'
        (MC: match_call_cont k k')
        (LD: Val.lessdef v v')
        (ME: Mem.extends m m'),
      match_states
        (Cminor.Returnstate v k m)
        (Returnstate v' k' m')
  | match_builtin_1: forall cunit hf ef args optid f sp e k m al f' e' k' m' env
        (LINK: linkorder cunit prog)
        (HF: helper_functions_declared cunit hf)
        (TF: sel_function (prog_defmap cunit) hf f = OK f')
        (TYF: type_function f = OK env)
        (MC: match_cont cunit hf (known_id f) env k k')
        (EA: Cminor.eval_exprlist ge sp e m al args)
        (LDE: env_lessdef e e')
        (ME: Mem.extends m m')
        (CPT: comp_of f = comp_of f'),
      match_states
        (Cminor.Callstate (External ef) args (Cminor.Kcall optid f sp e k) m)
        (State f' (sel_builtin optid ef al) k' sp e' m')
  | match_builtin_2: forall cunit hf v v' optid f sp e k m f' e' m' k' env
        (LINK: linkorder cunit prog)
        (HF: helper_functions_declared cunit hf)
        (TF: sel_function (prog_defmap cunit) hf f = OK f')
        (TYF: type_function f = OK env)
        (MC: match_cont cunit hf (known_id f) env k k')
        (LDV: Val.lessdef v v')
        (LDE: env_lessdef (set_optvar optid v e) e')
        (ME: Mem.extends m m')
        (CPT: comp_of f = comp_of f'),
      match_states
        (Cminor.Returnstate v (Cminor.Kcall optid f sp e k) m)
        (State f' Sskip k' sp e' m').

Remark call_cont_commut:
  forall cunit hf ki env k k',
  match_cont cunit hf ki env k k' -> match_call_cont (Cminor.call_cont k) (call_cont k').
Proof.
  induction 1; simpl; auto. inversion H; subst; auto.
Qed.

Remark match_is_call_cont:
  forall cunit hf ki env k k',
  match_cont cunit ki env hf k k' -> Cminor.is_call_cont k ->
  match_call_cont k k' /\ is_call_cont k'.
Proof.
  destruct 1; intros; try contradiction. split; auto. inv H; auto.
Qed.

Lemma match_call_cont_call_comp:
  forall k k',
  match_call_cont k k' ->
  Cminor.call_comp k = call_comp k'.
Proof.
  intros k k' H.
  now destruct H.
Qed.

(*
Remark match_call_cont_cont:
  forall k k', match_call_cont k k' -> exists cunit hf ki env, match_cont cunit hf ki env k k'.
Proof.
  intros. simple refine (let cunit : Cminor.program := _ in _).
  econstructor. apply nil. apply nil. apply xH.
  simple refine (let hf : helper_functions := _ in _).
  econstructor; apply xH.
  exists cunit, hf; auto.
Qed.
*)

Definition nolabel (s: Cminor.stmt) : Prop :=
  forall lbl k, Cminor.find_label lbl s k = None.
Definition nolabel' (s: stmt) : Prop :=
  forall lbl k, find_label lbl s k = None.

Lemma classify_stmt_nolabel:
  forall s, classify_stmt s <> SCother -> nolabel s.
Proof.
  intros s. functional induction (classify_stmt s); intros.
- red; auto.
- red; auto.
- apply IHs0 in H. red; intros; simpl. apply H.
- apply IHs0 in H. red; intros; simpl. rewrite H; auto.
- congruence.
Qed.

Lemma if_conversion_base_nolabel: forall (hf: helper_functions) ki env a id a1 a2 s,
  if_conversion_base ki env a id a1 a2 = Some s ->
  nolabel' s.
Proof.
  unfold if_conversion_base; intros.
  destruct (is_known ki id && safe_expr ki a1 && safe_expr ki a2 &&
            if_conversion_heuristic a a1 a2 (env id)); try discriminate.
  destruct (sel_select_opt (env id) a a1 a2); inv H. 
  red; auto.
Qed.

Lemma if_conversion_nolabel: forall (hf: helper_functions) ki env a s1 s2 s,
    if_conversion ki env a s1 s2 = Some s ->
    nolabel s1 /\ nolabel s2 /\ nolabel' s.
Proof.
  unfold if_conversion; intros.
  Ltac conclude :=
    split; [apply classify_stmt_nolabel;congruence
           |split; [apply classify_stmt_nolabel;congruence
                   |eapply if_conversion_base_nolabel; eauto]].
  destruct (classify_stmt s1) eqn:C1; try discriminate;
  destruct (classify_stmt s2) eqn:C2; try discriminate.
  conclude.
  conclude.
  destruct (ident_eq id id0). conclude. discriminate.
Qed.

Remark sel_builtin_nolabel:
  forall (hf: helper_functions) optid ef args, nolabel' (sel_builtin optid ef args).
Proof.
  unfold sel_builtin; intros; red; intros.
  destruct optid; auto. destruct ef; auto. destruct lookup_builtin_function; auto.
  destruct sel_known_builtin; auto. 
Qed. 

Remark find_label_commut:
  forall cunit hf ki env lbl s k s' k',
  match_cont cunit hf ki env k k' ->
  sel_stmt (prog_defmap cunit) ki env s = OK s' ->
  match Cminor.find_label lbl s k, find_label lbl s' k' with
  | None, None => True
  | Some(s1, k1), Some(s1', k1') => sel_stmt (prog_defmap cunit) ki env s1 = OK s1' /\ match_cont cunit hf ki env k1 k1'
  | _, _ => False
  end.
Proof.
  induction s; intros until k'; simpl; intros MC SE; try (monadInv SE); simpl; auto.
(* store *)
  unfold store. destruct (addressing m (sel_expr e)); simpl; auto.
(* call *)
  destruct (classify_call (prog_defmap cunit) e); simpl; auto.
  rewrite sel_builtin_nolabel; auto.
(* tailcall *)
  destruct (classify_call (prog_defmap cunit) e); simpl; auto.
(* builtin *)
  rewrite sel_builtin_nolabel; auto.
(* seq *)
  exploit (IHs1 (Cminor.Kseq s2 k)). constructor; eauto. eauto.
  destruct (Cminor.find_label lbl s1 (Cminor.Kseq s2 k)) as [[sx kx] | ];
  destruct (find_label lbl x (Kseq x0 k')) as [[sy ky] | ];
  intuition. apply IHs2; auto.
(* ifthenelse *)
  destruct (if_conversion ki env e s1 s2) as [s|] eqn:IFC.
  inv SE. exploit if_conversion_nolabel; eauto. intros (A & B & C).
  rewrite A, B, C. auto.
  monadInv SE; simpl.
  exploit (IHs1 k); eauto.
  destruct (Cminor.find_label lbl s1 k) as [[sx kx] | ];
  destruct (find_label lbl x k') as [[sy ky] | ];
  intuition. apply IHs2; auto.
(* loop *)
  apply IHs. constructor; auto. simpl; rewrite EQ; auto. auto.
(* block *)
  apply IHs. constructor; auto. auto.
(* switch *)
  destruct b.
  destruct (validate_switch Int64.modulus n l (compile_switch Int64.modulus n l)); inv SE.
  simpl; auto.
  destruct (validate_switch Int.modulus n l (compile_switch Int.modulus n l)); inv SE.
  simpl; auto.
(* return *)
  destruct o; inv SE; simpl; auto.
(* label *)
  destruct (ident_eq lbl l). auto. apply IHs; auto.
Qed.

Definition measure (s: Cminor.state) : nat :=
  match s with
  | Cminor.Callstate _ _ _ _ => 0%nat
  | Cminor.State _ _ _ _ _ _ => 1%nat
  | Cminor.Returnstate _ _ _ => 2%nat
  end.

Lemma sel_step_correct:
  forall S1 t S2, Cminor.step ge S1 t S2 ->
  forall T1, match_states S1 T1 -> wt_state S1 ->
  (exists T2, step tge T1 t T2 /\ match_states S2 T2)
  \/ (measure S2 < measure S1 /\ t = E0 /\ match_states S2 T1)%nat
  \/ (exists S3 T2, star Cminor.step ge S2 E0 S3 /\ step tge T1 t T2 /\ match_states S3 T2).
Proof.
  induction 1; intros T1 ME WTS; inv ME; try (monadInv TS).
- (* skip seq *)
  inv MC. left; econstructor; split. econstructor. econstructor; eauto.
  inv H.
- (* skip block *)
  inv MC. left; econstructor; split. econstructor. econstructor; eauto.
  inv H.
- (* skip call *)
  exploit Mem.free_parallel_extends; eauto. intros [m2' [A B]].
  left; econstructor; split.
  econstructor. eapply match_is_call_cont; eauto.
  erewrite stackspace_function_translated; eauto.
  econstructor; eauto. eapply match_is_call_cont; eauto.
- (* assign *)
  exploit sel_expr_correct; eauto. intros [v' [A B]].
  left; econstructor; split.
  econstructor; eauto.
  econstructor; eauto. apply set_var_lessdef; auto.
- (* store *)
  exploit sel_expr_correct. try apply LINK. try apply HF. eexact H. eauto. eauto. intros [vaddr' [A B]].
  exploit sel_expr_correct. try apply LINK. try apply HF. eexact H0. eauto. eauto. intros [v' [C D]].
  exploit Mem.storev_extends; eauto. intros [m2' [P Q]].
  left; econstructor; split.
  eapply eval_store; eauto.
  econstructor; eauto.
- (* Scall *)
  exploit classify_call_correct; eauto.
  destruct (classify_call (prog_defmap cunit) a) as [ | id | ef].
+ (* indirect *)
  exploit sel_expr_correct; eauto. intros [vf' [A B]].
  exploit sel_exprlist_correct; eauto. intros [vargs' [C D]].
  exploit functions_translated; eauto. intros (cunit' & fd' & U & V & W).
  left; econstructor; split.
  econstructor; eauto. econstructor; eauto.
  eapply sig_function_translated; eauto.
  rewrite CPT in ALLOWED; eauto.
  eapply allowed_call_translated; eauto.
  eapply match_callstate with (cunit := cunit'); eauto.
  eapply match_cont_call with (cunit := cunit) (hf := hf); eauto.
+ (* direct *)
  intros [b [U V]].
  exploit sel_exprlist_correct; eauto. intros [vargs' [C D]].
  exploit functions_translated; eauto. intros (cunit' & fd' & X & Y & Z).
  left; econstructor; split.
  econstructor; eauto.
  subst vf. econstructor; eauto. rewrite symbols_preserved; eauto.
  eapply sig_function_translated; eauto.
  rewrite CPT in ALLOWED; eauto.
  eapply allowed_call_translated. eapply Val.lessdef_refl. eauto. eauto.
  eapply match_callstate with (cunit := cunit'); eauto.
  eapply match_cont_call with (cunit := cunit) (hf := hf); eauto.
+ (* turned into Sbuiltin *)
  intros EQ. subst fd.
  right; left; split. simpl; omega. split; auto. econstructor; eauto.
- (* Stailcall *)
  exploit Mem.free_parallel_extends; eauto. intros [m2' [P Q]].
  erewrite <- stackspace_function_translated in P by eauto.
  exploit sel_expr_correct; eauto. intros [vf' [A B]].
  exploit sel_exprlist_correct; eauto. intros [vargs' [C D]].
  exploit functions_translated; eauto. intros (cunit' & fd' & E & F & G).
  left; econstructor; split.
  exploit classify_call_correct. eexact LINK. eauto. eauto.
  destruct (classify_call (prog_defmap cunit)) as [ | id | ef]; intros.
  econstructor; eauto. econstructor; eauto. eapply sig_function_translated; eauto.
  rewrite <- (comp_function_translated _ _ _ F), COMP. now apply (comp_transl_partial _ TF).
  rewrite <- CPT; trivial.
  rewrite CPT in ALLOWED'; eauto.
  eapply allowed_call_translated; eauto.
  destruct H2 as [b [U V]]. subst vf. inv B.
  econstructor; eauto. econstructor; eauto. rewrite symbols_preserved; eauto. eapply sig_function_translated; eauto.
  rewrite <- (comp_function_translated _ _ _ F), COMP. now apply (comp_transl_partial _ TF).
  rewrite <- CPT; trivial.
  rewrite CPT in ALLOWED'; eauto.
  eapply allowed_call_translated. eapply Val.lessdef_refl. eauto. eauto.
  econstructor; eauto. econstructor; eauto. eapply sig_function_translated; eauto.
  rewrite <- (comp_function_translated _ _ _ F), COMP. now apply (comp_transl_partial _ TF).
  rewrite <- CPT; trivial.
  rewrite CPT in ALLOWED'; eauto.
  eapply allowed_call_translated; eauto.
  eapply match_callstate with (cunit := cunit'); eauto.
  eapply call_cont_commut; eauto.
- (* Sbuiltin *)
  exploit sel_builtin_correct; eauto; try (now erewrite <- CPT; eauto).
  intros (e2' & m2' & P & Q & R).
  left; econstructor; split. eexact P. econstructor; eauto.
- (* Seq *)
  left; econstructor; split.
  constructor.
  econstructor; eauto. constructor; auto.
- (* Sifthenelse *)
  simpl in TS. destruct (if_conversion (known_id f) env a s1 s2) as [s|] eqn:IFC; monadInv TS.
+ inv WTS. inv WT_FN. assert (env0 = env) by congruence. subst env0. inv WT_STMT.
  exploit if_conversion_correct; eauto.
  set (s0 := if b then s1 else s2). intros (e1 & e1' & A & B & C).
  right; right. econstructor; econstructor.
  split. eexact B. split. eexact A. econstructor; eauto. 
+ exploit sel_expr_correct; eauto. intros [v' [A B]].
  assert (Val.bool_of_val v' b). inv B. auto. inv H0.
  left; exists (State f' (if b then x else x0) k' sp e' m'); split.
  econstructor; eauto. eapply eval_condexpr_of_expr; eauto.
  econstructor; eauto. destruct b; auto.
- (* Sloop *)
  left; econstructor; split. constructor. econstructor; eauto.
  constructor; auto. simpl; rewrite EQ; auto.
- (* Sblock *)
  left; econstructor; split. constructor. econstructor; eauto. constructor; auto.
- (* Sexit seq *)
  inv MC. left; econstructor; split. constructor. econstructor; eauto.
  inv H.
- (* Sexit0 block *)
  inv MC. left; econstructor; split. constructor. econstructor; eauto.
  inv H.
- (* SexitS block *)
  inv MC. left; econstructor; split. constructor. econstructor; eauto.
  inv H.
- (* Sswitch *)
  inv H0; simpl in TS.
+ set (ct := compile_switch Int.modulus default cases) in *.
  destruct (validate_switch Int.modulus default cases ct) eqn:VALID; inv TS.
  exploit sel_expr_correct; eauto. intros [v' [A B]]. inv B.
  left; econstructor; split.
  econstructor; eauto. eapply sel_switch_int_correct; eauto.
  econstructor; eauto.
+ set (ct := compile_switch Int64.modulus default cases) in *.
  destruct (validate_switch Int64.modulus default cases ct) eqn:VALID; inv TS.
  exploit sel_expr_correct; eauto. intros [v' [A B]]. inv B.
  left; econstructor; split.
  econstructor; eauto. eapply sel_switch_long_correct; eauto.
  econstructor; eauto.
- (* Sreturn None *)
  exploit Mem.free_parallel_extends; eauto. intros [m2' [P Q]].
  erewrite <- stackspace_function_translated in P by eauto.
  left; econstructor; split.
  econstructor. simpl; eauto.
  econstructor; eauto. eapply call_cont_commut; eauto.
- (* Sreturn Some *)
  exploit Mem.free_parallel_extends; eauto. intros [m2' [P Q]].
  erewrite <- stackspace_function_translated in P by eauto.
  exploit sel_expr_correct; eauto. intros [v' [A B]].
  left; econstructor; split.
  econstructor; eauto.
  econstructor; eauto. eapply call_cont_commut; eauto.
- (* Slabel *)
  left; econstructor; split. constructor. econstructor; eauto.
- (* Sgoto *)
  assert (sel_stmt (prog_defmap cunit) (known_id f) env (Cminor.fn_body f) = OK (fn_body f')).
  { monadInv TF; simpl. congruence. }
  exploit (find_label_commut cunit hf (known_id f) env lbl (Cminor.fn_body f) (Cminor.call_cont k)).
    apply match_cont_other. eapply call_cont_commut; eauto. eauto.
  rewrite H.
  destruct (find_label lbl (fn_body f') (call_cont k'0))
  as [[s'' k'']|] eqn:?; intros; try contradiction.
  destruct H1.
  left; econstructor; split.
  econstructor; eauto.
  econstructor; eauto.
- (* internal function *)
  destruct TF as (hf & HF & TF). 
  monadInv TF. generalize EQ; intros TF; monadInv TF.
  exploit Mem.alloc_extends. eauto. eauto. apply Z.le_refl. apply Z.le_refl.
  intros [m2' [A B]].
  left; econstructor; split.
  econstructor; simpl; eauto.
  econstructor; simpl; eauto.
  apply match_cont_other; auto.
  apply set_locals_lessdef. apply set_params_lessdef; auto.
- (* external call *)
  destruct TF as (hf & HF & TF).
  monadInv TF.
  exploit external_call_mem_extends; eauto.
  intros [vres' [m2 [A [B [C D]]]]].
  left; econstructor; split.
  econstructor. eapply external_call_symbols_preserved; eauto. apply senv_preserved.
  erewrite <- match_call_cont_call_comp; eauto.
  econstructor; eauto.
- (* external call turned into a Sbuiltin *)
  exploit sel_builtin_correct; eauto. rewrite <- CPT; eauto.
  intros (e2' & m2' & P & Q & R).
  left; econstructor; split. eexact P. econstructor; eauto.
- (* return *)
  inv MC.
  left; econstructor; split.
  econstructor.
  econstructor; eauto. destruct optid; simpl; auto. apply set_var_lessdef; auto.
- (* return of an external call turned into a Sbuiltin *)
  right; left; split. simpl; omega. split. auto. econstructor; eauto.
Qed.

Lemma sel_initial_states:
  forall S, Cminor.initial_state prog S ->
  exists R, initial_state tprog R /\ match_states S R.
Proof.
  destruct 1.
  exploit function_ptr_translated; eauto. intros (cu & f' & A & B & C).
  econstructor; split.
  econstructor.
  eapply (Genv.init_mem_match TRANSF); eauto.
  rewrite (match_program_main TRANSF). fold tge. rewrite symbols_preserved. eauto.
  eexact A.
  rewrite <- H2. eapply sig_function_translated; eauto.
  econstructor; eauto. constructor. apply Mem.extends_refl.
Qed.

Lemma sel_final_states:
  forall S R r,
  match_states S R -> Cminor.final_state S r -> final_state R r.
Proof.
  intros. inv H0. inv H. inv MC. inv LD. constructor.
Qed.

Theorem transf_program_correct:
  forward_simulation (Cminor.semantics prog) (CminorSel.semantics tprog).
Proof.
  set (MS := fun S T => match_states S T /\ wt_state S).
  apply forward_simulation_determ_star with (match_states := MS) (measure := measure).
- apply Cminor.semantics_determinate.
- apply senv_preserved.
- intros. exploit sel_initial_states; eauto. intros (T & P & Q). 
  exists T; split; auto; split; auto. eapply wt_initial_state. eexact wt_prog. auto. 
- intros. destruct H. eapply sel_final_states; eauto.
- intros S1 t S2 A T1 [B C].
  assert (wt_state S2) by (eapply subject_reduction; eauto using wt_prog; eapply A).
  unfold MS.
  exploit sel_step_correct; eauto.
  intros [(T2 & D & E) | [(D & E & F) | (S3 & T2 & D & E & F)]].
+ exists S2, T2. intuition auto using star_refl, plus_one.
+ subst t. exists S2, T1. intuition auto using star_refl.
+ assert (wt_state S3) by (eapply subject_reduction_star; eauto using wt_prog; simpl in D; eapply D).
  exists S3, T2. intuition auto using plus_one.
Qed.

End PRESERVATION.

(** ** Commutation with linking *)

Instance TransfSelectionLink : TransfLink match_prog.
Proof.
  red; intros. destruct (link_linkorder _ _ _ H) as [LO1 LO2].
  eapply link_match_program; eauto.
  intros. elim H3; intros hf1 [A1 B1]. elim H4; intros hf2 [A2 B2].
Local Transparent Linker_fundef.
  simpl in *. destruct f1, f2; simpl in *; monadInv B1; monadInv B2; simpl.
- discriminate.
- destruct e; try easy.
  destruct eq_compartment; try easy.
  subst cp. inv H2.
  rewrite <- (comp_transl_partial _ EQ), dec_eq_true.
  econstructor; eauto.
- destruct e; try easy.
  destruct eq_compartment; try easy.
  subst cp. inv H2.
  rewrite <- (comp_transl_partial _ EQ), dec_eq_true.
  econstructor; eauto.
- destruct (external_function_eq e e0); inv H2. econstructor; eauto.
Qed.<|MERGE_RESOLUTION|>--- conflicted
+++ resolved
@@ -273,17 +273,10 @@
 Qed.
 
 Lemma eval_load:
-<<<<<<< HEAD
-  forall le a v chunk cp v',
-  eval_expr tpol tge sp e cp m le a v ->
-  Mem.loadv chunk m v cp = Some v' ->
-  eval_expr tpol tge sp e cp m le (load chunk a) v'.
-=======
   forall le a v chunk v',
   eval_expr tge sp e cp m le a v ->
-  Mem.loadv chunk m v = Some v' ->
+  Mem.loadv chunk m v cp = Some v' ->
   eval_expr tge sp e cp m le (load chunk a) v'.
->>>>>>> 6121cd13
 Proof.
   intros. generalize H0; destruct v; simpl; intro; try discriminate.
   unfold load.
@@ -293,19 +286,11 @@
 Qed.
 
 Lemma eval_store:
-<<<<<<< HEAD
-  forall chunk a1 a2 v1 v2 f k cp m',
-  eval_expr tpol tge sp e f.(fn_comp) m nil a1 v1 ->
-  eval_expr tpol tge sp e f.(fn_comp) m nil a2 v2 ->
-  Mem.storev chunk m v1 v2 cp = Some m' ->
-  step tpol tge (State f (store chunk a1 a2) k sp e m)
-=======
   forall chunk a1 a2 v1 v2 f k m',
   eval_expr tge sp e (comp_of f) m nil a1 v1 ->
   eval_expr tge sp e (comp_of f) m nil a2 v2 ->
-  Mem.storev chunk m v1 v2 = Some m' ->
+  Mem.storev chunk m v1 v2 (comp_of f) = Some m' ->
   step tge (State f (store chunk a1 a2) k sp e m)
->>>>>>> 6121cd13
         E0 (State f Sskip k sp e m').
 Proof.
   intros. generalize H1; destruct v1; simpl; intro; try discriminate.
@@ -1326,7 +1311,7 @@
   exploit Mem.free_parallel_extends; eauto. intros [m2' [A B]].
   left; econstructor; split.
   econstructor. eapply match_is_call_cont; eauto.
-  erewrite stackspace_function_translated; eauto.
+  erewrite stackspace_function_translated, <- CPT; eauto.
   econstructor; eauto. eapply match_is_call_cont; eauto.
 - (* assign *)
   exploit sel_expr_correct; eauto. intros [v' [A B]].
@@ -1339,6 +1324,7 @@
   exploit Mem.storev_extends; eauto. intros [m2' [P Q]].
   left; econstructor; split.
   eapply eval_store; eauto.
+  rewrite <- CPT; eauto.
   econstructor; eauto.
 - (* Scall *)
   exploit classify_call_correct; eauto.
@@ -1383,17 +1369,20 @@
   rewrite <- CPT; trivial.
   rewrite CPT in ALLOWED'; eauto.
   eapply allowed_call_translated; eauto.
+  rewrite <- CPT; eauto.
   destruct H2 as [b [U V]]. subst vf. inv B.
   econstructor; eauto. econstructor; eauto. rewrite symbols_preserved; eauto. eapply sig_function_translated; eauto.
   rewrite <- (comp_function_translated _ _ _ F), COMP. now apply (comp_transl_partial _ TF).
   rewrite <- CPT; trivial.
   rewrite CPT in ALLOWED'; eauto.
   eapply allowed_call_translated. eapply Val.lessdef_refl. eauto. eauto.
+  rewrite <- CPT; eauto.
   econstructor; eauto. econstructor; eauto. eapply sig_function_translated; eauto.
   rewrite <- (comp_function_translated _ _ _ F), COMP. now apply (comp_transl_partial _ TF).
   rewrite <- CPT; trivial.
   rewrite CPT in ALLOWED'; eauto.
   eapply allowed_call_translated; eauto.
+  rewrite <- CPT; eauto.
   eapply match_callstate with (cunit := cunit'); eauto.
   eapply call_cont_commut; eauto.
 - (* Sbuiltin *)
@@ -1449,6 +1438,7 @@
   erewrite <- stackspace_function_translated in P by eauto.
   left; econstructor; split.
   econstructor. simpl; eauto.
+  eauto.
   econstructor; eauto. eapply call_cont_commut; eauto.
 - (* Sreturn Some *)
   exploit Mem.free_parallel_extends; eauto. intros [m2' [P Q]].
