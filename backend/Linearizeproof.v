--- conflicted
+++ resolved
@@ -715,12 +715,8 @@
   exploit find_function_translated; eauto. intros [tfd [A B]].
   left; econstructor; split. simpl.
   apply plus_one. econstructor; eauto.
-<<<<<<< HEAD
-  rewrite (match_parent_locset _ _ STACKS). eauto.
-=======
   (* rewrite (match_parent_locset _ _ STACKS). eauto. *)
   (* rewrite (match_parent_locset _ _ STACKS). eauto. *)
->>>>>>> 47a27e52
   symmetry; eapply sig_preserved; eauto.
   now rewrite <- (comp_transl_partial _ B), <- (comp_transl_partial _ TRF).
   rewrite <- comp_transf_fundef; eauto.
