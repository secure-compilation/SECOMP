--- conflicted
+++ resolved
@@ -721,12 +721,8 @@
   exploit find_function_translated; eauto. intros [tfd [A B]].
   left; econstructor; split. simpl.
   apply plus_one. econstructor; eauto.
-<<<<<<< HEAD
-  rewrite (match_parent_locset _ _ STACKS). eauto.
-=======
   (* rewrite (match_parent_locset _ _ STACKS). eauto. *)
   (* rewrite (match_parent_locset _ _ STACKS). eauto. *)
->>>>>>> 6e279924
   symmetry; eapply sig_preserved; eauto.
   now rewrite <- (comp_transl_partial _ B), <- (comp_transl_partial _ TRF).
   rewrite <- comp_transf_fundef; eauto.
@@ -825,7 +821,7 @@
   destruct (Genv.type_of_call tge (call_comp ts) (comp_of f)).
   econstructor; eauto. simpl. eapply is_tail_add_branch. constructor.
   econstructor; eauto. simpl. eapply is_tail_add_branch. constructor.
-  econstructor; eauto. simpl. eapply is_tail_add_branch. constructor.
+  (* econstructor; eauto. simpl. eapply is_tail_add_branch. constructor. *)
 
   (* external function *)
   monadInv H9. left; econstructor; split.
