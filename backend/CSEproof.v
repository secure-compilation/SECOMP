--- conflicted
+++ resolved
@@ -534,11 +534,7 @@
   eapply Pos.lt_le_trans; eauto.
   red; simpl; intros. auto.
 + destruct H4; eauto with cse. subst eq. apply eq_holds_lessdef with (Val.load_result chunk rs#src).
-<<<<<<< HEAD
-  apply load_eval_to with a cp. rewrite <- Q; auto.
-=======
   apply load_eval_to with a. rewrite <- Q; auto.
->>>>>>> 5177531c
   destruct a; try discriminate. simpl. eapply Mem.load_store_same; eauto.
   rewrite B. rewrite R by auto. apply store_normalized_range_sound with bc.
   rewrite <- B. eapply vmatch_ge. apply vincl_ge; eauto. apply H2.
@@ -678,28 +674,6 @@
   simpl. rewrite Ptrofs.add_zero_l. eauto.
   apply LD; auto.
   (* TODO: Make a lemma for this! *)
-<<<<<<< HEAD
-  simpl. simpl in H7.
-  Local Transparent Mem.load. Local Transparent Mem.loadbytes.
-  unfold Mem.load. unfold Mem.load in H7.  unfold Mem.loadbytes in H0.
-  destruct (Mem.valid_access_dec m chunk sp (Ptrofs.unsigned ofs) Readable cp).
-  * destruct v as [v1 [v2 v3]].
-    destruct (Mem.valid_access_dec m chunk sp (Ptrofs.unsigned ofs) Readable cp0);
-      try discriminate.
-    eauto.
-  * unfold Mem.valid_access in n.
-    apply Classical_Prop.not_and_or in n as [n | n].
-    -- destruct (Mem.valid_access_dec m chunk sp (Ptrofs.unsigned ofs) Readable cp0);
-         try discriminate.
-       destruct v as [v1 [v2 v3]]; contradiction.
-    -- apply Classical_Prop.not_and_or in n as [n | n].
-       ++ destruct (Mem.can_access_block_dec m sp cp); try contradiction.
-          simpl in H0. rewrite andb_false_r in H0. discriminate.
-       ++ destruct (Mem.valid_access_dec m chunk sp (Ptrofs.unsigned ofs) Readable cp0);
-            try discriminate.
-          destruct v as [v1 [v2 v3]]; contradiction.
-          Local Opaque Mem.load. Local Opaque Mem.loadbytes.
-=======
   (* simpl. simpl in H7. *)
   (* Local Transparent Mem.load. Local Transparent Mem.loadbytes. *)
   (* unfold Mem.load. unfold Mem.load in H7.  unfold Mem.loadbytes in H0. *)
@@ -720,35 +694,12 @@
   (*           try discriminate. *)
   (*         destruct v as [v1 [v2 v3]]; contradiction. *)
   (*         Local Opaque Mem.load. Local Opaque Mem.loadbytes. *)
->>>>>>> 5177531c
 + inv H4. exploit eval_addressing_Ainstack_inv; eauto. intros [E1 E2].
   simpl in E2; rewrite Ptrofs.add_zero_l in E2. subst a.
   apply eq_holds_lessdef with v; auto.
   econstructor. rewrite eval_addressing_Ainstack. simpl. rewrite Ptrofs.add_zero_l. eauto.
   apply LD; auto.
   (* TODO: Write this as a lemma! *)
-<<<<<<< HEAD
-  simpl. simpl in H8.
-  Local Transparent Mem.load. Local Transparent Mem.loadbytes.
-  unfold Mem.load. unfold Mem.load in H8.  unfold Mem.loadbytes in H0.
-  destruct (Mem.valid_access_dec m chunk sp (Ptrofs.unsigned ofs) Readable cp).
-  * destruct v0 as [v1 [v2 v3]].
-    destruct (Mem.valid_access_dec m chunk sp (Ptrofs.unsigned ofs) Readable cp0);
-      try discriminate.
-    eauto.
-  * unfold Mem.valid_access in n.
-    apply Classical_Prop.not_and_or in n as [n | n].
-    -- destruct (Mem.valid_access_dec m chunk sp (Ptrofs.unsigned ofs) Readable cp0);
-         try discriminate.
-       destruct v0 as [v1 [v2 v3]]; contradiction.
-    -- apply Classical_Prop.not_and_or in n as [n | n].
-       ++ destruct (Mem.can_access_block_dec m sp cp); try contradiction.
-          simpl in H0. rewrite andb_false_r in H0. discriminate.
-       ++ destruct (Mem.valid_access_dec m chunk sp (Ptrofs.unsigned ofs) Readable cp0);
-            try discriminate.
-          destruct v0 as [v1 [v2 v3]]; contradiction.
-          Local Opaque Mem.load. Local Opaque Mem.loadbytes.
-=======
   (* simpl. simpl in H8. *)
   (* Local Transparent Mem.load. Local Transparent Mem.loadbytes. *)
   (* unfold Mem.load. unfold Mem.load in H8.  unfold Mem.loadbytes in H0. *)
@@ -769,7 +720,6 @@
   (*           try discriminate. *)
   (*         destruct v0 as [v1 [v2 v3]]; contradiction. *)
   (*         Local Opaque Mem.load. Local Opaque Mem.loadbytes. *)
->>>>>>> 5177531c
 Qed.
 
 Lemma add_memcpy_eqs_charact:
@@ -786,11 +736,7 @@
 Qed.
 
 Lemma add_memcpy_holds:
-<<<<<<< HEAD
-  forall m bsrc osrc sz cp bytes bdst odst (* cp' *) m' valu ge sp rs n1 n2 bc asrc adst,
-=======
   forall m bsrc osrc sz bytes bdst odst (* cp' *) m' valu ge cp sp rs n1 n2 bc asrc adst,
->>>>>>> 5177531c
   Mem.loadbytes m bsrc (Ptrofs.unsigned osrc) sz cp = Some bytes ->
   Mem.storebytes m bdst (Ptrofs.unsigned odst) bytes cp = Some m' ->
   numbering_holds valu ge cp (Vptr sp Ptrofs.zero) rs m n1 ->
@@ -1298,11 +1244,7 @@
   apply regs_lessdef_regs; auto.
 
 - (* Ibuiltin *)
-<<<<<<< HEAD
-  exploit (@eval_builtin_args_lessdef _ (Genv.to_senv ge) (fun r => rs#r) (fun r => rs'#r)); eauto.
-=======
   exploit (@eval_builtin_args_lessdef _ _ _ _ ge (fun r => rs#r) (fun r => rs'#r)); eauto.
->>>>>>> 5177531c
   intros (vargs' & A & B).
   exploit external_call_mem_extends; eauto.
   intros (v' & m1' & P & Q & R & S).
