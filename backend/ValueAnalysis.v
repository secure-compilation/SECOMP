(* *********************************************************************)
(*                                                                     *)
(*              The Compcert verified compiler                         *)
(*                                                                     *)
(*          Xavier Leroy, INRIA Paris-Rocquencourt                     *)
(*                                                                     *)
(*  Copyright Institut National de Recherche en Informatique et en     *)
(*  Automatique.  All rights reserved.  This file is distributed       *)
(*  under the terms of the INRIA Non-Commercial License Agreement.     *)
(*                                                                     *)
(* *********************************************************************)

Require Import FunInd.
Require Import Coqlib Maps Integers Floats Lattice Kildall.
Require Import Compopts AST Linking.
Require Import Values Memory Globalenvs Builtins Events.
Require Import Registers Op RTL.
Require Import ValueDomain ValueAOp Liveness.

(** * The dataflow analysis *)

Definition areg (ae: aenv) (r: reg) : aval := AE.get r ae.

Definition aregs (ae: aenv) (rl: list reg) : list aval := List.map (areg ae) rl.

(** Analysis of function calls.  We treat specially the case where
  neither the arguments nor the global variables point within the
  stack frame of the current function.  In this case, no pointer
  within the stack frame escapes during the call. *)

Definition mafter_public_call : amem := mtop.

Definition mafter_private_call (am_before: amem) : amem :=
  {| am_stack := am_before.(am_stack);
     am_glob := PTree.empty _;
     am_nonstack := Nonstack;
     am_top := plub (ab_summary (am_stack am_before)) Nonstack |}.

Definition analyze_call (am: amem) (aargs: list aval) :=
  if pincl am.(am_nonstack) Nonstack
  && forallb (fun av => vpincl av Nonstack) aargs
  then (Ifptr Nonstack, mafter_private_call am)
  else (Vtop, mafter_public_call).

Definition transfer_call (ae: aenv) (am: amem) (args: list reg) (res: reg) :=
  let (av, am') := analyze_call am (aregs ae args) in
  VA.State (AE.set res av ae) am'.

(** Analysis of builtins. *)

Fixpoint abuiltin_arg (ae: aenv) (am: amem) (rm: romem) (ba: builtin_arg reg) : aval :=
  match ba with
  | BA r => areg ae r
  | BA_int n => I n
  | BA_long n => L n
  | BA_float n => F n
  | BA_single n => FS n
  | BA_loadstack chunk ofs => loadv chunk rm am (Ptr (Stk ofs))
  | BA_addrstack ofs => Ptr (Stk ofs)
  | BA_loadglobal chunk id ofs => loadv chunk rm am (Ptr (Gl id ofs))
  | BA_addrglobal id ofs => Ptr (Gl id ofs)
  | BA_splitlong hi lo => longofwords (abuiltin_arg ae am rm hi) (abuiltin_arg ae am rm lo)
  | BA_addptr ba1 ba2 =>
      let v1 := abuiltin_arg ae am rm ba1 in
      let v2 := abuiltin_arg ae am rm ba2 in
      if Archi.ptr64 then addl v1 v2 else add v1 v2
  end.

Definition set_builtin_res (br: builtin_res reg) (av: aval) (ae: aenv) : aenv :=
  match br with
  | BR r => AE.set r av ae
  | _ => ae
  end.

Definition transfer_builtin_default
              (ae: aenv) (am: amem) (rm: romem)
              (args: list (builtin_arg reg)) (res: builtin_res reg) :=
  let (av, am') := analyze_call am (map (abuiltin_arg ae am rm) args) in
  VA.State (set_builtin_res res av ae) am'.

Definition eval_static_builtin_function
              (ae: aenv) (am: amem) (rm: romem)
              (bf: builtin_function) (args: list (builtin_arg reg)) :=
  match builtin_function_sem bf
                 (map val_of_aval (map (abuiltin_arg ae am rm) args)) with
  | Some v => aval_of_val v
  | None => None
  end.

Definition transfer_builtin
              (ae: aenv) (am: amem) (rm: romem) (ef: external_function)
              (args: list (builtin_arg reg)) (res: builtin_res reg) :=
  match ef, args with
  | EF_vload chunk, addr :: nil =>
      let aaddr := abuiltin_arg ae am rm addr in
      let a :=
        if va_strict tt
        then vlub (loadv chunk rm am aaddr) (vnormalize chunk (Ifptr Glob))
        else vnormalize chunk Vtop in
      VA.State (set_builtin_res res a ae) am
  | EF_vstore chunk, addr :: v :: nil =>
      let aaddr := abuiltin_arg ae am rm addr in
      let av := abuiltin_arg ae am rm v in
      let am' := storev chunk am aaddr av in
      VA.State (set_builtin_res res ntop ae) (mlub am am')
  | EF_memcpy sz al, dst :: src :: nil =>
      let adst := abuiltin_arg ae am rm dst in
      let asrc := abuiltin_arg ae am rm src in
      let p := loadbytes am rm (aptr_of_aval asrc) in
      let am' := storebytes am (aptr_of_aval adst) sz p in
      VA.State (set_builtin_res res ntop ae) am'
  | (EF_annot _ _ _ | EF_debug _ _ _), _ =>
      VA.State (set_builtin_res res ntop ae) am
  | EF_annot_val _ _ _, v :: nil =>
      let av := abuiltin_arg ae am rm v in
      VA.State (set_builtin_res res av ae) am
  | EF_builtin name sg, _ =>
      match lookup_builtin_function name sg with
      | Some bf => 
          match eval_static_builtin_function ae am rm bf args with
          | Some av => VA.State (set_builtin_res res av ae) am
          | None => transfer_builtin_default ae am rm args res
          end
      | None => transfer_builtin_default ae am rm args res
      end
  | _, _ =>
      transfer_builtin_default ae am rm args res
  end.

(** The transfer function for one instruction.  Given the abstract state
  "before" the instruction, computes the abstract state "after". *)

Definition transfer (f: function) (rm: romem) (pc: node) (ae: aenv) (am: amem) : VA.t :=
  match f.(fn_code)!pc with
  | None =>
      VA.Bot
  | Some(Inop s) =>
      VA.State ae am
  | Some(Iop op args res s) =>
      let a := eval_static_operation op (aregs ae args) in
      VA.State (AE.set res a ae) am
  | Some(Iload chunk addr args dst s) =>
      let a := loadv chunk rm am (eval_static_addressing addr (aregs ae args)) in
      VA.State (AE.set dst a ae) am
  | Some(Istore chunk addr args src s) =>
      let am' := storev chunk am (eval_static_addressing addr (aregs ae args)) (areg ae src) in
      VA.State ae am'
  | Some(Icall sig ros args res s) =>
      transfer_call ae am args res
  | Some(Itailcall sig ros args) =>
      VA.Bot
  | Some(Ibuiltin ef args res s) =>
      transfer_builtin ae am rm ef args res
  | Some(Icond cond args s1 s2) =>
      VA.State ae am
  | Some(Ijumptable arg tbl) =>
      VA.State ae am
  | Some(Ireturn arg) =>
      VA.Bot
  end.

(** A wrapper on [transfer] that removes information associated with
  dead registers, so as to reduce the sizes of abstract states. *)

Definition transfer' (f: function) (lastuses: PTree.t (list reg)) (rm: romem)
                     (pc: node) (before: VA.t) : VA.t :=
  match before with
  | VA.Bot => VA.Bot
  | VA.State ae am =>
      match transfer f rm pc ae am with
      | VA.Bot => VA.Bot
      | VA.State ae' am' =>
          let ae'' :=
            match lastuses!pc with
            | None => ae'
            | Some regs => eforget regs ae'
            end in
          VA.State ae'' am'
     end
  end.

(** The forward dataflow analysis. *)

Module DS := Dataflow_Solver(VA)(NodeSetForward).

Definition mfunction_entry :=
  {| am_stack := ablock_init Pbot;
     am_glob := PTree.empty _;
     am_nonstack := Nonstack;
     am_top := Nonstack |}.

Definition analyze (rm: romem) (f: function): PMap.t VA.t :=
  let lu := Liveness.last_uses f in
  let entry := VA.State (einit_regs f.(fn_params)) mfunction_entry in
  match DS.fixpoint f.(fn_code) successors_instr (transfer' f lu rm)
                    f.(fn_entrypoint) entry with
  | None => PMap.init (VA.State AE.top mtop)
  | Some res => res
  end.

(** Constructing the approximation of read-only globals *)

Definition store_init_data (ab: ablock) (p: Z) (id: init_data) : ablock :=
  match id with
  | Init_int8 n => ablock_store Mint8unsigned ab p (I n)
  | Init_int16 n => ablock_store Mint16unsigned ab p (I n)
  | Init_int32 n => ablock_store Mint32 ab p (I n)
  | Init_int64 n => ablock_store Mint64 ab p (L n)
  | Init_float32 n => ablock_store Mfloat32 ab p
                        (if propagate_float_constants tt then FS n else ntop)
  | Init_float64 n => ablock_store Mfloat64 ab p
                        (if propagate_float_constants tt then F n else ntop)
  | Init_addrof symb ofs => ablock_store Mptr ab p (Ptr (Gl symb ofs))
  | Init_space n => ab
  end.

Fixpoint store_init_data_list (ab: ablock) (p: Z) (idl: list init_data)
                              {struct idl}: ablock :=
  match idl with
  | nil => ab
  | id :: idl' => store_init_data_list (store_init_data ab p id) (p + init_data_size id) idl'
  end.

(** When CompCert is used in separate compilation mode, the [gvar_init]
  initializer attached to a readonly global variable may not correspond
  to the actual initial value of this global.  This occurs in two cases:
- an [extern const] variable, which is represented by [gvar_init = nil];
- a [const] variable without an explicit initializer, which is treated
  by the linker as a "common" symbol, and is represented by
  [gvar_init = Init_space sz :: nil].

In both cases, the variable can be defined and initialized in another
compilation unit which is later linked with the current compilation unit. *)

Definition definitive_initializer (init: list init_data) : bool :=
  match init with
  | nil => false
  | Init_space _ :: nil => false
  | _ => true
  end.

Definition alloc_global (rm: romem) (idg: ident * globdef fundef unit): romem :=
  match idg with
  | (id, Gfun f) =>
      PTree.remove id rm
  | (id, Gvar v) =>
      if v.(gvar_readonly) && negb v.(gvar_volatile) && definitive_initializer v.(gvar_init)
      then PTree.set id (store_init_data_list (ablock_init Pbot) 0 v.(gvar_init)) rm
      else PTree.remove id rm
  end.

Definition romem_for (p: program) : romem :=
  List.fold_left alloc_global p.(prog_defs) (PTree.empty _).

(** * Soundness proof *)

(** Properties of the dataflow solution. *)

Lemma analyze_entrypoint:
  forall rm f vl m bc,
  (forall v, In v vl -> vmatch bc v (Ifptr Nonstack)) ->
  mmatch bc m mfunction_entry ->
  exists ae am,
     (analyze rm f)!!(fn_entrypoint f) = VA.State ae am
  /\ ematch bc (init_regs vl (fn_params f)) ae
  /\ mmatch bc m am.
Proof.
  intros.
  unfold analyze.
  set (lu := Liveness.last_uses f).
  set (entry := VA.State (einit_regs f.(fn_params)) mfunction_entry).
  destruct (DS.fixpoint (fn_code f) successors_instr (transfer' f lu rm)
                        (fn_entrypoint f) entry) as [res|] eqn:FIX.
- assert (A: VA.ge res!!(fn_entrypoint f) entry) by (eapply DS.fixpoint_entry; eauto).
  destruct (res!!(fn_entrypoint f)) as [ | ae am ]; simpl in A. contradiction.
  destruct A as [A1 A2].
  exists ae, am.
  split. auto.
  split. eapply ematch_ge; eauto. apply ematch_init; auto.
  auto.
- exists AE.top, mtop.
  split. apply PMap.gi.
  split. apply ematch_ge with (einit_regs (fn_params f)).
  apply ematch_init; auto. apply AE.ge_top.
  eapply mmatch_top'; eauto.
Qed.

Lemma analyze_successor:
  forall f n ae am instr s rm ae' am',
  (analyze rm f)!!n = VA.State ae am ->
  f.(fn_code)!n = Some instr ->
  In s (successors_instr instr) ->
  transfer f rm n ae am = VA.State ae' am' ->
  VA.ge (analyze rm f)!!s (transfer f rm n ae am).
Proof.
  unfold analyze; intros.
  set (lu := Liveness.last_uses f) in *.
  set (entry := VA.State (einit_regs f.(fn_params)) mfunction_entry) in *.
  destruct (DS.fixpoint (fn_code f) successors_instr (transfer' f lu rm)
                        (fn_entrypoint f) entry) as [res|] eqn:FIX.
- assert (A: VA.ge res!!s (transfer' f lu rm n res#n)).
  { eapply DS.fixpoint_solution; eauto with coqlib.
    intros. unfold transfer'. simpl. auto. }
  rewrite H in A. unfold transfer' in A. rewrite H2 in A. rewrite H2.
  destruct lu!n.
  eapply VA.ge_trans. eauto. split; auto. apply eforget_ge.
  auto.
- rewrite H2. rewrite PMap.gi. split; intros. apply AE.ge_top. eapply mmatch_top'; eauto.
Qed.

Lemma analyze_succ:
  forall e m rm f n ae am instr s ae' am' bc,
  (analyze rm f)!!n = VA.State ae am ->
  f.(fn_code)!n = Some instr ->
  In s (successors_instr instr) ->
  transfer f rm n ae am = VA.State ae' am' ->
  ematch bc e ae' ->
  mmatch bc m am' ->
  exists ae'' am'',
     (analyze rm f)!!s = VA.State ae'' am''
  /\ ematch bc e ae''
  /\ mmatch bc m am''.
Proof.
  intros. exploit analyze_successor; eauto. rewrite H2.
  destruct (analyze rm f)#s as [ | ae'' am'']; simpl; try tauto. intros [A B].
  exists ae'', am''.
  split. auto.
  split. eapply ematch_ge; eauto. eauto.
Qed.

(** ** Analysis of registers and builtin arguments *)

Lemma areg_sound:
  forall bc e ae r, ematch bc e ae -> vmatch bc (e#r) (areg ae r).
Proof.
  intros. apply H.
Qed.

Lemma aregs_sound:
  forall bc e ae rl, ematch bc e ae -> list_forall2 (vmatch bc) (e##rl) (aregs ae rl).
Proof.
  induction rl; simpl; intros. constructor. constructor; [apply areg_sound|]; auto.
Qed.

Global Hint Resolve areg_sound aregs_sound: va.

Lemma abuiltin_arg_sound:
  forall bc ge cp rs sp m ae rm am,
  ematch bc rs ae ->
  romatch bc m rm ->
  mmatch bc m am ->
  genv_match bc ge ->
  bc sp = BCstack ->
  forall a v,
  eval_builtin_arg ge cp (fun r => rs#r) (Vptr sp Ptrofs.zero) m a v ->
  vmatch bc v (abuiltin_arg ae am rm a).
Proof.
  intros until am; intros EM RM MM GM SP.
  induction 1; simpl; eauto with va.
- eapply loadv_sound; eauto. simpl. rewrite Ptrofs.add_zero_l. auto with va.
- simpl. rewrite Ptrofs.add_zero_l. auto with va.
- eapply loadv_sound; eauto. apply symbol_address_sound; auto.
(* - apply symbol_address_sound; auto. *)
- destruct Archi.ptr64; auto with va.
Qed.

Lemma abuiltin_args_sound:
  forall bc ge cp rs sp m ae rm am,
  ematch bc rs ae ->
  romatch bc m rm ->
  mmatch bc m am ->
  genv_match bc ge ->
  bc sp = BCstack ->
  forall al vl,
  eval_builtin_args ge cp (fun r => rs#r) (Vptr sp Ptrofs.zero) m al vl ->
  list_forall2 (vmatch bc) vl (map (abuiltin_arg ae am rm) al).
Proof.
  intros until am; intros EM RM MM GM SP.
  induction 1; simpl.
- constructor.
- constructor; auto. eapply abuiltin_arg_sound; eauto.
Qed.

Lemma set_builtin_res_sound:
  forall bc rs ae v av res,
  ematch bc rs ae ->
  vmatch bc v av ->
  ematch bc (regmap_setres res v rs) (set_builtin_res res av ae).
Proof.
  intros. destruct res; simpl; auto. apply ematch_update; auto.
Qed.

Lemma eval_static_builtin_function_sound:
  forall bc ge cp rs sp m ae rm am (bf: builtin_function) al vl v va,
  ematch bc rs ae ->
  romatch bc m rm ->
  mmatch bc m am ->
  genv_match bc ge ->
  bc sp = BCstack ->
  eval_builtin_args ge cp (fun r => rs#r) (Vptr sp Ptrofs.zero) m al vl ->
  eval_static_builtin_function ae am rm bf al = Some va ->
  builtin_function_sem bf vl = Some v ->
  vmatch bc v va.
Proof.
  unfold eval_static_builtin_function; intros.
  exploit abuiltin_args_sound; eauto. 
  set (vla := map (abuiltin_arg ae am rm) al) in *. intros VMA.
  destruct (builtin_function_sem bf (map val_of_aval vla)) as [v0|] eqn:A; try discriminate.
  assert (LD: Val.lessdef v0 v).
  { apply val_inject_lessdef.
    exploit (bs_inject _ (builtin_function_sem bf)). 
    apply val_inject_list_lessdef. eapply list_val_of_aval_sound; eauto.
    rewrite A, H6; simpl. auto.
  }
  inv LD. apply aval_of_val_sound; auto. discriminate.
Qed.

(** ** Constructing block classifications *)

Definition bc_nostack (bc: block_classification) : Prop :=
  forall b, bc b <> BCstack.

Section NOSTACK.

Variable bc: block_classification.
Hypothesis NOSTACK: bc_nostack bc.

Lemma pmatch_no_stack: forall b ofs p, pmatch bc b ofs p -> pmatch bc b ofs Nonstack.
Proof.
  intros. inv H; constructor; congruence.
Qed.

Lemma vmatch_no_stack: forall v x, vmatch bc v x -> vmatch bc v (Ifptr Nonstack).
Proof.
  induction 1; constructor; auto; eapply pmatch_no_stack; eauto.
Qed.

Lemma smatch_no_stack: forall m b p, smatch bc m b p -> smatch bc m b Nonstack.
Proof.
  intros. destruct H as [A B]. split; intros.
  eapply vmatch_no_stack; eauto.
  eapply pmatch_no_stack; eauto.
Qed.

Lemma mmatch_no_stack: forall m am astk,
  mmatch bc m am -> mmatch bc m {| am_stack := astk; am_glob := PTree.empty _; am_nonstack := Nonstack; am_top := Nonstack |}.
Proof.
  intros. destruct H. constructor; simpl; intros.
- elim (NOSTACK b); auto.
- rewrite PTree.gempty in H0; discriminate.
- eapply smatch_no_stack; eauto.
- eapply smatch_no_stack; eauto.
- auto.
Qed.

End NOSTACK.

(** ** Construction 1: allocating the stack frame at function entry *)

Ltac splitall := repeat (match goal with |- _ /\ _ => split end).

Theorem allocate_stack:
  forall m c sz m' sp bc ge rm am,
  Mem.alloc m c 0 sz = (m', sp) ->
  genv_match bc ge ->
  romatch bc m rm ->
  mmatch bc m am ->
  bc_nostack bc ->
  exists bc',
     bc_incr bc bc'
  /\ bc' sp = BCstack
  /\ genv_match bc' ge
  /\ romatch bc' m' rm
  /\ mmatch bc' m' mfunction_entry
  /\ (forall b, Plt b sp -> bc' b = bc b)
  /\ (forall v x, vmatch bc v x -> vmatch bc' v (Ifptr Nonstack)).
Proof.
  intros until am; intros ALLOC GENV RO MM NOSTACK.
  exploit Mem.nextblock_alloc; eauto. intros NB.
  exploit Mem.alloc_result; eauto. intros SP.
  assert (SPINVALID: bc sp = BCinvalid).
  { rewrite SP. eapply bc_below_invalid. apply Plt_strict. eapply mmatch_below; eauto. }
(* Part 1: constructing bc' *)
  set (f := fun b => if eq_block b sp then BCstack else bc b).
  assert (F_stack: forall b1 b2, f b1 = BCstack -> f b2 = BCstack -> b1 = b2).
  {
    assert (forall b, f b = BCstack -> b = sp).
    { unfold f; intros. destruct (eq_block b sp); auto. eelim NOSTACK; eauto. }
    intros. transitivity sp; auto. symmetry; auto.
  }
  assert (F_glob: forall b1 b2 id, f b1 = BCglob id -> f b2 = BCglob id -> b1 = b2).
  {
    assert (forall b id, f b = BCglob id -> bc b = BCglob id).
    { unfold f; intros. destruct (eq_block b sp). congruence. auto. }
    intros. eapply (bc_glob bc); eauto.
  }
  set (bc' := BC f F_stack F_glob). unfold f in bc'.
  assert (BC'EQ: forall b, bc b <> BCinvalid -> bc' b = bc b).
  { intros; simpl. apply dec_eq_false. congruence. }
  assert (INCR: bc_incr bc bc').
  { red; simpl; intros. apply BC'EQ; auto. }
(* Part 2: invariance properties *)
  assert (SM: forall b p, bc b <> BCinvalid -> smatch bc m b p -> smatch bc' m' b Nonstack).
  {
    intros.
    apply smatch_incr with bc; auto.
    apply smatch_inv with m.
    apply smatch_no_stack with p; auto.
    intros. eapply Mem.loadbytes_alloc_unchanged; eauto. eapply mmatch_below; eauto.
  }
  assert (SMSTACK: smatch bc' m' sp Pbot).
  {
    split; intros.
    exploit Mem.load_alloc_same; eauto. intros EQ. subst v. constructor.
    exploit Mem.loadbytes_alloc_same; eauto with coqlib. congruence.
  }
(* Conclusions *)
  exists bc'; splitall.
- (* incr *)
  assumption.
- (* sp is BCstack *)
  simpl; apply dec_eq_true.
- (* genv match *)
  eapply genv_match_exten; eauto.
  simpl; intros. destruct (eq_block b sp); intuition congruence.
  simpl; intros. destruct (eq_block b sp); congruence.
- (* romatch *)
  apply romatch_exten with bc.
  eapply romatch_alloc; eauto. eapply mmatch_below; eauto.
  simpl; intros. destruct (eq_block b sp); intuition.
- (* mmatch *)
  constructor; simpl; intros.
  + (* stack *)
    apply ablock_init_sound. destruct (eq_block b sp).
    subst b. apply SMSTACK.
    elim (NOSTACK b); auto.
  + (* globals *)
    rewrite PTree.gempty in H0; discriminate.
  + (* nonstack *)
    destruct (eq_block b sp). congruence. eapply SM; auto. eapply mmatch_nonstack; eauto.
  + (* top *)
    destruct (eq_block b sp).
    subst b. apply smatch_ge with Pbot. apply SMSTACK. constructor.
    eapply SM; auto. eapply mmatch_top; eauto.
  + (* below *)
    red; simpl; intros. rewrite NB. destruct (eq_block b sp).
    subst b; rewrite SP; extlia.
    exploit mmatch_below; eauto. extlia.
- (* unchanged *)
  simpl; intros. apply dec_eq_false. apply Plt_ne. auto.
- (* values *)
  intros. apply vmatch_incr with bc; auto. eapply vmatch_no_stack; eauto.
Qed.

(** Construction 2: turn the stack into an "other" block, at public calls or function returns *)

Theorem anonymize_stack:
  forall m sp bc ge rm am,
  genv_match bc ge ->
  romatch bc m rm ->
  mmatch bc m am ->
  bc sp = BCstack ->
  exists bc',
     bc_nostack bc'
  /\ bc' sp = BCother
  /\ (forall b, b <> sp -> bc' b = bc b)
  /\ (forall v x, vmatch bc v x -> vmatch bc' v Vtop)
  /\ genv_match bc' ge
  /\ romatch bc' m rm
  /\ mmatch bc' m mtop.
Proof.
  intros until am; intros GENV RO MM SP.
(* Part 1: constructing bc' *)
  set (f := fun b => if eq_block b sp then BCother else bc b).
  assert (F_stack: forall b1 b2, f b1 = BCstack -> f b2 = BCstack -> b1 = b2).
  {
    unfold f; intros.
    destruct (eq_block b1 sp); try discriminate.
    destruct (eq_block b2 sp); try discriminate.
    eapply bc_stack; eauto.
  }
  assert (F_glob: forall b1 b2 id, f b1 = BCglob id -> f b2 = BCglob id -> b1 = b2).
  {
    unfold f; intros.
    destruct (eq_block b1 sp); try discriminate.
    destruct (eq_block b2 sp); try discriminate.
    eapply bc_glob; eauto.
  }
  set (bc' := BC f F_stack F_glob). unfold f in bc'.

(* Part 2: matching wrt bc' *)
  assert (PM: forall b ofs p, pmatch bc b ofs p -> pmatch bc' b ofs Ptop).
  {
    intros. assert (pmatch bc b ofs Ptop) by (eapply pmatch_top'; eauto).
    inv H0. constructor; simpl. destruct (eq_block b sp); congruence.
  }
  assert (VM: forall v x, vmatch bc v x -> vmatch bc' v Vtop).
  {
    induction 1; constructor; eauto.
  }
  assert (SM: forall b p, smatch bc m b p -> smatch bc' m b Ptop).
  {
    intros. destruct H as [S1 S2]. split; intros.
    eapply VM. eapply S1; eauto.
    eapply PM. eapply S2; eauto.
  }
(* Conclusions *)
  exists bc'; splitall.
- (* nostack *)
  red; simpl; intros. destruct (eq_block b sp). congruence.
  red; intros. elim n. eapply bc_stack; eauto.
- (* bc' sp is BCother *)
  simpl; apply dec_eq_true.
- (* other blocks *)
  intros; simpl; apply dec_eq_false; auto.
- (* values *)
  auto.
- (* genv *)
  apply genv_match_exten with bc; auto.
  simpl; intros. destruct (eq_block b sp); intuition congruence.
  simpl; intros. destruct (eq_block b sp); auto.
- (* romatch *)
  apply romatch_exten with bc; auto.
  simpl; intros. destruct (eq_block b sp); intuition.
- (* mmatch top *)
  constructor; simpl; intros.
  + destruct (eq_block b sp). congruence. elim n. eapply bc_stack; eauto.
  + rewrite PTree.gempty in H0; discriminate.
  + destruct (eq_block b sp).
    subst b. eapply SM. eapply mmatch_stack; eauto.
    eapply SM. eapply mmatch_nonstack; eauto.
  + destruct (eq_block b sp).
    subst b. eapply SM. eapply mmatch_stack; eauto.
    eapply SM. eapply mmatch_top; eauto.
  + red; simpl; intros. destruct (eq_block b sp).
    subst b. eapply mmatch_below; eauto. congruence.
    eapply mmatch_below; eauto.
Qed.

(** Construction 3: turn the stack into an invalid block, at private calls *)

Theorem hide_stack:
  forall m sp bc ge rm am,
  genv_match bc ge ->
  romatch bc m rm ->
  mmatch bc m am ->
  bc sp = BCstack ->
  pge Nonstack am.(am_nonstack) ->
  exists bc',
     bc_nostack bc'
  /\ bc' sp = BCinvalid
  /\ (forall b, b <> sp -> bc' b = bc b)
  /\ (forall v x, vge (Ifptr Nonstack) x -> vmatch bc v x -> vmatch bc' v Vtop)
  /\ genv_match bc' ge
  /\ romatch bc' m rm
  /\ mmatch bc' m mtop.
Proof.
  intros until am; intros GENV RO MM SP NOLEAK.
(* Part 1: constructing bc' *)
  set (f := fun b => if eq_block b sp then BCinvalid else bc b).
  assert (F_stack: forall b1 b2, f b1 = BCstack -> f b2 = BCstack -> b1 = b2).
  {
    unfold f; intros.
    destruct (eq_block b1 sp); try discriminate.
    destruct (eq_block b2 sp); try discriminate.
    eapply bc_stack; eauto.
  }
  assert (F_glob: forall b1 b2 id, f b1 = BCglob id -> f b2 = BCglob id -> b1 = b2).
  {
    unfold f; intros.
    destruct (eq_block b1 sp); try discriminate.
    destruct (eq_block b2 sp); try discriminate.
    eapply bc_glob; eauto.
  }
  set (bc' := BC f F_stack F_glob). unfold f in bc'.

(* Part 2: matching wrt bc' *)
  assert (PM: forall b ofs p, pge Nonstack p -> pmatch bc b ofs p -> pmatch bc' b ofs Ptop).
  {
    intros. assert (pmatch bc b ofs Nonstack) by (eapply pmatch_ge; eauto).
    inv H1. constructor; simpl; destruct (eq_block b sp); congruence.
  }
  assert (VM: forall v x, vge (Ifptr Nonstack) x -> vmatch bc v x -> vmatch bc' v Vtop).
  {
    intros. apply vmatch_ifptr; intros. subst v.
    inv H0; inv H; eapply PM; eauto.
  }
  assert (SM: forall b p, pge Nonstack p -> smatch bc m b p -> smatch bc' m b Ptop).
  {
    intros. destruct H0 as [S1 S2]. split; intros.
    eapply VM with (x := Ifptr p). constructor; auto. eapply S1; eauto.
    eapply PM. eauto. eapply S2; eauto.
  }
(* Conclusions *)
  exists bc'; splitall.
- (* nostack *)
  red; simpl; intros. destruct (eq_block b sp). congruence.
  red; intros. elim n. eapply bc_stack; eauto.
- (* bc' sp is BCinvalid *)
  simpl; apply dec_eq_true.
- (* other blocks *)
  intros; simpl; apply dec_eq_false; auto.
- (* values *)
  auto.
- (* genv *)
  apply genv_match_exten with bc; auto.
  simpl; intros. destruct (eq_block b sp); intuition congruence.
  simpl; intros. destruct (eq_block b sp); congruence.
- (* romatch *)
  apply romatch_exten with bc; auto.
  simpl; intros. destruct (eq_block b sp); intuition.
- (* mmatch top *)
  constructor; simpl; intros.
  + destruct (eq_block b sp). congruence. elim n. eapply bc_stack; eauto.
  + rewrite PTree.gempty in H0; discriminate.
  + destruct (eq_block b sp). congruence.
    eapply SM. eauto. eapply mmatch_nonstack; eauto.
  + destruct (eq_block b sp). congruence.
    eapply SM. eauto. eapply mmatch_nonstack; eauto.
    red; intros; elim n. eapply bc_stack; eauto.
  + red; simpl; intros. destruct (eq_block b sp). congruence.
    eapply mmatch_below; eauto.
Qed.

(** Construction 4: restore the stack after a public call *)

Theorem return_from_public_call:
  forall (caller callee: block_classification) bound sp ge e ae v m rm,
  bc_below caller bound ->
  callee sp = BCother ->
  caller sp = BCstack ->
  (forall b, Plt b bound -> b <> sp -> caller b = callee b) ->
  genv_match caller ge ->
  ematch caller e ae ->
  Ple bound (Mem.nextblock m) ->
  vmatch callee v Vtop ->
  romatch callee m rm ->
  mmatch callee m mtop ->
  genv_match callee ge ->
  bc_nostack callee ->
  exists bc,
      vmatch bc v Vtop
   /\ ematch bc e ae
   /\ romatch bc m rm
   /\ mmatch bc m mafter_public_call
   /\ genv_match bc ge
   /\ bc sp = BCstack
   /\ (forall b, Plt b sp -> bc b = caller b).
Proof.
  intros until rm; intros BELOW SP1 SP2 SAME GE1 EM BOUND RESM RM MM GE2 NOSTACK.
(* Constructing bc *)
  set (f := fun b => if eq_block b sp then BCstack else callee b).
  assert (F_stack: forall b1 b2, f b1 = BCstack -> f b2 = BCstack -> b1 = b2).
  {
    assert (forall b, f b = BCstack -> b = sp).
    { unfold f; intros. destruct (eq_block b sp); auto. eelim NOSTACK; eauto. }
    intros. transitivity sp; auto. symmetry; auto.
  }
  assert (F_glob: forall b1 b2 id, f b1 = BCglob id -> f b2 = BCglob id -> b1 = b2).
  {
    assert (forall b id, f b = BCglob id -> callee b = BCglob id).
    { unfold f; intros. destruct (eq_block b sp). congruence. auto. }
    intros. eapply (bc_glob callee); eauto.
  }
  set (bc := BC f F_stack F_glob). unfold f in bc.
  assert (INCR: bc_incr caller bc).
  {
    red; simpl; intros. destruct (eq_block b sp). congruence.
    symmetry; apply SAME; auto.
  }
(* Invariance properties *)
  assert (PM: forall b ofs p, pmatch callee b ofs p -> pmatch bc b ofs Ptop).
  {
    intros. assert (pmatch callee b ofs Ptop) by (eapply pmatch_top'; eauto).
    inv H0. constructor; simpl. destruct (eq_block b sp); congruence.
  }
  assert (VM: forall v x, vmatch callee v x -> vmatch bc v Vtop).
  {
    intros. assert (vmatch callee v0 Vtop) by (eapply vmatch_top; eauto).
    inv H0; constructor; eauto.
  }
  assert (SM: forall b p, smatch callee m b p -> smatch bc m b Ptop).
  {
    intros. destruct H; split; intros. eapply VM; eauto. eapply PM; eauto.
  }
(* Conclusions *)
  exists bc; splitall.
- (* result value *)
  eapply VM; eauto.
- (* environment *)
  eapply ematch_incr; eauto.
- (* romem *)
  apply romatch_exten with callee; auto.
  intros; simpl. destruct (eq_block b sp); intuition.
- (* mmatch *)
  constructor; simpl; intros.
  + (* stack *)
    apply ablock_init_sound. destruct (eq_block b sp).
    subst b. eapply SM. eapply mmatch_nonstack; eauto. congruence.
    elim (NOSTACK b); auto.
  + (* globals *)
    rewrite PTree.gempty in H0; discriminate.
  + (* nonstack *)
    destruct (eq_block b sp). congruence. eapply SM; auto. eapply mmatch_nonstack; eauto.
  + (* top *)
    eapply SM. eapply mmatch_top; eauto.
    destruct (eq_block b sp); congruence.
  + (* below *)
    red; simpl; intros. destruct (eq_block b sp).
    subst b. eapply mmatch_below; eauto. congruence.
    eapply mmatch_below; eauto.
- (* genv *)
  eapply genv_match_exten with caller; eauto.
  simpl; intros. destruct (eq_block b sp). intuition congruence.
  split; intros. rewrite SAME in H by eauto with va. auto.
  apply <- (proj1 GE2) in H. apply (proj1 GE1) in H. auto.
  simpl; intros. destruct (eq_block b sp). congruence.
  rewrite <- SAME; eauto with va.
- (* sp *)
  simpl. apply dec_eq_true.
- (* unchanged *)
  simpl; intros. destruct (eq_block b sp). congruence.
  symmetry. apply SAME; auto. eapply Plt_trans. eauto. apply BELOW. congruence.
Qed.

(** Construction 5: restore the stack after a private call *)

Theorem return_from_private_call:
  forall (caller callee: block_classification) bound sp ge e ae v m rm am,
  bc_below caller bound ->
  callee sp = BCinvalid ->
  caller sp = BCstack ->
  (forall b, Plt b bound -> b <> sp -> caller b = callee b) ->
  genv_match caller ge ->
  ematch caller e ae ->
  bmatch caller m sp am.(am_stack) ->
  Ple bound (Mem.nextblock m) ->
  vmatch callee v Vtop ->
  romatch callee m rm ->
  mmatch callee m mtop ->
  genv_match callee ge ->
  bc_nostack callee ->
  exists bc,
      vmatch bc v (Ifptr Nonstack)
   /\ ematch bc e ae
   /\ romatch bc m rm
   /\ mmatch bc m (mafter_private_call am)
   /\ genv_match bc ge
   /\ bc sp = BCstack
   /\ (forall b, Plt b sp -> bc b = caller b).
Proof.
  intros until am; intros BELOW SP1 SP2 SAME GE1 EM CONTENTS BOUND RESM RM MM GE2 NOSTACK.
(* Constructing bc *)
  set (f := fun b => if eq_block b sp then BCstack else callee b).
  assert (F_stack: forall b1 b2, f b1 = BCstack -> f b2 = BCstack -> b1 = b2).
  {
    assert (forall b, f b = BCstack -> b = sp).
    { unfold f; intros. destruct (eq_block b sp); auto. eelim NOSTACK; eauto. }
    intros. transitivity sp; auto. symmetry; auto.
  }
  assert (F_glob: forall b1 b2 id, f b1 = BCglob id -> f b2 = BCglob id -> b1 = b2).
  {
    assert (forall b id, f b = BCglob id -> callee b = BCglob id).
    { unfold f; intros. destruct (eq_block b sp). congruence. auto. }
    intros. eapply (bc_glob callee); eauto.
  }
  set (bc := BC f F_stack F_glob). unfold f in bc.
  assert (INCR1: bc_incr caller bc).
  {
    red; simpl; intros. destruct (eq_block b sp). congruence.
    symmetry; apply SAME; auto.
  }
  assert (INCR2: bc_incr callee bc).
  {
    red; simpl; intros. destruct (eq_block b sp). congruence. auto.
  }

(* Invariance properties *)
  assert (PM: forall b ofs p, pmatch callee b ofs p -> pmatch bc b ofs Nonstack).
  {
    intros. assert (pmatch callee b ofs Ptop) by (eapply pmatch_top'; eauto).
    inv H0. constructor; simpl; destruct (eq_block b sp); congruence.
  }
  assert (VM: forall v x, vmatch callee v x -> vmatch bc v (Ifptr Nonstack)).
  {
    intros. assert (vmatch callee v0 Vtop) by (eapply vmatch_top; eauto).
    inv H0; constructor; eauto.
  }
  assert (SM: forall b p, smatch callee m b p -> smatch bc m b Nonstack).
  {
    intros. destruct H; split; intros. eapply VM; eauto. eapply PM; eauto.
  }
  assert (BSTK: bmatch bc m sp (am_stack am)).
  {
    apply bmatch_incr with caller; eauto.
  }
(* Conclusions *)
  exists bc; splitall.
- (* result value *)
  eapply VM; eauto.
- (* environment *)
  eapply ematch_incr; eauto.
- (* romem *)
  apply romatch_exten with callee; auto.
  intros; simpl. destruct (eq_block b sp); intuition.
- (* mmatch *)
  constructor; simpl; intros.
  + (* stack *)
    destruct (eq_block b sp).
    subst b. exact BSTK.
    elim (NOSTACK b); auto.
  + (* globals *)
    rewrite PTree.gempty in H0; discriminate.
  + (* nonstack *)
    destruct (eq_block b sp). congruence. eapply SM; auto. eapply mmatch_nonstack; eauto.
  + (* top *)
    destruct (eq_block b sp).
    subst. apply smatch_ge with (ab_summary (am_stack am)). apply BSTK. apply pge_lub_l.
    apply smatch_ge with Nonstack. eapply SM. eapply mmatch_top; eauto. apply pge_lub_r.
  + (* below *)
    red; simpl; intros. destruct (eq_block b sp).
    subst b. apply Pos.lt_le_trans with bound. apply BELOW. congruence. auto.
    eapply mmatch_below; eauto.
- (* genv *)
  eapply genv_match_exten; eauto.
  simpl; intros. destruct (eq_block b sp); intuition congruence.
  simpl; intros. destruct (eq_block b sp); congruence.
- (* sp *)
  simpl. apply dec_eq_true.
- (* unchanged *)
  simpl; intros. destruct (eq_block b sp). congruence.
  symmetry. apply SAME; auto. eapply Plt_trans. eauto. apply BELOW. congruence.
Qed.

(** Construction 6: external call *)

Theorem external_call_match:
  forall ef (ge: genv) cp vargs m t vres m' bc rm am,
  external_call ef ge cp vargs m t vres m' ->
  genv_match bc ge ->
  (forall v, In v vargs -> vmatch bc v Vtop) ->
  romatch bc m rm ->
  mmatch bc m am ->
  bc_nostack bc ->
  exists bc',
     bc_incr bc bc'
  /\ (forall b, Plt b (Mem.nextblock m) -> bc' b = bc b)
  /\ vmatch bc' vres Vtop
  /\ genv_match bc' ge
  /\ romatch bc' m' rm
  /\ mmatch bc' m' mtop
  /\ bc_nostack bc'
  /\ (forall b ofs n cp,
      Mem.valid_block m b ->
      (* Mem.can_access_block m b cp -> *)
      bc b = BCinvalid ->
      Mem.loadbytes m' b ofs n cp = Mem.loadbytes m b ofs n cp).
Proof.
  intros until am; intros EC GENV ARGS RO MM NOSTACK.
  (* Part 1: using ec_mem_inject *)
  exploit (@external_call_mem_inject ef _ _ ge _ cp vargs m t vres m' (inj_of_bc bc) m vargs).
  apply inj_of_bc_preserves_globals; auto.
  exact EC.
  eapply mmatch_inj; eauto. eapply mmatch_below; eauto.
  revert ARGS. generalize vargs.
  induction vargs0; simpl; intros; constructor.
  eapply vmatch_inj; eauto. auto.
  intros (j' & vres' & m'' & EC' & IRES & IMEM & UNCH1 & UNCH2 & IINCR & ISEP & INEW).
  assert (JBELOW: forall b, Plt b (Mem.nextblock m) -> j' b = inj_of_bc bc b).
  {
    intros. destruct (inj_of_bc bc b) as [[b' delta] | ] eqn:EQ.
    eapply IINCR; eauto.
    destruct (j' b) as [[b'' delta'] | ] eqn:EQ'; auto.
    exploit ISEP; eauto. tauto.
  }
  (* Part 2: constructing bc' from j' *)
  set (f := fun b => if plt b (Mem.nextblock m)
                     then bc b
                     else match j' b with None => BCinvalid | Some _ => BCother end).
  assert (F_stack: forall b1 b2, f b1 = BCstack -> f b2 = BCstack -> b1 = b2).
  {
    assert (forall b, f b = BCstack -> bc b = BCstack).
    { unfold f; intros. destruct (plt b (Mem.nextblock m)); auto. destruct (j' b); discriminate. }
    intros. apply (bc_stack bc); auto.
  }
  assert (F_glob: forall b1 b2 id, f b1 = BCglob id -> f b2 = BCglob id -> b1 = b2).
  {
    assert (forall b id, f b = BCglob id -> bc b = BCglob id).
    { unfold f; intros. destruct (plt b (Mem.nextblock m)); auto. destruct (j' b); discriminate. }
    intros. eapply (bc_glob bc); eauto.
  }
  set (bc' := BC f F_stack F_glob). unfold f in bc'.
  assert (INCR: bc_incr bc bc').
  {
    red; simpl; intros. apply pred_dec_true. eapply mmatch_below; eauto.
  }
  assert (BC'INV: forall b, bc' b <> BCinvalid -> exists b' delta, j' b = Some(b', delta)).
  {
    simpl; intros. destruct (plt b (Mem.nextblock m)).
    exists b, 0. rewrite JBELOW by auto. apply inj_of_bc_valid; auto.
    destruct (j' b) as [[b' delta] | ].
    exists b', delta; auto.
    congruence.
  }

  (* Part 3: injection wrt j' implies matching with top wrt bc' *)
  assert (PMTOP: forall b b' delta ofs, j' b = Some (b', delta) -> pmatch bc' b ofs Ptop).
  {
    intros. constructor. simpl; unfold f.
    destruct (plt b (Mem.nextblock m)).
    rewrite JBELOW in H by auto. eapply inj_of_bc_inv; eauto.
    rewrite H; congruence.
  }
  assert (VMTOP: forall v v', Val.inject j' v v' -> vmatch bc' v Vtop).
  {
    intros. inv H; constructor. eapply PMTOP; eauto.
  }
  assert (SMTOP: forall b, bc' b <> BCinvalid -> smatch bc' m' b Ptop).
  {
    intros; split; intros.
  - exploit BC'INV; eauto. intros (b' & delta & J').
    exploit Mem.load_inject. eexact IMEM. eauto. eauto. intros (v' & A & B).
    eapply VMTOP; eauto.
  - exploit BC'INV; eauto. intros (b'' & delta & J').
    exploit Mem.loadbytes_inject. eexact IMEM. eauto. eauto. intros (bytes & A & B).
    inv B. inv H3. inv H7. eapply PMTOP; eauto.
  }
  (* Conclusions *)
  exists bc'; splitall.
- (* incr *)
  exact INCR.
- (* unchanged *)
  simpl; intros. apply pred_dec_true; auto.
- (* vmatch res *)
  eapply VMTOP; eauto.
- (* genv match *)
  apply genv_match_exten with bc; auto.
  simpl; intros; split; intros.
  rewrite pred_dec_true by (eapply mmatch_below; eauto with va). auto.
  destruct (plt b (Mem.nextblock m)). auto. destruct (j' b); congruence.
  simpl; intros. rewrite pred_dec_true by (eapply mmatch_below; eauto with va). auto.
- (* romatch m' *)
  red; simpl; intros. destruct (plt b (Mem.nextblock m)).
  exploit RO; eauto. intros (R & P & Q).
  split; auto.
  split. apply bmatch_incr with bc; auto. apply bmatch_ext with m; auto.
  intros. eapply external_call_readonly with (m2 := m'); eauto.
  intros; red; intros; elim (Q ofs).
  eapply external_call_max_perm with (m2 := m'); eauto.
  destruct (j' b); congruence.
- (* mmatch top *)
  constructor; simpl; intros.
  + apply ablock_init_sound. apply SMTOP. simpl; congruence.
  + rewrite PTree.gempty in H0; discriminate.
  + apply SMTOP; auto.
  + apply SMTOP; auto.
  + red; simpl; intros. destruct (plt b (Mem.nextblock m)).
    eapply Pos.lt_le_trans. eauto. eapply external_call_nextblock; eauto.
    destruct (j' b) as [[bx deltax] | ] eqn:J'.
    eapply Mem.valid_block_inject_1; eauto.
    congruence.
- (* nostack *)
  red; simpl; intros. destruct (plt b (Mem.nextblock m)).
  apply NOSTACK; auto.
  destruct (j' b); congruence.
- (* unmapped blocks are invariant *)
  intros.
  eapply Mem.loadbytes_unchanged_on_1; auto.
  apply UNCH1; auto. intros; red. unfold inj_of_bc; rewrite H0; auto.
Qed.

(** ** Semantic invariant *)

Section SOUNDNESS.

Variable prog: program.
Variable ge: genv.

Let rm := romem_for prog.

Inductive sound_stack: block_classification -> list stackframe -> mem -> block -> Prop :=
  | sound_stack_nil: forall bc m bound,
      sound_stack bc nil m bound
  | sound_stack_public_call:
      forall (bc: block_classification) res ty f sp pc e stk m bound bc' bound' ae
        (STK: sound_stack bc' stk m sp)
        (INCR: Ple bound' bound)
        (BELOW: bc_below bc' bound')
        (SP: bc sp = BCother)
        (SP': bc' sp = BCstack)
        (SAME: forall b, Plt b bound' -> b <> sp -> bc b = bc' b)
        (GE: genv_match bc' ge)
        (AN: VA.ge (analyze rm f)!!pc (VA.State (AE.set res Vtop ae) mafter_public_call))
        (EM: ematch bc' e ae)
        (ACC: Mem.can_access_block m sp (comp_of f)),
      sound_stack bc (Stackframe res ty f (Vptr sp Ptrofs.zero) pc e :: stk) m bound
  | sound_stack_private_call:
     forall (bc: block_classification) res ty f sp pc e stk m bound bc' bound' ae am
        (STK: sound_stack bc' stk m sp)
        (INCR: Ple bound' bound)
        (BELOW: bc_below bc' bound')
        (SP: bc sp = BCinvalid)
        (SP': bc' sp = BCstack)
        (SAME: forall b, Plt b bound' -> b <> sp -> bc b = bc' b)
        (GE: genv_match bc' ge)
        (AN: VA.ge (analyze rm f)!!pc (VA.State (AE.set res (Ifptr Nonstack) ae) (mafter_private_call am)))
        (EM: ematch bc' e ae)
        (ACC: Mem.can_access_block m sp (comp_of f))
        (CONTENTS: bmatch bc' m sp am.(am_stack)),
      sound_stack bc (Stackframe res ty f (Vptr sp Ptrofs.zero) pc e :: stk) m bound.

Inductive sound_state_base: state -> Prop :=
  | sound_regular_state:
      forall s f sp pc e m ae am bc
        (STK: sound_stack bc s m sp)
        (AN: (analyze rm f)!!pc = VA.State ae am)
        (EM: ematch bc e ae)
        (RO: romatch bc m rm)
        (MM: mmatch bc m am)
        (GE: genv_match bc ge)
        (SP: bc sp = BCstack)
        (ACC: Mem.can_access_block m sp (comp_of f)),
      sound_state_base (State s f (Vptr sp Ptrofs.zero) pc e m)
  | sound_call_state:
      forall s fd args m cp bc
        (STK: sound_stack bc s m (Mem.nextblock m))
        (ARGS: forall v, In v args -> vmatch bc v Vtop)
        (RO: romatch bc m rm)
        (MM: mmatch bc m mtop)
        (GE: genv_match bc ge)
        (NOSTK: bc_nostack bc),
      sound_state_base (Callstate s fd args m cp)
  | sound_return_state:
      forall s v m cp bc
        (STK: sound_stack bc s m (Mem.nextblock m))
        (RES: vmatch bc v Vtop)
        (RO: romatch bc m rm)
        (MM: mmatch bc m mtop)
        (GE: genv_match bc ge)
        (NOSTK: bc_nostack bc),
      sound_state_base (Returnstate s v m cp).

(** Properties of the [sound_stack] invariant on call stacks. *)

Lemma sound_stack_ext:
  forall m' bc stk m bound,
  sound_stack bc stk m bound ->
  (forall b ofs n cp bytes,
       Plt b bound -> bc b = BCinvalid -> n >= 0 ->
       Mem.loadbytes m' b ofs n cp = Some bytes ->
       Mem.loadbytes m b ofs n cp = Some bytes) ->
  (forall b cp,
      Mem.can_access_block m b cp ->
      Mem.can_access_block m' b cp) ->
  sound_stack bc stk m' bound.
Proof.
  induction 1; intros INV INV'.
- constructor.
- assert (Plt sp bound') by eauto with va.
  eapply sound_stack_public_call; eauto. apply IHsound_stack; intros.
  apply INV. extlia. rewrite SAME; auto with ordered_type. extlia. auto. auto.
  apply INV'. auto.
- assert (Plt sp bound') by eauto with va.
  eapply sound_stack_private_call; eauto. apply IHsound_stack; intros.
  apply INV. extlia. rewrite SAME; auto with ordered_type. extlia. auto. auto.
  apply INV'. auto.
  apply bmatch_ext with m; auto. intros. apply INV. extlia. auto. auto. auto.
Qed.

Lemma sound_stack_inv:
  forall m' bc stk m bound,
  sound_stack bc stk m bound ->
  (forall b ofs n cp, Plt b bound -> bc b = BCinvalid -> n >= 0 ->
                 Mem.loadbytes m' b ofs n cp = Mem.loadbytes m b ofs n cp) ->
  (forall b cp,
      Mem.can_access_block m b cp ->
      Mem.can_access_block m' b cp) ->
  sound_stack bc stk m' bound.
Proof.
  intros. eapply sound_stack_ext; eauto. intros. rewrite <- H0; auto.
Qed.

Lemma sound_stack_storev:
  forall chunk m addr v cp m' bc aaddr stk bound,
  Mem.storev chunk m addr v cp = Some m' ->
  vmatch bc addr aaddr ->
  sound_stack bc stk m bound ->
  sound_stack bc stk m' bound.
Proof.
  intros. apply sound_stack_inv with m; auto.
  destruct addr; simpl in H; try discriminate.
  assert (A: pmatch bc b i Ptop).
  { inv H0; eapply pmatch_top'; eauto. }
  inv A.
  intros. eapply Mem.loadbytes_store_other; eauto. left; congruence.
  intros. destruct addr; try discriminate. simpl in H.
  eapply Mem.store_can_access_block_inj in H; eapply H; eauto.
Qed.

Lemma sound_stack_storebytes:
  forall m b ofs bytes cp m' bc aaddr stk bound,
  Mem.storebytes m b (Ptrofs.unsigned ofs) bytes cp = Some m' ->
  vmatch bc (Vptr b ofs) aaddr ->
  sound_stack bc stk m bound ->
  sound_stack bc stk m' bound.
Proof.
  intros. apply sound_stack_inv with m; auto.
  assert (A: pmatch bc b ofs Ptop).
  { inv H0; eapply pmatch_top'; eauto. }
  inv A.
  intros. eapply Mem.loadbytes_storebytes_other; eauto. left; congruence.
  intros. eapply Mem.storebytes_can_access_block_inj_1; eauto.
Qed.

Lemma sound_stack_free:
  forall m b lo hi cp m' bc stk bound,
  Mem.free m b lo hi cp = Some m' ->
  sound_stack bc stk m bound ->
  sound_stack bc stk m' bound.
Proof.
  intros. eapply sound_stack_ext; eauto. intros.
  eapply Mem.loadbytes_free_2; eauto.
  intros. eapply Mem.free_can_access_block_inj_1; eauto.
Qed.

Lemma sound_stack_new_bound:
  forall bc stk m bound bound',
  sound_stack bc stk m bound ->
  Ple bound bound' ->
  sound_stack bc stk m bound'.
Proof.
  intros. inv H.
- constructor.
- eapply sound_stack_public_call with (bound' := bound'0); eauto. extlia.
- eapply sound_stack_private_call with (bound' := bound'0); eauto. extlia.
Qed.

Lemma sound_stack_exten:
  forall bc stk m bound (bc1: block_classification),
  sound_stack bc stk m bound ->
  (forall b, Plt b bound -> bc1 b = bc b) ->
  sound_stack bc1 stk m bound.
Proof.
  intros. inv H.
- constructor.
- assert (Plt sp bound') by eauto with va.
  eapply sound_stack_public_call; eauto.
  rewrite H0; auto. extlia.
  intros. rewrite H0; auto. extlia.
- assert (Plt sp bound') by eauto with va.
  eapply sound_stack_private_call; eauto.
  rewrite H0; auto. extlia.
  intros. rewrite H0; auto. extlia.
Qed.

(** ** Preservation of the semantic invariant by one step of execution *)

Lemma sound_succ_state:
  forall bc pc ae am instr ae' am'  s f sp pc' e' m',
  (analyze rm f)!!pc = VA.State ae am ->
  f.(fn_code)!pc = Some instr ->
  In pc' (successors_instr instr) ->
  transfer f rm pc ae am = VA.State ae' am' ->
  ematch bc e' ae' ->
  mmatch bc m' am' ->
  romatch bc m' rm ->
  genv_match bc ge ->
  bc sp = BCstack ->
  sound_stack bc s m' sp ->
  Mem.can_access_block m' sp (comp_of f) ->
  sound_state_base (State s f (Vptr sp Ptrofs.zero) pc' e' m').
Proof.
  intros. exploit analyze_succ; eauto. intros (ae'' & am'' & AN & EM & MM).
  econstructor; eauto.
Qed.

Theorem sound_step_base:
  forall st t st', RTL.step ge st t st' -> sound_state_base st -> sound_state_base st'.
Proof.
  induction 1; intros SOUND; inv SOUND.

- (* nop *)
  eapply sound_succ_state; eauto. simpl; auto.
  unfold transfer; rewrite H. auto.

- (* op *)
  eapply sound_succ_state; eauto. simpl; auto.
  unfold transfer; rewrite H. eauto.
  apply ematch_update; auto. eapply eval_static_operation_sound; eauto with va.

- (* load *)
  eapply sound_succ_state; eauto. simpl; auto.
  unfold transfer; rewrite H. eauto.
  apply ematch_update; auto. eapply loadv_sound; eauto with va.
  eapply eval_static_addressing_sound; eauto with va.

- (* store *)
  exploit eval_static_addressing_sound; eauto with va. intros VMADDR.
  eapply sound_succ_state; eauto. simpl; auto.
  unfold transfer; rewrite H. eauto.
  eapply storev_sound; eauto.
  destruct a; simpl in H1; try discriminate. eapply romatch_store; eauto.
  eapply sound_stack_storev; eauto.
  destruct a; try discriminate. simpl in H1.
  eapply Mem.store_can_access_block_inj in H1; eapply H1; eauto.

- (* call *)
  assert (TR: transfer f rm pc ae am = transfer_call ae am args res).
  { unfold transfer; rewrite H; auto. }
  unfold transfer_call, analyze_call in TR.
  destruct (pincl (am_nonstack am) Nonstack &&
            forallb (fun av => vpincl av Nonstack) (aregs ae args)) eqn:NOLEAK.
+ (* private call *)
  InvBooleans.
  exploit analyze_successor; eauto. simpl; eauto. rewrite TR. intros SUCC.
  exploit hide_stack; eauto. apply pincl_ge; auto.
  intros (bc' & A & B & C & D & E & F & G).
  apply sound_call_state with bc'; auto.
  * eapply sound_stack_private_call with (bound' := Mem.nextblock m) (bc' := bc); eauto.
    apply Ple_refl.
    eapply mmatch_below; eauto.
    eapply mmatch_stack; eauto.
  * intros. exploit list_in_map_inv; eauto. intros (r & P & Q). subst v.
    apply D with (areg ae r).
    rewrite forallb_forall in H2. apply vpincl_ge.
    apply H2. apply in_map; auto.
    auto with va.
+ (* public call *)
  exploit analyze_successor; eauto. simpl; eauto. rewrite TR. intros SUCC.
  exploit anonymize_stack; eauto. intros (bc' & A & B & C & D & E & F & G).
  apply sound_call_state with bc'; auto.
  * eapply sound_stack_public_call with (bound' := Mem.nextblock m) (bc' := bc); eauto.
    apply Ple_refl.
    eapply mmatch_below; eauto.
  * intros. exploit list_in_map_inv; eauto. intros (r & P & Q). subst v.
    apply D with (areg ae r). auto with va.

- (* tailcall *)
  exploit anonymize_stack; eauto. intros (bc' & A & B & C & D & E & F & G).
  apply sound_call_state with bc'; auto.
  erewrite Mem.nextblock_free by eauto.
  apply sound_stack_new_bound with stk.
  apply sound_stack_exten with bc.
  eapply sound_stack_free; eauto.
  intros. apply C. apply Plt_ne; auto.
  apply Plt_Ple. eapply mmatch_below; eauto. congruence.
  intros. exploit list_in_map_inv; eauto. intros (r & P & Q). subst v.
  apply D with (areg ae r). auto with va.
  eapply romatch_free; eauto.
  eapply mmatch_free; eauto.

- (* builtin *)
  assert (SPVALID: Plt sp0 (Mem.nextblock m)) by (eapply mmatch_below; eauto with va).
  assert (TR: transfer f rm pc ae am = transfer_builtin ae am rm ef args res).
  { unfold transfer; rewrite H; auto. }
  (* The default case *)
  assert (DEFAULT:
            transfer f rm pc ae am = transfer_builtin_default ae am rm args res ->
            sound_state_base
               (State s f (Vptr sp0 Ptrofs.zero) pc' (regmap_setres res vres rs) m')).
  { unfold transfer_builtin_default, analyze_call; intros TR'.
  set (aargs := map (abuiltin_arg ae am rm) args) in *.
  assert (ARGS: list_forall2 (vmatch bc) vargs aargs) by (eapply abuiltin_args_sound; eauto).
  destruct (pincl (am_nonstack am) Nonstack &&
            forallb (fun av => vpincl av Nonstack) aargs)
        eqn: NOLEAK.
* (* private builtin call *)
  InvBooleans. rewrite forallb_forall in H3.
  exploit hide_stack; eauto. apply pincl_ge; auto.
  intros (bc1 & A & B & C & D & E & F & G).
  exploit external_call_match; eauto.
  intros. exploit list_forall2_in_left; eauto. intros (av & U & V).
  eapply D; eauto with va. apply vpincl_ge. apply H3; auto.
  intros (bc2 & J & K & L & M & N & O & P & Q).
  exploit (return_from_private_call bc bc2); eauto.
  eapply mmatch_below; eauto.
  rewrite K; auto.
  intros. rewrite K; auto. rewrite C; auto.
  apply bmatch_inv with m. eapply mmatch_stack; eauto.
  intros. apply Q; eauto.
  eapply external_call_nextblock; eauto.
  intros (bc3 & U & V & W & X & Y & Z & AA).
  eapply sound_succ_state with (bc := bc3); eauto. simpl; auto.
  apply set_builtin_res_sound; auto.
  apply sound_stack_exten with bc.
  apply sound_stack_inv with m. auto.
  intros. apply Q. red. eapply Plt_trans; eauto.
  rewrite C; auto with ordered_type.
  intros. eapply external_call_can_access_block; eauto.
  exact AA.
  eapply external_call_can_access_block; eauto.
* (* public builtin call *)
  exploit anonymize_stack; eauto.
  intros (bc1 & A & B & C & D & E & F & G).
  exploit external_call_match; eauto.
  intros. exploit list_forall2_in_left; eauto. intros (av & U & V). eapply D; eauto with va.
  intros (bc2 & J & K & L & M & N & O & P & Q).
  exploit (return_from_public_call bc bc2); eauto.
  eapply mmatch_below; eauto.
  rewrite K; auto.
  intros. rewrite K; auto. rewrite C; auto.
  eapply external_call_nextblock; eauto.
  intros (bc3 & U & V & W & X & Y & Z & AA).
  eapply sound_succ_state with (bc := bc3); eauto. simpl; auto.
  apply set_builtin_res_sound; auto.
  apply sound_stack_exten with bc.
  apply sound_stack_inv with m. auto.
  intros. apply Q. red. eapply Plt_trans; eauto.
  rewrite C; auto with ordered_type.
  intros. eapply external_call_can_access_block; eauto.
  exact AA.
  eapply external_call_can_access_block; eauto.
  }
  unfold transfer_builtin in TR.
  destruct ef; auto.
+ (* builtin function *)
  destruct (lookup_builtin_function name sg) as [bf|] eqn:LK; auto.
  destruct (eval_static_builtin_function ae am rm bf args) as [av|] eqn:ES; auto.
  simpl in H1. red in H1. rewrite LK in H1. inv H1.
  eapply sound_succ_state; eauto. simpl; auto.
  apply set_builtin_res_sound; auto.
  eapply eval_static_builtin_function_sound; eauto.
+ (* volatile load *)
  inv H1; auto. inv H0; auto. inv H6.
  exploit abuiltin_arg_sound; eauto. intros VM1.
  eapply sound_succ_state; eauto. simpl; auto.
  apply set_builtin_res_sound; auto.
  inv H2.
  * (* true volatile access *)
    assert (V: vmatch bc v (Ifptr Glob)).
    { inv H4; simpl in *; constructor. econstructor. eapply GE; eauto. }
    destruct (va_strict tt). apply vmatch_lub_r. apply vnormalize_sound. auto.
    apply vnormalize_sound. eapply vmatch_ge; eauto. constructor. constructor.
  * (* normal memory access *)
    exploit loadv_sound; eauto. simpl; eauto. intros V.
    destruct (va_strict tt).
    apply vmatch_lub_l. auto.
    eapply vnormalize_cast; eauto. eapply vmatch_top; eauto.
+ (* volatile store *)
  inv H1; auto. inv H0; auto. inv H6; auto. inv H7.
  exploit abuiltin_arg_sound. eauto. eauto. eauto. eauto. eauto. eexact H4. intros VM1.
  exploit abuiltin_arg_sound. eauto. eauto. eauto. eauto. eauto. eexact H5. intros VM2.
  inv H2.
  * (* true volatile access *)
    eapply sound_succ_state; eauto. simpl; auto.
    apply set_builtin_res_sound; auto. constructor.
    apply mmatch_lub_l; auto.
  * (* normal memory access *)
    eapply sound_succ_state; eauto. simpl; auto.
    apply set_builtin_res_sound; auto. constructor.
    apply mmatch_lub_r. eapply storev_sound; eauto.
    eauto.
    eapply romatch_store ; eauto.
    eapply sound_stack_storev with (addr := Vptr b ofs); simpl; eauto.
    eapply Mem.store_can_access_block_inj in H1; eapply H1; eauto.
+ (* memcpy *)
  inv H0; auto. inv H3; auto. inv H4; auto. inv H1.
  exploit abuiltin_arg_sound. eauto. eauto. eauto. eauto. eauto. eexact H0. intros VM1.
  exploit abuiltin_arg_sound. eauto. eauto. eauto. eauto. eauto. eexact H2. intros VM2.
  eapply sound_succ_state; eauto. simpl; auto.
  apply set_builtin_res_sound; auto. constructor.
  eapply storebytes_sound; eauto.
  apply match_aptr_of_aval; auto.
  eapply Mem.loadbytes_length; eauto.
  intros. eapply loadbytes_sound; eauto. apply match_aptr_of_aval; auto.
  eapply romatch_storebytes; eauto.
  eapply sound_stack_storebytes; eauto.
  eapply Mem.storebytes_can_access_block_inj_1; eauto.
+ (* annot *)
  inv H1. eapply sound_succ_state; eauto. simpl; auto. apply set_builtin_res_sound; auto. constructor.
+ (* annot val *)
  inv H0; auto. inv H3; auto. inv H1.
  eapply sound_succ_state; eauto. simpl; auto.
  apply set_builtin_res_sound; auto. eapply abuiltin_arg_sound; eauto.
+ (* debug *)
  inv H1. eapply sound_succ_state; eauto. simpl; auto. apply set_builtin_res_sound; auto. constructor.

- (* cond *)
  eapply sound_succ_state; eauto.
  simpl. destruct b; auto.
  unfold transfer; rewrite H; auto.

- (* jumptable *)
  eapply sound_succ_state; eauto.
  simpl. eapply list_nth_z_in; eauto.
  unfold transfer; rewrite H; auto.

- (* return *)
  exploit anonymize_stack; eauto. intros (bc' & A & B & C & D & E & F & G).
  apply sound_return_state with bc'; auto.
  erewrite Mem.nextblock_free by eauto.
  apply sound_stack_new_bound with stk.
  apply sound_stack_exten with bc.
  eapply sound_stack_free; eauto.
  intros. apply C. apply Plt_ne; auto.
  apply Plt_Ple. eapply mmatch_below; eauto with va.
  destruct or; simpl. eapply D; eauto. constructor.
  eapply romatch_free; eauto.
  eapply mmatch_free; eauto.

- (* internal function *)
  exploit allocate_stack; eauto.
  intros (bc' & A & B & C & D & E & F & G).
  exploit (analyze_entrypoint rm f args m' bc'); eauto.
  intros (ae & am & AN & EM & MM').
  econstructor; eauto.
  erewrite Mem.alloc_result by eauto.
  apply sound_stack_exten with bc; auto.
  apply sound_stack_inv with m; auto.
  intros. eapply Mem.loadbytes_alloc_unchanged; eauto.
  intros. eapply Mem.alloc_can_access_block_other_inj_1; eauto.
  intros. apply F. erewrite Mem.alloc_result by eauto. auto.
  simpl. erewrite Mem.owned_new_block; eauto. now apply flowsto_refl.

- (* external function *)
  exploit external_call_match; eauto with va.
  intros (bc' & A & B & C & D & E & F & G & K).
  econstructor; eauto.
  apply sound_stack_new_bound with (Mem.nextblock m).
  apply sound_stack_exten with bc; auto.
  apply sound_stack_inv with m; auto.
  intros. eapply external_call_can_access_block; eauto.
  eapply external_call_nextblock; eauto.

- (* return *)
  inv STK.
  + (* from public call *)
   exploit return_from_public_call; eauto.
   intros; rewrite SAME; auto.
   intros (bc1 & A & B & C & D & E & F & G).
   destruct (analyze rm f)#pc as [ |ae' am'] eqn:EQ; simpl in AN; try contradiction. destruct AN as [A1 A2].
   eapply sound_regular_state with (bc := bc1); eauto.
   apply sound_stack_exten with bc'; auto.
   eapply ematch_ge; eauto. apply ematch_update. auto. auto.
  + (* from private call *)
   exploit return_from_private_call; eauto.
   intros; rewrite SAME; auto.
   intros (bc1 & A & B & C & D & E & F & G).
   destruct (analyze rm f)#pc as [ |ae' am'] eqn:EQ; simpl in AN; try contradiction. destruct AN as [A1 A2].
   eapply sound_regular_state with (bc := bc1); eauto.
   apply sound_stack_exten with bc'; auto.
   eapply ematch_ge; eauto. apply ematch_update. auto. auto.
Qed.

End SOUNDNESS.

(** ** Extension to separate compilation *)

(** Following Kang et al, POPL 2016, we now extend the results above
  to the case where only one compilation unit is analyzed, and not the
  whole program.  *)

Section LINKING.

Variable prog: program.

Let ge := Genv.globalenv prog.

Inductive sound_state: state -> Prop :=
  | sound_state_intro: forall st,
      (forall cunit, linkorder cunit prog -> sound_state_base cunit ge st) ->
      sound_state st.

Theorem sound_step:
  forall st t st', RTL.step ge st t st' -> sound_state st -> sound_state st'.
Proof.
  intros. inv H0. constructor; intros. eapply sound_step_base; eauto.
Qed.

Remark sound_state_inv:
  forall st cunit,
  sound_state st -> linkorder cunit prog -> sound_state_base cunit ge st.
Proof.
  intros. inv H. eauto.
Qed.

End LINKING.

(** ** Soundness of the initial memory abstraction *)

Section INITIAL.

Variable prog: program.

Let ge := Genv.globalenv prog.

Lemma initial_block_classification:
  forall m,
  Genv.init_mem prog = Some m ->
  exists bc,
     genv_match bc ge
  /\ bc_below bc (Mem.nextblock m)
  /\ bc_nostack bc
  /\ (forall b id, bc b = BCglob id -> Genv.find_symbol ge id = Some b)
  /\ (forall b, Mem.valid_block m b -> bc b <> BCinvalid).
Proof.
  intros.
  set (f := fun b =>
              if plt b (Genv.genv_next ge) then
                match Genv.invert_symbol ge b with None => BCother | Some id => BCglob id end
              else
                BCinvalid).
  assert (F_glob: forall b1 b2 id, f b1 = BCglob id -> f b2 = BCglob id -> b1 = b2).
  {
    unfold f; intros.
    destruct (plt b1 (Genv.genv_next ge)); try discriminate.
    destruct (Genv.invert_symbol ge b1) as [id1|] eqn:I1; inv H0.
    destruct (plt b2 (Genv.genv_next ge)); try discriminate.
    destruct (Genv.invert_symbol ge b2) as [id2|] eqn:I2; inv H1.
    exploit Genv.invert_find_symbol. eexact I1.
    exploit Genv.invert_find_symbol. eexact I2.
    congruence.
  }
  assert (F_stack: forall b1 b2, f b1 = BCstack -> f b2 = BCstack -> b1 = b2).
  {
    unfold f; intros.
    destruct (plt b1 (Genv.genv_next ge)); try discriminate.
    destruct (Genv.invert_symbol ge b1); discriminate.
  }
  set (bc := BC f F_stack F_glob). unfold f in bc.
  exists bc; splitall.
- split; simpl; intros.
  + split; intros.
    * rewrite pred_dec_true by (eapply Genv.genv_symb_range; eauto).
      erewrite Genv.find_invert_symbol; eauto.
    * apply Genv.invert_find_symbol.
      destruct (plt b (Genv.genv_next ge)); try discriminate.
      destruct (Genv.invert_symbol ge b); congruence.
  + rewrite ! pred_dec_true by assumption.
    destruct (Genv.invert_symbol); split; congruence.
- red; simpl; intros. destruct (plt b (Genv.genv_next ge)); try congruence.
  erewrite <- Genv.init_mem_genv_next by eauto. auto.
- red; simpl; intros.
  destruct (plt b (Genv.genv_next ge)).
  destruct (Genv.invert_symbol ge b); congruence.
  congruence.
- simpl; intros. destruct (plt b (Genv.genv_next ge)); try discriminate.
  destruct (Genv.invert_symbol ge b) as [id' | ] eqn:IS; inv H0.
  apply Genv.invert_find_symbol; auto.
- intros; simpl. unfold ge; erewrite Genv.init_mem_genv_next by eauto.
  rewrite pred_dec_true by assumption.
  destruct (Genv.invert_symbol (Genv.globalenv prog) b); congruence.
Qed.

Section INIT.

Variable bc: block_classification.
Hypothesis GMATCH: genv_match bc ge.

Lemma store_init_data_summary:
  forall ab p id,
  pge Glob (ab_summary ab) ->
  pge Glob (ab_summary (store_init_data ab p id)).
Proof.
  intros.
  assert (DFL: forall chunk av,
               vge (Ifptr Glob) av ->
               pge Glob (ab_summary (ablock_store chunk ab p av))).
  {
    intros. simpl. unfold vplub; destruct av; auto.
    inv H0. apply plub_least; auto.
    inv H0. apply plub_least; auto.
  }
  destruct id; auto.
  simpl. destruct (propagate_float_constants tt); auto.
  simpl. destruct (propagate_float_constants tt); auto.
  apply DFL. constructor. constructor.
Qed.

Lemma store_init_data_list_summary:
  forall idl ab p,
  pge Glob (ab_summary ab) ->
  pge Glob (ab_summary (store_init_data_list ab p idl)).
Proof.
  induction idl; simpl; intros. auto. apply IHidl. apply store_init_data_summary; auto.
Qed.

Lemma store_init_data_sound:
  forall m b p id cp m' ab,
  Genv.store_init_data ge m b p id cp = Some m' ->
  bmatch bc m b ab ->
  bmatch bc m' b (store_init_data ab p id).
Proof.
  intros. destruct id; try (eapply ablock_store_sound; eauto; constructor).
- (* float32 *)
  simpl. destruct (propagate_float_constants tt); eapply ablock_store_sound; eauto; constructor.
- (* float64 *)
  simpl. destruct (propagate_float_constants tt); eapply ablock_store_sound; eauto; constructor.
- (* space *)
  simpl in H. inv H. auto.
- (* addrof *)
  simpl in H. destruct (Genv.find_symbol ge i) as [b'|] eqn:FS; try discriminate.
  eapply ablock_store_sound; eauto. constructor. constructor. apply GMATCH; auto.
Qed.

Lemma store_init_data_list_sound:
  forall idl m b p cp m' ab,
  Genv.store_init_data_list ge m b p idl cp = Some m' ->
  bmatch bc m b ab ->
  bmatch bc m' b (store_init_data_list ab p idl).
Proof.
  induction idl; simpl; intros.
- inv H; auto.
- destruct (Genv.store_init_data ge m b p a) as [m1|] eqn:SI; try discriminate.
  eapply IHidl; eauto. eapply store_init_data_sound; eauto.
Qed.

Lemma store_init_data_other:
  forall m b p id cp m' ab b',
  Genv.store_init_data ge m b p id cp = Some m' ->
  b' <> b ->
  bmatch bc m b' ab ->
  bmatch bc m' b' ab.
Proof.
  intros. eapply bmatch_inv; eauto.
  intros. destruct id; try (eapply Mem.loadbytes_store_other; eauto; fail); simpl in H.
  inv H; auto.
  destruct (Genv.find_symbol ge i); try discriminate.
  eapply Mem.loadbytes_store_other; eauto.
Qed.

Lemma store_init_data_list_other:
  forall b b' ab idl cp m p m',
  Genv.store_init_data_list ge m b p idl cp = Some m' ->
  b' <> b ->
  bmatch bc m b' ab ->
  bmatch bc m' b' ab.
Proof.
  induction idl; simpl; intros.
  inv H; auto.
  destruct (Genv.store_init_data ge m b p a) as [m1|] eqn:SI; try discriminate.
  eapply IHidl; eauto. eapply store_init_data_other; eauto.
Qed.

Lemma store_zeros_same:
  forall p m b pos n cp m',
  store_zeros m b pos n cp = Some m' ->
  smatch bc m b p ->
  smatch bc m' b p.
Proof.
  intros until cp. functional induction (store_zeros m b pos n cp); intros.
- inv H. auto.
- eapply IHo; eauto. change p with (vplub (I Int.zero) p).
  eapply smatch_store; eauto. constructor.
- discriminate.
Qed.

Lemma store_zeros_other:
  forall b' ab m b p n cp m',
  store_zeros m b p n cp = Some m' ->
  b' <> b ->
  bmatch bc m b' ab ->
  bmatch bc m' b' ab.
Proof.
  intros until cp. functional induction (store_zeros m b p n cp); intros.
- inv H. auto.
- eapply IHo; eauto. eapply bmatch_inv; eauto.
  intros. eapply Mem.loadbytes_store_other; eauto.
- discriminate.
Qed.

Definition initial_mem_match (bc: block_classification) (m: mem) (g: genv) :=
  forall id b v,
  Genv.find_symbol g id = Some b -> Genv.find_var_info g b = Some v ->
  v.(gvar_volatile) = false -> v.(gvar_readonly) = true ->
  bmatch bc m b (store_init_data_list (ablock_init Pbot) 0 v.(gvar_init)).

Lemma alloc_global_match:
  forall m g idg m',
  Genv.genv_next g = Mem.nextblock m ->
  initial_mem_match bc m g ->
  Genv.alloc_global ge m idg = Some m' ->
  initial_mem_match bc m' (Genv.add_global g idg).
Proof.
  intros; red; intros. destruct idg as [id1 [fd |gv]]; simpl in *.
- destruct (Mem.alloc m _ 0 1) as [m1 b1] eqn:ALLOC.
  unfold Genv.find_symbol in H2; simpl in H2.
  unfold Genv.find_var_info, Genv.find_def in H3; simpl in H3.
  rewrite PTree.gsspec in H2. destruct (peq id id1).
  inv H2. rewrite PTree.gss in H3. discriminate.
  assert (Plt b (Genv.genv_next g)) by (eapply Genv.genv_symb_range; eauto).
  rewrite PTree.gso in H3 by (apply Plt_ne; auto).
  assert (Mem.valid_block m b) by (red; rewrite <- H; auto).
  assert (b <> b1) by (apply Mem.valid_not_valid_diff with m; eauto with mem).
  apply bmatch_inv with m.
  eapply H0; eauto.
  intros. transitivity (Mem.loadbytes m1 b ofs n0 cp).
  eapply Mem.loadbytes_drop; eauto.
  eapply Mem.loadbytes_alloc_unchanged; eauto.
- set (sz := init_data_list_size (gvar_init gv)) in *.
  destruct (Mem.alloc m _ 0 sz) as [m1 b1] eqn:ALLOC.
  destruct (store_zeros m1 b1 0 sz) as [m2 | ] eqn:STZ; try discriminate.
  destruct (Genv.store_init_data_list ge m2 b1 0 (gvar_init gv)) as [m3 | ] eqn:SIDL; try discriminate.
  unfold Genv.find_symbol in H2; simpl in H2.
  unfold Genv.find_var_info, Genv.find_def in H3; simpl in H3.
  rewrite PTree.gsspec in H2. destruct (peq id id1).
+ injection H2; clear H2; intro EQ.
  rewrite EQ, PTree.gss in H3. injection H3; clear H3; intros EQ'; subst v.
  assert (b = b1). { erewrite Mem.alloc_result by eauto. congruence. }
  clear EQ. subst b.
  apply bmatch_inv with m3.
  eapply store_init_data_list_sound; eauto.
  apply ablock_init_sound.
  eapply store_zeros_same; eauto.
  split; intros.
  exploit Mem.load_alloc_same; eauto. intros EQ; subst v; constructor.
  exploit Mem.loadbytes_alloc_same; eauto with coqlib. congruence.
  intros. eapply Mem.loadbytes_drop; eauto.
  right; right; right. unfold Genv.perm_globvar. rewrite H4, H5. constructor.
+ assert (Plt b (Genv.genv_next g)) by (eapply Genv.genv_symb_range; eauto).
  rewrite PTree.gso in H3 by (apply Plt_ne; auto).
  assert (Mem.valid_block m b) by (red; rewrite <- H; auto).
  assert (b <> b1) by (apply Mem.valid_not_valid_diff with m; eauto with mem).
  apply bmatch_inv with m3.
  eapply store_init_data_list_other; eauto.
  eapply store_zeros_other; eauto.
  apply bmatch_inv with m.
  eapply H0; eauto.
  intros. eapply Mem.loadbytes_alloc_unchanged; eauto.
  intros. eapply Mem.loadbytes_drop; eauto.
Qed.

Lemma alloc_globals_match:
  forall gl m g m',
  Genv.genv_next g = Mem.nextblock m ->
  initial_mem_match bc m g ->
  Genv.alloc_globals ge m gl = Some m' ->
  initial_mem_match bc m' (Genv.add_globals g gl).
Proof.
  induction gl; simpl; intros.
- inv H1; auto.
- destruct (Genv.alloc_global ge m a) as [m1|] eqn:AG; try discriminate.
  eapply IHgl; eauto.
  erewrite (Genv.alloc_global_nextblock _ _ _ AG); eauto. simpl. congruence.
  eapply alloc_global_match; eauto.
Qed.

Definition romem_consistent (defmap: PTree.t (globdef fundef unit)) (rm: romem) :=
  forall id ab,
  rm!id = Some ab ->
  exists v,
     defmap!id = Some (Gvar v)
  /\ v.(gvar_readonly) = true
  /\ v.(gvar_volatile) = false
  /\ definitive_initializer v.(gvar_init) = true
  /\ ab = store_init_data_list (ablock_init Pbot) 0 v.(gvar_init).

Lemma alloc_global_consistent:
  forall dm rm idg,
  romem_consistent dm rm ->
  romem_consistent (PTree.set (fst idg) (snd idg) dm) (alloc_global rm idg).
Proof.
  intros; red; intros. destruct idg as [id1 [f1 |v1]]; simpl in *.
- rewrite PTree.grspec in H0. destruct (PTree.elt_eq id id1); try discriminate.
  rewrite PTree.gso by auto. apply H; auto.
- destruct (gvar_readonly v1 && negb (gvar_volatile v1) && definitive_initializer (gvar_init v1)) eqn:RO.
+ InvBooleans. rewrite negb_true_iff in H4.
  rewrite PTree.gsspec in *. destruct (peq id id1).
* inv H0. exists v1; auto.
* apply H; auto.
+ rewrite PTree.grspec in H0. destruct (PTree.elt_eq id id1); try discriminate.
  rewrite PTree.gso by auto. apply H; auto.
Qed.

Lemma romem_for_consistent:
  forall cunit, romem_consistent (prog_defmap cunit) (romem_for cunit).
Proof.
  assert (REC: forall l dm rm,
            romem_consistent dm rm ->
            romem_consistent (fold_left (fun m idg => PTree.set (fst idg) (snd idg) m) l dm)
                             (fold_left alloc_global l rm)).
  { induction l; intros; simpl; auto. apply IHl. apply alloc_global_consistent; auto. }
  intros. apply REC.
  red; intros. rewrite PTree.gempty in H; discriminate.
Qed.

Lemma romem_for_consistent_2:
  forall cunit, linkorder cunit prog -> romem_consistent (prog_defmap prog) (romem_for cunit).
Proof.
  intros; red; intros.
  exploit (romem_for_consistent cunit); eauto. intros (v & DM & RO & VO & DEFN & AB).
  destruct (prog_defmap_linkorder _ _ _ _ H DM) as (gd & P & Q).
  assert (gd = Gvar v).
  { inv Q. inv H2. simpl in *. f_equal. f_equal.
    destruct info1, info2; auto.
    inv H3; auto; discriminate. }
  subst gd. exists v; auto.
Qed.

End INIT.

Theorem initial_mem_matches:
  forall m,
  Genv.init_mem prog = Some m ->
  exists bc,
     genv_match bc ge
  /\ bc_below bc (Mem.nextblock m)
  /\ bc_nostack bc
  /\ (forall cunit, linkorder cunit prog -> romatch bc m (romem_for cunit))
  /\ (forall b, Mem.valid_block m b -> bc b <> BCinvalid).
Proof.
  intros.
  exploit initial_block_classification; eauto. intros (bc & GE & BELOW & NOSTACK & INV & VALID).
  exists bc; splitall; auto.
  intros.
  assert (A: initial_mem_match bc m ge).
  {
    apply alloc_globals_match with (m := Mem.empty); auto.
    red. unfold Genv.find_symbol; simpl; intros. rewrite PTree.gempty in H1; discriminate.
  }
  assert (B: romem_consistent (prog_defmap prog) (romem_for cunit)) by (apply romem_for_consistent_2; auto).
  red; intros.
  exploit B; eauto. intros (v & DM & RO & NVOL & DEFN & EQ).
  rewrite Genv.find_def_symbol in DM. destruct DM as (b1 & FS & FD).
  rewrite <- Genv.find_var_info_iff in FD.
  assert (b1 = b). { apply INV in H1. unfold ge in H1; congruence. }
  subst b1.
  split. subst ab. apply store_init_data_list_summary. constructor.
  split. subst ab. eapply A; eauto.
  exploit Genv.init_mem_characterization; eauto.
  intros (P & Q & R).
  intros; red; intros. exploit Q; eauto. intros [U V].
  unfold Genv.perm_globvar in V; rewrite RO, NVOL in V. inv V.
Qed.

End INITIAL.

Require Import Axioms.

Theorem sound_initial:
  forall prog st, initial_state prog st -> sound_state prog st.
Proof.
  destruct 1.
  exploit initial_mem_matches; eauto. intros (bc & GE & BELOW & NOSTACK & RM & VALID).
  constructor; intros. apply sound_call_state with bc.
- constructor.
- simpl; tauto.
- apply RM; auto.
- apply mmatch_inj_top with m0.
  replace (inj_of_bc bc) with (Mem.flat_inj (Mem.nextblock m0)).
  eapply Genv.initmem_inject; eauto.
  symmetry; apply extensionality; unfold Mem.flat_inj; intros x.
  destruct (plt x (Mem.nextblock m0)).
  apply inj_of_bc_valid; auto.
  unfold inj_of_bc. erewrite bc_below_invalid; eauto.
- exact GE.
- exact NOSTACK.
Qed.

Global Hint Resolve areg_sound aregs_sound: va.

(** * Interface with other optimizations *)

Ltac InvSoundState :=
  match goal with
  | H1: sound_state ?prog ?st, H2: linkorder ?cunit ?prog |- _ =>
      let S := fresh "S" in generalize (sound_state_inv _ _ _ H1 H2); intros S; inv S
  end.

Definition avalue (a: VA.t) (r: reg) : aval :=
  match a with
  | VA.Bot => Vbot
  | VA.State ae am => AE.get r ae
  end.

Lemma avalue_sound:
  forall cunit prog s f sp pc e m r,
  sound_state prog (State s f (Vptr sp Ptrofs.zero) pc e m) ->
  linkorder cunit prog ->
  exists bc,
     vmatch bc e#r (avalue (analyze (romem_for cunit) f)!!pc r)
  /\ genv_match bc (Genv.globalenv prog)
  /\ bc sp = BCstack.
Proof.
  intros. InvSoundState. exists bc; split; auto. rewrite AN. apply EM.
Qed.

Definition aaddr (a: VA.t) (r: reg) : aptr :=
  match a with
  | VA.Bot => Pbot
  | VA.State ae am => aptr_of_aval (AE.get r ae)
  end.

Lemma aaddr_sound:
  forall cunit prog s f sp pc e m r b ofs,
  sound_state prog (State s f (Vptr sp Ptrofs.zero) pc e m) ->
  linkorder cunit prog ->
  e#r = Vptr b ofs ->
  exists bc,
     pmatch bc b ofs (aaddr (analyze (romem_for cunit) f)!!pc r)
  /\ genv_match bc (Genv.globalenv prog)
  /\ bc sp = BCstack.
Proof.
  intros. InvSoundState. exists bc; split; auto.
  unfold aaddr; rewrite AN. apply match_aptr_of_aval. rewrite <- H1. apply EM.
Qed.

Definition aaddressing (a: VA.t) (addr: addressing) (args: list reg) : aptr :=
  match a with
  | VA.Bot => Pbot
  | VA.State ae am => aptr_of_aval (eval_static_addressing addr (aregs ae args))
  end.

Lemma aaddressing_sound:
  forall cunit prog s f sp pc e m addr args b ofs,
  sound_state prog (State s f (Vptr sp Ptrofs.zero) pc e m) ->
  linkorder cunit prog ->
  eval_addressing (Genv.globalenv prog) (comp_of f) (Vptr sp Ptrofs.zero) addr e##args = Some (Vptr b ofs) ->
  exists bc,
     pmatch bc b ofs (aaddressing (analyze (romem_for cunit) f)!!pc addr args)
  /\ genv_match bc (Genv.globalenv prog)
  /\ bc sp = BCstack.
Proof.
  intros. InvSoundState. exists bc; split; auto.
  unfold aaddressing. rewrite AN. apply match_aptr_of_aval.
  eapply eval_static_addressing_sound; eauto with va.
Qed.

(** This is a less precise version of [abuiltin_arg], where memory
    contents are not taken into account. *)

Definition aaddr_arg (a: VA.t) (ba: builtin_arg reg) : aptr :=
  match a with
  | VA.Bot => Pbot
  | VA.State ae am =>
      match ba with
      | BA r => aptr_of_aval (AE.get r ae)
      | BA_addrstack ofs => Stk ofs
      | BA_addrglobal id ofs => Gl id ofs
      | _ => Ptop
      end
  end.

Lemma aaddr_arg_sound_1:
  forall cp bc rs ae m rm am ge sp a b ofs,
  ematch bc rs ae ->
  romatch bc m rm ->
  mmatch bc m am ->
  genv_match bc ge ->
  bc sp = BCstack ->
  eval_builtin_arg ge cp (fun r : positive => rs # r) (Vptr sp Ptrofs.zero) m a (Vptr b ofs) ->
  pmatch bc b ofs (aaddr_arg (VA.State ae am) a).
Proof.
  intros.
  apply pmatch_ge with (aptr_of_aval (abuiltin_arg ae am rm a)).
  simpl. destruct a; try (apply pge_top); simpl; apply pge_refl.
  apply match_aptr_of_aval. eapply abuiltin_arg_sound; eauto.
Qed.

Lemma aaddr_arg_sound:
  forall cunit prog s f sp pc e m a b ofs,
  sound_state prog (State s f (Vptr sp Ptrofs.zero) pc e m) ->
  linkorder cunit prog ->
<<<<<<< HEAD
  eval_builtin_arg (Genv.to_senv (Genv.globalenv prog)) (fun r => e#r) (Vptr sp Ptrofs.zero) m a (Vptr b ofs) ->
=======
  eval_builtin_arg (Genv.globalenv prog) (comp_of f) (fun r => e#r) (Vptr sp Ptrofs.zero) m a (Vptr b ofs) ->
>>>>>>> 5177531c
  exists bc,
     pmatch bc b ofs (aaddr_arg (analyze (romem_for cunit) f)!!pc a)
  /\ genv_match bc (Genv.globalenv prog)
  /\ bc sp = BCstack.
Proof.
  intros. InvSoundState. rewrite AN. exists bc; split; auto.
  eapply aaddr_arg_sound_1; eauto.
Qed.<|MERGE_RESOLUTION|>--- conflicted
+++ resolved
@@ -2051,11 +2051,7 @@
   forall cunit prog s f sp pc e m a b ofs,
   sound_state prog (State s f (Vptr sp Ptrofs.zero) pc e m) ->
   linkorder cunit prog ->
-<<<<<<< HEAD
-  eval_builtin_arg (Genv.to_senv (Genv.globalenv prog)) (fun r => e#r) (Vptr sp Ptrofs.zero) m a (Vptr b ofs) ->
-=======
   eval_builtin_arg (Genv.globalenv prog) (comp_of f) (fun r => e#r) (Vptr sp Ptrofs.zero) m a (Vptr b ofs) ->
->>>>>>> 5177531c
   exists bc,
      pmatch bc b ofs (aaddr_arg (analyze (romem_for cunit) f)!!pc a)
   /\ genv_match bc (Genv.globalenv prog)
