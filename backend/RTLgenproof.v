--- conflicted
+++ resolved
@@ -503,7 +503,7 @@
 Definition transl_expr_prop
      (le: letenv) (a: expr) (v: val) : Prop :=
   forall tm cs f map pr ns nd rd rs dst
-    (COMP: cp = f.(fn_comp))
+    (COMP: cp = (comp_of f))
     (MWF: map_wf map)
     (TE: tr_expr f.(fn_code) map pr a ns nd rd dst)
     (ME: match_env map e le rs)
@@ -518,7 +518,7 @@
 Definition transl_exprlist_prop
      (le: letenv) (al: exprlist) (vl: list val) : Prop :=
   forall tm cs f map pr ns nd rl rs
-    (COMP: cp = f.(fn_comp))
+    (COMP: cp = (comp_of f))
     (MWF: map_wf map)
     (TE: tr_exprlist f.(fn_code) map pr al ns nd rl)
     (ME: match_env map e le rs)
@@ -533,7 +533,7 @@
 Definition transl_condexpr_prop
      (le: letenv) (a: condexpr) (v: bool) : Prop :=
   forall tm cs f map pr ns ntrue nfalse rs
-    (COMP: cp = f.(fn_comp))
+    (COMP: cp = (comp_of f))
     (MWF: map_wf map)
     (TE: tr_condition f.(fn_code) map pr a ns ntrue nfalse)
     (ME: match_env map e le rs)
@@ -609,17 +609,12 @@
 
 Lemma transl_expr_Eload_correct:
   forall (le : letenv) (chunk : memory_chunk) (addr : Op.addressing)
-<<<<<<< HEAD
          (args : exprlist) (vargs : list val) (vaddr : val)
-         (cp' : compartment) (v : val),
-  eval_exprlist pol ge sp e cp m le args vargs ->
-=======
-         (args : exprlist) (vargs : list val) (vaddr v : val),
+         (v : val),
   eval_exprlist ge sp e cp m le args vargs ->
->>>>>>> 6121cd13
   transl_exprlist_prop le args vargs ->
   Op.eval_addressing ge sp addr vargs = Some vaddr ->
-  Mem.loadv chunk m vaddr cp' = Some v ->
+  Mem.loadv chunk m vaddr cp = Some v ->
   transl_expr_prop le (Eload chunk addr args) v.
 Proof.
   intros; red; intros.
@@ -633,7 +628,7 @@
 (* Exec *)
   split. eapply star_right. eexact EX1. eapply exec_Iload. eauto.
   instantiate (1 := vaddr'). rewrite <- H3.
-  apply eval_addressing_preserved. exact symbols_preserved.
+  apply eval_addressing_preserved. exact symbols_preserved. rewrite <- COMP.
   eassumption. traceEq.
 (* Match-env *)
   split. eauto with rtlg.
@@ -922,15 +917,7 @@
   forall le a v,
   eval_expr ge sp e cp m le a v ->
   transl_expr_prop le a v.
-<<<<<<< HEAD
-Proof.
-  (* RB: TODO: [Proof (...).] does not work with these versions. Using [exact]
-     for now. *)
-  exact
-  (eval_expr_ind3 pol ge sp e cp m
-=======
 Proof (eval_expr_ind3 ge sp e cp m
->>>>>>> 6121cd13
      transl_expr_prop
      transl_exprlist_prop
      transl_condexpr_prop
@@ -947,20 +934,13 @@
      transl_condexpr_CEcond_correct
      transl_condexpr_CEcondition_correct
      transl_condexpr_CElet_correct).
-Qed.
 
 Theorem transl_exprlist_correct:
   forall le a v,
   eval_exprlist ge sp e cp m le a v ->
   transl_exprlist_prop le a v.
-<<<<<<< HEAD
-Proof.
-  exact
-  (eval_exprlist_ind3 pol ge sp e cp m
-=======
 Proof
   (eval_exprlist_ind3 ge sp e cp m
->>>>>>> 6121cd13
      transl_expr_prop
      transl_exprlist_prop
      transl_condexpr_prop
@@ -977,20 +957,13 @@
      transl_condexpr_CEcond_correct
      transl_condexpr_CEcondition_correct
      transl_condexpr_CElet_correct).
-Qed.
 
 Theorem transl_condexpr_correct:
   forall le a v,
   eval_condexpr ge sp e cp m le a v ->
   transl_condexpr_prop le a v.
-<<<<<<< HEAD
-Proof.
-  exact
-  (eval_condexpr_ind3 pol ge sp e cp m
-=======
 Proof
   (eval_condexpr_ind3 ge sp e cp m
->>>>>>> 6121cd13
      transl_expr_prop
      transl_exprlist_prop
      transl_condexpr_prop
@@ -1007,7 +980,6 @@
      transl_condexpr_CEcond_correct
      transl_condexpr_CEcondition_correct
      transl_condexpr_CElet_correct).
-Qed.
 
 (** Exit expressions. *)
 
@@ -1412,12 +1384,12 @@
   edestruct Mem.free_parallel_extends as [tm' []]; eauto.
   econstructor; split.
   left; apply plus_one. eapply exec_Ireturn. eauto.
-  rewrite H3. eauto.
+  inv TF. rewrite H3, COMP; eauto.
   constructor; auto.
 
   (* assign *)
   inv TS.
-  assert (COMP: f.(CminorSel.fn_comp) = tf.(fn_comp)) by now inv TF.
+  assert (COMP: comp_of tf = comp_of f) by now inv TF.
   exploit transl_expr_correct; eauto.
   intros [rs' [tm' [A [B [C [D E]]]]]].
   econstructor; split.
@@ -1426,7 +1398,7 @@
 
   (* store *)
   inv TS.
-  assert (COMP: f.(CminorSel.fn_comp) = tf.(fn_comp)) by now inv TF.
+  assert (COMP: comp_of f = comp_of tf) by now inv TF.
   exploit transl_exprlist_correct; eauto.
   intros [rs' [tm' [A [B [C [D E]]]]]].
   exploit transl_expr_correct; eauto.
@@ -1440,7 +1412,7 @@
   left; eapply plus_right. eapply star_trans. eexact A. eexact F. reflexivity.
   eapply exec_Istore with (a := vaddr'). eauto.
   rewrite <- H4. apply eval_addressing_preserved. exact symbols_preserved.
-  eauto. traceEq.
+  rewrite <- COMP; eauto. traceEq.
   econstructor; eauto. constructor.
 
   (* call *)
@@ -1497,7 +1469,7 @@
   simpl; eauto.
   rewrite (J rf (or_introl eq_refl)).
   eapply allowed_call_translated; eauto. now rewrite <- COMP'.
-  rewrite H; eauto.
+  rewrite H, <- COMP'; eauto.
   traceEq.
   constructor; auto.
   (* direct *)
@@ -1516,7 +1488,7 @@
   rewrite <- COMP'. eauto.
   simpl. rewrite symbols_preserved. rewrite H5. eauto.
   rewrite <- COMP'. eapply allowed_call_translated_same; eauto.
-  rewrite H; eauto.
+  rewrite H, <- COMP'; eauto.
   traceEq.
   constructor; auto.
 
@@ -1589,7 +1561,7 @@
   econstructor; eauto. econstructor; eauto.
 
   (* switch *)
-  assert (COMP: f.(CminorSel.fn_comp) = tf.(fn_comp)) by now inv TF.
+  assert (COMP: comp_of f = comp_of tf) by now inv TF.
   inv TS.
   exploit transl_exitexpr_correct; eauto.
   intros (nd & rs' & tm' & A & B & C & D).
@@ -1598,18 +1570,18 @@
   econstructor; eauto. constructor; auto.
 
   (* return none *)
-  assert (COMP: f.(CminorSel.fn_comp) = tf.(fn_comp)) by now inv TF.
+  assert (COMP: comp_of f = comp_of tf) by now inv TF.
   inv TS.
   exploit match_stacks_call_cont; eauto. intros [U V].
   inversion TF.
   edestruct Mem.free_parallel_extends as [tm' []]; eauto.
   econstructor; split.
   left; apply plus_one. eapply exec_Ireturn; eauto.
-  rewrite H2; eauto.
+  rewrite H2, <- COMP; eauto.
   constructor; auto.
 
   (* return some *)
-  assert (COMP: f.(CminorSel.fn_comp) = tf.(fn_comp)) by now inv TF.
+  assert (COMP: comp_of f = comp_of tf) by now inv TF.
   inv TS.
   exploit transl_expr_correct; eauto.
   intros [rs' [tm' [A [B [C [D E]]]]]].
@@ -1618,7 +1590,7 @@
   edestruct Mem.free_parallel_extends as [tm'' []]; eauto.
   econstructor; split.
   left; eapply plus_right. eexact A. eapply exec_Ireturn; eauto.
-  rewrite H4; eauto. traceEq.
+  rewrite H4, <- COMP; eauto. traceEq.
   simpl. constructor; auto.
 
   (* label *)
