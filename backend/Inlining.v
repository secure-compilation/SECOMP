--- conflicted
+++ resolved
@@ -293,7 +293,9 @@
   | Cannot_inline
   | Can_inline (id: ident) (f: function) (P: ros = inr reg id) (Q: fenv!id = Some f) (R: cp = (comp_of f)).
 
-<<<<<<< HEAD
+Arguments Cannot_inline {ros}.
+Arguments Can_inline {ros}.
+
 Program Definition can_inline (cp: compartment) (ros: reg + ident): inline_decision cp ros :=
   match ros with
   | inl r => Cannot_inline _ _
@@ -305,15 +307,6 @@
       else Cannot_inline _ _
     | None => Cannot_inline _ _
     end
-=======
-Arguments Cannot_inline {ros}.
-Arguments Can_inline {ros}.
-
-Program Definition can_inline (ros: reg + ident): inline_decision ros :=
-  match ros with
-  | inl r => Cannot_inline
-  | inr id => match fenv!id with Some f => Can_inline id f _ _ | None => Cannot_inline end
->>>>>>> db8a63f2
   end.
 
 (** Inlining of a call to function [f].  An appropriate context is
@@ -407,7 +400,7 @@
               set_instr (spc ctx pc)
                         (Icall sg (sros ctx ros) (sregs ctx args) rreg rpc)
           end
-      | Can_inline id f P Q _ =>
+      | Can_inline id f P Q =>
           do n <- inline_tail_function ctx id f Q args;
           set_instr (spc ctx pc) (Inop n)
       end
