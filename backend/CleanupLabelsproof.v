--- conflicted
+++ resolved
@@ -353,12 +353,8 @@
 (* Lbuiltin *)
   left; econstructor; split.
   econstructor.
-<<<<<<< HEAD
-  eapply eval_builtin_args_preserved with (ge1 := ge); eauto. exact symbols_preserved.
-=======
   rewrite comp_transl; eauto.
   eapply eval_builtin_args_preserved with (ge1 := ge); eauto. exact allowed_addrof_preserved. exact symbols_preserved.
->>>>>>> 5177531c
   rewrite comp_transl; eauto.
   eapply external_call_symbols_preserved; eauto. apply senv_preserved.
   eauto.
