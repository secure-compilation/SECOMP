--- conflicted
+++ resolved
@@ -819,19 +819,11 @@
     /\ Mem.unchanged_on (loc_unmapped f) m1 m2
     /\ Mem.unchanged_on (loc_out_of_reach f m1) m1' m2'
     /\ inject_incr f f'
-<<<<<<< HEAD
-    /\ inject_separated f f' m1 m1'.
-    (* /\ (forall b : block, *)
-    (*       ~ Mem.valid_block m1 b -> *)
-    (*       Mem.valid_block m2 b -> *)
-    (*       exists b' : block, f' b = Some (b', 0) /\ Mem.block_compartment m2 b = Some (comp_of ef)). *)
-=======
     /\ inject_separated f f' m1 m1'
     /\ (forall b : block,
           ~ Mem.valid_block m1 b ->
           Mem.valid_block m2 b ->
           exists b' : block, f' b = Some (b', 0)).
->>>>>>> 5177531c
 Proof.
   intros. eapply external_call_mem_inject_gen; eauto.
   apply globals_symbols_inject; auto.
@@ -1481,11 +1473,7 @@
 Proof.
   intros.
   eapply forward_simulation_step.
-<<<<<<< HEAD
-  exploit globals_symbols_inject. apply init_meminj_preserves_globals. intros [A B]. exact A.
-=======
   exploit globals_symbols_inject. apply init_meminj_preserves_globals. intros [A B]. intros id. rewrite A; eauto with comps.
->>>>>>> 5177531c
   exploit globals_symbols_inject. apply init_meminj_preserves_globals. intros (A & B & C & D & E).
   intros; rewrite E; eauto.
   eexact transf_initial_states.
@@ -1493,10 +1481,6 @@
   eexact step_simulation.
   Unshelve.
   exact bottom.
-<<<<<<< HEAD
-  exact bottom.
-=======
->>>>>>> 5177531c
 Qed.
 
 End SOUNDNESS.
