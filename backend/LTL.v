(* *********************************************************************)
(*                                                                     *)
(*              The Compcert verified compiler                         *)
(*                                                                     *)
(*          Xavier Leroy, INRIA Paris-Rocquencourt                     *)
(*                                                                     *)
(*  Copyright Institut National de Recherche en Informatique et en     *)
(*  Automatique.  All rights reserved.  This file is distributed       *)
(*  under the terms of the INRIA Non-Commercial License Agreement.     *)
(*                                                                     *)
(* *********************************************************************)

(** The LTL intermediate language: abstract syntax and semantics.

  LTL (``Location Transfer Language'') is the target language
  for register allocation and the source language for linearization. *)

Require Import Coqlib Maps.
Require Import AST Integers Values Events Memory Globalenvs Smallstep.
Require Import Op Locations Conventions.

(** * Abstract syntax *)

(** LTL is close to RTL, but uses machine registers and stack slots
  instead of pseudo-registers.  Also, the nodes of the control-flow
  graph are basic blocks instead of single instructions. *)

Definition node := positive.

Inductive instruction: Type :=
  | Lop (op: operation) (args: list mreg) (res: mreg)
  | Lload (chunk: memory_chunk) (addr: addressing) (args: list mreg) (dst: mreg)
  | Lgetstack (sl: slot) (ofs: Z) (ty: typ) (dst: mreg)
  | Lsetstack (src: mreg) (sl: slot) (ofs: Z) (ty: typ)
  | Lstore (chunk: memory_chunk) (addr: addressing) (args: list mreg) (src: mreg)
  | Lcall (sg: signature) (ros: mreg + ident)
  | Ltailcall (sg: signature) (ros: mreg + ident)
  | Lbuiltin (ef: external_function) (args: list (builtin_arg loc)) (res: builtin_res mreg)
  | Lbranch (s: node)
  | Lcond (cond: condition) (args: list mreg) (s1 s2: node)
  | Ljumptable (arg: mreg) (tbl: list node)
  | Lreturn.

Definition bblock := list instruction.

Definition code: Type := PTree.t bblock.

Record function: Type := mkfunction {
  fn_comp: compartment;
  fn_sig: signature;
  fn_stacksize: Z;
  fn_code: code;
  fn_entrypoint: node
}.

Instance has_comp_function : has_comp function := fn_comp.

Definition fundef := AST.fundef function.

Definition program := AST.program fundef unit.

Definition funsig (fd: fundef) :=
  match fd with
  | Internal f => fn_sig f
  | External ef => ef_sig ef
  end.

(** * Operational semantics *)

Definition genv := Genv.t fundef unit.
Definition locset := Locmap.t.

(** Calling conventions are reflected at the level of location sets
  (environments mapping locations to values) by the following two
  functions.

  [call_regs caller] returns the location set at function entry,
  as a function of the location set [caller] of the calling function.
- Machine registers have the same values as in the caller.
- Incoming stack slots (used for parameter passing) have the same
  values as the corresponding outgoing stack slots (used for argument
  passing) in the caller.
- Local and outgoing stack slots are initialized to undefined values.
*)

Fixpoint filter_mregs rs : list mreg :=
  match rs with
  | nil => nil
  | (R r) :: rs' => r :: filter_mregs rs'
  | (S _ _ _) :: rs' => filter_mregs rs'
  end.

Definition parameters_mregs (sig: signature) : list mreg :=
  filter_mregs (regs_of_rpairs (loc_parameters sig)).

Definition in_mreg (r: mreg) (rs: list mreg) : bool :=
  existsb (fun r' => DecidableClass.decide (r = r')) rs.

Definition call_regs (caller: locset) : locset :=
  fun (l: loc) =>
    match l with
    | R r => caller (R r)
    | S Local ofs ty => Vundef
    | S Incoming ofs ty => caller (S Outgoing ofs ty)
    | S Outgoing ofs ty => Vundef
    end.

Definition call_regs_ext (caller: locset) (callee_sig: signature) : locset :=
  fun (l: loc) =>
    match l with
    | R r => if in_mreg r (parameters_mregs callee_sig)
             then caller (R r)
             else Vundef
    | S Local ofs ty => Vundef
    | S Incoming ofs ty => caller (S Outgoing ofs ty)
    | S Outgoing ofs ty => Vundef
    end.

(** [return_regs caller callee] returns the location set after
  a call instruction, as a function of the location set [caller]
  of the caller before the call instruction and of the location
  set [callee] of the callee at the return instruction.
- Callee-save machine registers have the same values as in the caller
  before the call.
- Caller-save machine registers have the same values as in the callee.
- Local and Incoming stack slots have the same values as in the caller.
- Outgoing stack slots are set to Vundef to  reflect the fact that they
  may have been changed by the callee.
*)

Definition return_regs (caller callee: locset) : locset :=
  fun (l: loc) =>
    match l with
    | R r => if is_callee_save r then caller (R r) else callee (R r)
    | S Outgoing ofs ty => Vundef
    | S sl ofs ty => caller (S sl ofs ty)
    end.

Definition return_regs_ext (caller callee: locset) (callee_sig: signature) : locset :=
  fun (l: loc) =>
    match l with
    | R r => if in_mreg r (regs_of_rpair (loc_result callee_sig))
             then callee (R r)
             else Vundef (* caller (R r) *)
    | S Outgoing ofs ty => Vundef
    | S sl ofs ty => caller (S sl ofs ty)
    end.

(** [undef_caller_save_regs ls] models the effect of calling
    an external function: caller-save registers and outgoing locations
    can change unpredictably, hence we set them to [Vundef]. *)

Definition undef_caller_save_regs (ls: locset) : locset :=
  fun (l: loc) =>
    match l with
    | R r => if is_callee_save r then ls (R r) else Vundef
    | S Outgoing ofs ty => Vundef
    | S sl ofs ty => ls (S sl ofs ty)
    end.

(* TODO: Relocate "external" calling convention *)

(* No registers are callee save in the external case (we would turn all
   non-signature registers into caller-save, but registers for arguments and
   return values are always caller-save already -- TODO establish formally for
   the calling convention *)
(* Definition callee_save_loc_ext (l: loc) := *)
(*   match l with *)
(*   | R r => False *)
(*   | S sl ofs ty => sl <> Outgoing *)
(*   end. *)

(* Definition agree_callee_save_ext (ls1 ls2: Locmap.t) : Prop := *)
(*   forall l, callee_save_loc_ext l -> ls1 l = ls2 l. *)

(** LTL execution states. *)

Inductive stackframe : Type :=
  | Stackframe:
      forall (f: function)      (**r calling function *)
        (cp: compartment)       (**r callee compartment *)
        (sig: signature)        (**r signature of the callee, used to know the location of the return value *)
             (sp: val)          (**r stack pointer in calling function *)
             (ls: locset)       (**r location state in calling function *)
             (bb: bblock),      (**r continuation in calling function *)
      stackframe.

Inductive state : Type :=
  | State:
      forall (stack: list stackframe) (**r call stack *)
             (f: function)            (**r function currently executing *)
             (sp: val)                (**r stack pointer *)
             (pc: node)               (**r current program point *)
             (ls: locset)             (**r location state *)
             (m: mem),                (**r memory state *)
      state
  | Block:
      forall (stack: list stackframe) (**r call stack *)
             (f: function)            (**r function currently executing *)
             (sp: val)                (**r stack pointer *)
             (bb: bblock)             (**r current basic block *)
             (ls: locset)             (**r location state *)
             (m: mem),                (**r memory state *)
      state
  | Callstate:
      forall (stack: list stackframe) (**r call stack *)
             (f: fundef)              (**r function to call *)
             (sig: signature)         (**r signature of function to call *)
             (ls: locset)             (**r location state of caller *)
             (m: mem),                (**r memory state *)
      state
  | Returnstate:
      forall (stack: list stackframe) (**r call stack *)
             (ls: locset)             (**r location state of callee *)
             (m: mem),                 (**r memory state *)
      state.

Definition call_comp (stack: list stackframe) : compartment :=
  match stack with
  | nil => default_compartment
  | Stackframe f _ _ _ _ _ :: _ => (comp_of f)
  end.

Definition callee_comp (stack: list stackframe) : compartment :=
  match stack with
  | nil => default_compartment (* should not happen *)
  | Stackframe _ cp _ _ _ _ :: _ => cp
  end.


Section RELSEM.

Variable ge: genv.

Definition reglist (rs: locset) (rl: list mreg) : list val :=
  List.map (fun r => rs (R r)) rl.

Fixpoint undef_regs (rl: list mreg) (rs: locset) : locset :=
  match rl with
  | nil => rs
  | r1 :: rl => Locmap.set (R r1) Vundef (undef_regs rl rs)
  end.

Definition destroyed_by_getstack (s: slot): list mreg :=
  match s with
  | Incoming => temp_for_parent_frame :: nil
  | _        => nil
  end.

Definition find_function_ptr (ros: mreg + ident) (rs: locset) : option val :=
  match ros with
  | inl r => Some (rs (R r))
  | inr symb =>
    match Genv.find_symbol ge symb with
    | Some b => Some (Vptr b Ptrofs.zero)
    | None => None
    end
  end.

Definition find_function (ros: mreg + ident) (rs: locset) : option fundef :=
  match find_function_ptr ros rs with
  | Some v => Genv.find_funct ge v
  | None => None
  end.

(* Definition find_function (ros: mreg + ident) (rs: locset) : option fundef := *)
(*   match ros with *)
(*   | inl r => Genv.find_funct ge (rs (R r)) *)
(*   | inr symb => *)
(*       match Genv.find_symbol ge symb with *)
(*       | None => None *)
(*       | Some b => Genv.find_funct_ptr ge b *)
(*       end *)
(*   end. *)

Lemma find_function_find_function_ptr: forall ros rs fd,
    find_function ros rs = Some fd ->
    exists vf, find_function_ptr ros rs = Some vf.
Proof.
  intros ros rs fd.
  unfold find_function, find_function_ptr.
  destruct ros.
  - eexists; eauto.
  - destruct (Genv.find_symbol ge i).
    + eexists; eauto.
    + intros H; inversion H.
Qed.

(** [parent_locset cs] returns the mapping of values for locations
  of the caller function. *)

Definition parent_locset (stack: list stackframe) : locset :=
  match stack with
  | nil => Locmap.init Vundef
  | Stackframe f _ _ sp ls bb :: stack' => ls
  end.

Definition parent_signature (stack: list stackframe) : signature :=
  match stack with
  | nil => signature_main
  | Stackframe _ _ sig _ _ _ :: stack' => sig
  end.

Inductive step: state -> trace -> state -> Prop :=
  | exec_start_block: forall s f sp pc rs m bb,
      (fn_code f)!pc = Some bb ->
      step (State s f sp pc rs m)
        E0 (Block s f sp bb rs m)
  | exec_Lop: forall s f sp op args res bb rs m v rs',
      eval_operation ge sp op (reglist rs args) m = Some v ->
      rs' = Locmap.set (R res) v (undef_regs (destroyed_by_op op) rs) ->
      step (Block s f sp (Lop op args res :: bb) rs m)
        E0 (Block s f sp bb rs' m)
  | exec_Lload: forall s f sp chunk addr args dst bb rs m a v rs',
      eval_addressing ge sp addr (reglist rs args) = Some a ->
      Mem.loadv chunk m a (Some (comp_of f)) = Some v ->
      rs' = Locmap.set (R dst) v (undef_regs (destroyed_by_load chunk addr) rs) ->
      step (Block s f sp (Lload chunk addr args dst :: bb) rs m)
        E0 (Block s f sp bb rs' m)
  | exec_Lgetstack: forall s f sp sl ofs ty dst bb rs m rs',
      rs' = Locmap.set (R dst) (rs (S sl ofs ty)) (undef_regs (destroyed_by_getstack sl) rs) ->
      step (Block s f sp (Lgetstack sl ofs ty dst :: bb) rs m)
        E0 (Block s f sp bb rs' m)
  | exec_Lsetstack: forall s f sp src sl ofs ty bb rs m rs',
      rs' = Locmap.set (S sl ofs ty) (rs (R src)) (undef_regs (destroyed_by_setstack ty) rs) ->
      step (Block s f sp (Lsetstack src sl ofs ty :: bb) rs m)
        E0 (Block s f sp bb rs' m)
  | exec_Lstore: forall s f sp chunk addr args src bb rs m a rs' m',
      eval_addressing ge sp addr (reglist rs args) = Some a ->
      Mem.storev chunk m a (rs (R src)) (comp_of f) = Some m' ->
      rs' = undef_regs (destroyed_by_store chunk addr) rs ->
      step (Block s f sp (Lstore chunk addr args src :: bb) rs m)
        E0 (Block s f sp bb rs' m')
  | exec_Lcall: forall s f sp sig ros bb rs m fd vf callrs args t,
      find_function ros rs = Some fd ->
      find_function_ptr ros rs = Some vf ->
      funsig fd = sig ->
      forall (ALLOWED: Genv.allowed_call ge (comp_of f) vf),
      forall (CALLREGS:
               callrs =
                 (* match Genv.type_of_call ge (comp_of f) (Genv.find_comp ge vf) with *)
                 (* | Genv.CrossCompartmentCall => call_regs_ext rs sig *)
                 (* | _ => call_regs rs *)
                 (* end), *)
                 call_regs_ext rs sig),
      forall (ARGS: args = map (fun p => Locmap.getpair p
                                   (undef_regs destroyed_at_function_entry callrs))
                        (loc_parameters sig)),
      forall (NO_CROSS_PTR:
          Genv.type_of_call ge (comp_of f) (Genv.find_comp ge vf) = Genv.CrossCompartmentCall ->
          List.Forall not_ptr args),
      forall (EV: call_trace ge (comp_of f) (Genv.find_comp ge vf) vf args (sig_args sig) t),
      step (Block s f sp (Lcall sig ros :: bb) rs m)
<<<<<<< HEAD
        t (Callstate (Stackframe f (Genv.find_comp ge vf) sig sp rs bb :: s) fd rs m)
  | exec_Ltailcall: forall s f sp sig ros bb rs m fd rs' m',
=======
        t (Callstate (Stackframe f (Genv.find_comp ge vf) sig sp rs bb :: s) fd sig rs m)
  | exec_Ltailcall: forall s f sp sig ros bb rs m fd rs' m' vf,
>>>>>>> 47a27e52
      rs' = return_regs (parent_locset s) rs ->
      find_function ros rs' = Some fd ->
      (* find_function_ptr ros rs' = Some vf -> *)
      funsig fd = sig ->
      forall (COMP: comp_of fd = (comp_of f)),
      Mem.free m sp 0 f.(fn_stacksize) (comp_of f) = Some m' ->
      step (Block s f (Vptr sp Ptrofs.zero) (Ltailcall sig ros :: bb) rs m)
        E0 (Callstate s fd sig rs' m')
  | exec_Lbuiltin: forall s f sp ef args res bb rs m vargs t vres rs' m',
      eval_builtin_args ge rs sp m args vargs ->
      external_call ef ge vargs m t vres m' ->
      rs' = Locmap.setres res vres (undef_regs (destroyed_by_builtin ef) rs) ->
      forall ALLOWED: comp_of f = comp_of ef,
      step (Block s f sp (Lbuiltin ef args res :: bb) rs m)
         t (Block s f sp bb rs' m')
  | exec_Lbranch: forall s f sp pc bb rs m,
      step (Block s f sp (Lbranch pc :: bb) rs m)
        E0 (State s f sp pc rs m)
  | exec_Lcond: forall s f sp cond args pc1 pc2 bb rs b pc rs' m,
      eval_condition cond (reglist rs args) m = Some b ->
      pc = (if b then pc1 else pc2) ->
      rs' = undef_regs (destroyed_by_cond cond) rs ->
      step (Block s f sp (Lcond cond args pc1 pc2 :: bb) rs m)
        E0 (State s f sp pc rs' m)
  | exec_Ljumptable: forall s f sp arg tbl bb rs m n pc rs',
      rs (R arg) = Vint n ->
      list_nth_z tbl (Int.unsigned n) = Some pc ->
      rs' = undef_regs (destroyed_by_jumptable) rs ->
      step (Block s f sp (Ljumptable arg tbl :: bb) rs m)
        E0 (State s f sp pc rs' m)
  | exec_Lreturn: forall s f retrs sp bb rs m m',
      Mem.free m sp 0 f.(fn_stacksize) (comp_of f) = Some m' ->
      forall (RETREGS:
               retrs =
                 return_regs_ext (parent_locset s) rs (parent_signature s)),
      step (Block s f (Vptr sp Ptrofs.zero) (Lreturn :: bb) rs m)
        E0 (Returnstate s retrs m')
  | exec_function_internal: forall s f rs m m' sp callrs sig rs',
      Mem.alloc m (comp_of f) 0 f.(fn_stacksize) = (m', sp) ->
      forall (CALLREGS:
               callrs =
                 call_regs_ext rs sig),
      rs' = undef_regs destroyed_at_function_entry callrs ->
      step (Callstate s (Internal f) sig rs m)
        E0 (State s f (Vptr sp Ptrofs.zero) f.(fn_entrypoint) rs' m')
  | exec_function_external: forall s ef t args res rs m rs' sig m',
      args = map (fun p => Locmap.getpair p rs) (loc_arguments (ef_sig ef)) ->
      external_call ef ge args m t res m' ->
      rs' = Locmap.setpair (loc_result (ef_sig ef)) res (undef_caller_save_regs rs) ->
      step (Callstate s (External ef) sig rs m)
         t (Returnstate s rs' m')
  | exec_return: forall f sp rs1 bb s rs m cp sig t,
      forall (NO_CROSS_PTR:
          Genv.type_of_call ge (comp_of f) cp = Genv.CrossCompartmentCall ->
          not_ptr (Locmap.getpair (map_rpair R (loc_result sig)) rs)),
      forall (EV: return_trace ge (comp_of f) cp (Locmap.getpair (map_rpair R (loc_result sig)) rs) (sig_res sig) t),
      step (Returnstate (Stackframe f cp sig sp rs1 bb :: s) rs m)
        t (Block s f sp bb rs m).

End RELSEM.

(** Execution of a whole program boils down to invoking its main
  function.  The result of the program is the return value of the
  main function, to be found in the machine register dictated
  by the calling conventions. *)

Inductive initial_state (p: program): state -> Prop :=
  | initial_state_intro: forall b f m0,
      let ge := Genv.globalenv p in
      Genv.init_mem p = Some m0 ->
      Genv.find_symbol ge p.(prog_main) = Some b ->
      Genv.find_funct_ptr ge b = Some f ->
      funsig f = signature_main ->
      initial_state p (Callstate nil f signature_main (Locmap.init Vundef) m0).

Inductive final_state: state -> int -> Prop :=
  | final_state_intro: forall rs m retcode,
      Locmap.getpair (map_rpair R (loc_result signature_main)) rs = Vint retcode ->
      final_state (Returnstate nil rs m) retcode.

Definition semantics (p: program) :=
  Semantics step (initial_state p) final_state (Genv.globalenv p).

(** * Operations over LTL *)

(** Computation of the possible successors of a block.
  This is used in particular for dataflow analyses. *)

Fixpoint successors_block (b: bblock) : list node :=
  match b with
  | nil => nil                          (**r should never happen *)
  | Ltailcall _ _ :: _ => nil
  | Lbranch s :: _ => s :: nil
  | Lcond _ _ s1 s2 :: _ => s1 :: s2 :: nil
  | Ljumptable _ tbl :: _ => tbl
  | Lreturn :: _ => nil
  | instr :: b' => successors_block b'
  end.<|MERGE_RESOLUTION|>--- conflicted
+++ resolved
@@ -351,13 +351,8 @@
           List.Forall not_ptr args),
       forall (EV: call_trace ge (comp_of f) (Genv.find_comp ge vf) vf args (sig_args sig) t),
       step (Block s f sp (Lcall sig ros :: bb) rs m)
-<<<<<<< HEAD
-        t (Callstate (Stackframe f (Genv.find_comp ge vf) sig sp rs bb :: s) fd rs m)
+        t (Callstate (Stackframe f (Genv.find_comp ge vf) sig sp rs bb :: s) fd sig rs m)
   | exec_Ltailcall: forall s f sp sig ros bb rs m fd rs' m',
-=======
-        t (Callstate (Stackframe f (Genv.find_comp ge vf) sig sp rs bb :: s) fd sig rs m)
-  | exec_Ltailcall: forall s f sp sig ros bb rs m fd rs' m' vf,
->>>>>>> 47a27e52
       rs' = return_regs (parent_locset s) rs ->
       find_function ros rs' = Some fd ->
       (* find_function_ptr ros rs' = Some vf -> *)
