--- conflicted
+++ resolved
@@ -263,11 +263,7 @@
       rs' = undef_regs (destroyed_by_store chunk addr) rs ->
       step (Block s f sp (Lstore chunk addr args src :: bb) rs m)
         E0 (Block s f sp bb rs' m')
-<<<<<<< HEAD
-  | exec_Lcall: forall s f sp sig ros bb rs m fd vf t,
-=======
-  | exec_Lcall: forall s f sp sig ros bb rs m fd vf args,
->>>>>>> a8da3400
+  | exec_Lcall: forall s f sp sig ros bb rs m fd vf args t,
       find_function ros rs = Some fd ->
       find_function_ptr ros rs = Some vf ->
       funsig fd = sig ->
@@ -277,35 +273,8 @@
                         (loc_parameters sig)),
       forall (NO_CROSS_PTR:
           Genv.type_of_call ge (comp_of f) (Genv.find_comp ge vf) = Genv.CrossCompartmentCall ->
-<<<<<<< HEAD
-          forall rs',
-            (* This [rs'] is what is used in [exec_function_internal] and seems to be
-                  what the callee can access *)
-            rs' = undef_regs destroyed_at_function_entry (call_regs rs) ->
-            forall l,
-              List.In l (regs_of_rpairs (loc_parameters sig)) ->
-              not_ptr (rs' l)),
-      forall (EV: forall rs',
-            rs' = undef_regs destroyed_at_function_entry (call_regs rs) ->
-            call_trace ge (comp_of f) (Genv.find_comp ge vf) vf
-               (map (fun p => Locmap.getpair p rs')
-                  (loc_parameters sig))
-               (sig_args sig) t),
-=======
           List.Forall not_ptr args),
-      (* (* Need to state what NO_CROSS_PTR should look like at this level *) *)
-      (* (* forall (NO_CROSS_PTR: Genv.cross_call ge (comp_of f) vf -> Forall not_ptr (rs##args)), *) *)
-      (* forall (NO_CROSS_PTR: *)
-      (*     Genv.type_of_call ge (comp_of f) (Genv.find_comp ge vf) = Genv.CrossCompartmentCall -> *)
-      (*     forall rs', *)
-      (*       (* This [rs'] is what is used in [exec_function_internal] and seems to be *)
-      (*             what the callee can access *) *)
-      (*       rs' = undef_regs destroyed_at_function_entry (call_regs rs) -> *)
-      (*       forall l, *)
-      (*         List.In l (loc_parameters sig) -> *)
-      (*         not_ptr (Locmap.getpair l rs')), *)
-      (* forall (NO_CROSS_PTR: False), *)
->>>>>>> a8da3400
+      forall (EV: call_trace ge (comp_of f) (Genv.find_comp ge vf) vf args (sig_args sig) t),
       step (Block s f sp (Lcall sig ros :: bb) rs m)
         t (Callstate (Stackframe f sp rs bb :: s) fd rs m)
   | exec_Ltailcall: forall s f sp sig ros bb rs m fd rs' m' vf,
