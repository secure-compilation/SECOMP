(* *********************************************************************)
(*                                                                     *)
(*              The Compcert verified compiler                         *)
(*                                                                     *)
(*          Xavier Leroy, INRIA Paris-Rocquencourt                     *)
(*                                                                     *)
(*  Copyright Institut National de Recherche en Informatique et en     *)
(*  Automatique.  All rights reserved.  This file is distributed       *)
(*  under the terms of the INRIA Non-Commercial License Agreement.     *)
(*                                                                     *)
(* *********************************************************************)

(** The RTL intermediate language: abstract syntax and semantics.

  RTL stands for "Register Transfer Language". This is the first
  intermediate language after Cminor and CminorSel.
*)

Require Import Coqlib Maps.
Require Import AST Integers Values Events Memory Globalenvs Smallstep.
Require Import Op Registers.

(** * Abstract syntax *)

(** RTL is organized as instructions, functions and programs.
  Instructions correspond roughly to elementary instructions of the
  target processor, but take their arguments and leave their results
  in pseudo-registers (also called temporaries in textbooks).
  Infinitely many pseudo-registers are available, and each function
  has its own set of pseudo-registers, unaffected by function calls.

  Instructions are organized as a control-flow graph: a function is
  a finite map from ``nodes'' (abstract program points) to instructions,
  and each instruction lists explicitly the nodes of its successors.
*)

Definition node := positive.

Inductive instruction: Type :=
  | Inop: node -> instruction
      (** No operation -- just branch to the successor. *)
  | Iop: operation -> list reg -> reg -> node -> instruction
      (** [Iop op args dest succ] performs the arithmetic operation [op]
          over the values of registers [args], stores the result in [dest],
          and branches to [succ]. *)
  | Iload: memory_chunk -> addressing -> list reg -> reg -> node -> instruction
      (** [Iload chunk addr args dest succ] loads a [chunk] quantity from
          the address determined by the addressing mode [addr] and the
          values of the [args] registers, stores the quantity just read
          into [dest], and branches to [succ]. *)
  | Istore: memory_chunk -> addressing -> list reg -> reg -> node -> instruction
      (** [Istore chunk addr args src succ] stores the value of register
          [src] in the [chunk] quantity at the
          the address determined by the addressing mode [addr] and the
          values of the [args] registers, then branches to [succ]. *)
  | Icall: signature -> reg + ident -> list reg -> reg -> node -> instruction
      (** [Icall sig fn args dest succ] invokes the function determined by
          [fn] (either a function pointer found in a register or a
          function name), giving it the values of registers [args]
          as arguments.  It stores the return value in [dest] and branches
          to [succ]. *)
  | Itailcall: signature -> reg + ident -> list reg -> instruction
      (** [Itailcall sig fn args] performs a function invocation
          in tail-call position.  *)
  | Ibuiltin: external_function -> list (builtin_arg reg) -> builtin_res reg -> node -> instruction
      (** [Ibuiltin ef args dest succ] calls the built-in function
          identified by [ef], giving it the values of [args] as arguments.
          It stores the return value in [dest] and branches to [succ]. *)
  | Icond: condition -> list reg -> node -> node -> instruction
      (** [Icond cond args ifso ifnot] evaluates the boolean condition
          [cond] over the values of registers [args].  If the condition
          is true, it transitions to [ifso].  If the condition is false,
          it transitions to [ifnot]. *)
  | Ijumptable: reg -> list node -> instruction
      (** [Ijumptable arg tbl] transitions to the node that is the [n]-th
          element of the list [tbl], where [n] is the unsigned integer
          value of register [arg]. *)
  | Ireturn: option reg -> instruction.
      (** [Ireturn] terminates the execution of the current function
          (it has no successor).  It returns the value of the given
          register, or [Vundef] if none is given. *)

Definition code: Type := PTree.t instruction.

Record function: Type := mkfunction {
  fn_comp: compartment;
  fn_sig: signature;
  fn_params: list reg;
  fn_stacksize: Z;
  fn_code: code;
  fn_entrypoint: node
}.

Instance has_comp_function : has_comp function := fn_comp.

(** A function description comprises a control-flow graph (CFG) [fn_code]
    (a partial finite mapping from nodes to instructions).  As in Cminor,
    [fn_sig] is the function signature and [fn_stacksize] the number of bytes
    for its stack-allocated activation record.  [fn_params] is the list
    of registers that are bound to the values of arguments at call time.
    [fn_entrypoint] is the node of the first instruction of the function
    in the CFG. *)

Definition fundef := AST.fundef function.

Definition program := AST.program fundef unit.

Definition funsig (fd: fundef) :=
  match fd with
  | Internal f => fn_sig f
  | External ef => ef_sig ef
  end.

(** * Operational semantics *)

Definition genv := Genv.t fundef unit.
Definition regset := Regmap.t val.

Fixpoint init_regs (vl: list val) (rl: list reg) {struct rl} : regset :=
  match rl, vl with
  | r1 :: rs, v1 :: vs => Regmap.set r1 v1 (init_regs vs rs)
  | _, _ => Regmap.init Vundef
  end.

(** The dynamic semantics of RTL is given in small-step style, as a
  set of transitions between states.  A state captures the current
  point in the execution.  Three kinds of states appear in the transitions:

- [State cs f sp pc rs m] describes an execution point within a function.
  [f] is the current function.
  [sp] is the pointer to the stack block for its current activation
     (as in Cminor).
  [pc] is the current program point (CFG node) within the code [c].
  [rs] gives the current values for the pseudo-registers.
  [m] is the current memory state.
- [Callstate cs f args m] is an intermediate state that appears during
  function calls.
  [f] is the function definition that we are calling.
  [args] (a list of values) are the arguments for this call.
  [m] is the current memory state.
- [Returnstate cs v m] is an intermediate state that appears when a
  function terminates and returns to its caller.
  [v] is the return value and [m] the current memory state.

In all three kinds of states, the [cs] parameter represents the call stack.
It is a list of frames [Stackframe res f sp pc rs].  Each frame represents
a function call in progress.
[res] is the pseudo-register that will receive the result of the call.
[f] is the calling function.
[sp] is its stack pointer.
[pc] is the program point for the instruction that follows the call.
[rs] is the state of registers in the calling function.
*)

Inductive stackframe : Type :=
  | Stackframe:
      forall (res: reg)            (**r where to store the result *)
        (ty: rettype)         (**r the type of the result *)
        (cp: compartment)     (**r compartment of the callee *)
             (f: function)         (**r calling function *)
             (sp: val)             (**r stack pointer in calling function *)
             (pc: node)            (**r program point in calling function *)
             (rs: regset),         (**r register state in calling function *)
      stackframe.

Inductive state : Type :=
  | State:
      forall (stack: list stackframe) (**r call stack *)
             (f: function)            (**r current function *)
             (sp: val)                (**r stack pointer *)
             (pc: node)               (**r current program point in [c] *)
             (rs: regset)             (**r register state *)
             (m: mem),                (**r memory state *)
      state
  | Callstate:
      forall (stack: list stackframe) (**r call stack *)
             (f: fundef)              (**r function to call *)
             (args: list val)         (**r arguments to the call *)
             (m: mem),                (**r memory state *)
      state
  | Returnstate:
      forall (stack: list stackframe) (**r call stack *)
             (v: val)                 (**r return value for the call *)
             (m: mem),                 (**r memory state *)
      state.

Definition call_comp (stack: list stackframe): compartment :=
  match stack with
  | nil => default_compartment
  | Stackframe _ _ _ f _ _ _ :: _ => (comp_of f)
  end.

Section RELSEM.

Variable ge: genv.

(* Definition find_function *)
(*       (ros: reg + ident) (rs: regset) : option fundef := *)
(*   match ros with *)
(*   | inl r => Genv.find_funct ge rs#r *)
(*   | inr symb => *)
(*       match Genv.find_symbol ge symb with *)
(*       | None => None *)
(*       | Some b => Genv.find_funct_ptr ge b *)
(*       end *)
(*   end. *)

Definition find_function_ptr ros rs :=
  match ros with
  | inl r => Some (rs # r)
  | inr symb => match Genv.find_symbol ge symb with
               | Some b => Some  (Vptr b Ptrofs.zero)
               | None => None
               end
  end.

Definition find_function (ros: reg + ident) (rs: regset): option fundef :=
  match find_function_ptr ros rs with
  | Some v => Genv.find_funct ge v
  | None => None
  end.

Lemma find_function_find_function_ptr:
  forall ros rs fd,
    find_function ros rs = Some fd ->
    exists vf, find_function_ptr ros rs = Some vf.
Proof.
  intros ros rs fd.
  unfold find_function, find_function_ptr.
  intros H.
  destruct ros; try now eexists; eauto.
  destruct (Genv.find_symbol ge i).
  - now eexists; eauto.
  - inversion H.
Qed.

(** The transitions are presented as an inductive predicate
  [step ge st1 t st2], where [ge] is the global environment,
  [st1] the initial state, [st2] the final state, and [t] the trace
  of system calls performed during this transition. *)

Inductive step: state -> trace -> state -> Prop :=
  | exec_Inop:
      forall s f sp pc rs m pc',
      (fn_code f)!pc = Some(Inop pc') ->
      step (State s f sp pc rs m)
        E0 (State s f sp pc' rs m)
  | exec_Iop:
      forall s f sp pc rs m op args res pc' v,
      (fn_code f)!pc = Some(Iop op args res pc') ->
      eval_operation ge sp op rs##args m = Some v ->
      step (State s f sp pc rs m)
        E0 (State s f sp pc' (rs#res <- v) m)
  | exec_Iload:
      forall s f sp pc rs m chunk addr args dst pc' a v,
      (fn_code f)!pc = Some(Iload chunk addr args dst pc') ->
      eval_addressing ge sp addr rs##args = Some a ->
      Mem.loadv chunk m a (Some (comp_of f)) = Some v ->
      step (State s f sp pc rs m)
        E0 (State s f sp pc' (rs#dst <- v) m)
  | exec_Istore:
      forall s f sp pc rs m chunk addr args src pc' a m',
      (fn_code f)!pc = Some(Istore chunk addr args src pc') ->
      eval_addressing ge sp addr rs##args = Some a ->
      Mem.storev chunk m a rs#src (comp_of f) = Some m' ->
      step (State s f sp pc rs m)
        E0 (State s f sp pc' rs m')
  | exec_Icall:
      forall s f sp pc rs m sig ros args res pc' fd vf t,
      (fn_code f)!pc = Some(Icall sig ros args res pc') ->
      find_function ros rs = Some fd ->
      funsig fd = sig ->
      forall (FUNPTR: find_function_ptr ros rs = Some vf),
      forall (ALLOWED: Genv.allowed_call ge (comp_of f) vf),
      forall (NO_CROSS_PTR: Genv.type_of_call ge (comp_of f) (Genv.find_comp ge vf) = Genv.CrossCompartmentCall -> Forall not_ptr (rs##args)),
      forall (EV: call_trace ge (comp_of f) (Genv.find_comp ge vf) vf (rs##args) (sig_args sig) t),
      step (State s f sp pc rs m)
        t (Callstate (Stackframe res (sig_res sig) (Genv.find_comp ge vf) f sp pc' rs :: s) fd rs##args m)
  | exec_Itailcall:
      forall s f stk pc rs m sig ros args fd m' vf,
      (fn_code f)!pc = Some(Itailcall sig ros args) ->
      find_function ros rs = Some fd ->
      funsig fd = sig ->
      forall COMP: comp_of fd = (comp_of f),
      (* forall SIG: sig_res (fn_sig f) = sig_res sig, (* not needed anymore? *) *)
      forall ALLOWED: needs_calling_comp (comp_of f) = false,
      forall (FUNPTR: find_function_ptr ros rs = Some vf),
      forall (ALLOWED': Genv.allowed_call ge (comp_of f) vf),
      (* forall (EV: call_trace ge (comp_of f) (Genv.find_comp ge vf) vf (rs##args) (sig_args sig) t), *)
      (* forall (NO_CROSS_PTR: Genv.type_of_call ge (comp_of f) vf = Genv.CrossCompartmentCall -> Forall not_ptr (rs##args)), *)
      Mem.free m stk 0 f.(fn_stacksize) (comp_of f) = Some m' ->
      step (State s f (Vptr stk Ptrofs.zero) pc rs m)
        E0 (Callstate s fd rs##args m')
  | exec_Ibuiltin:
      forall s f sp pc rs m ef args res pc' vargs t vres m',
      (fn_code f)!pc = Some(Ibuiltin ef args res pc') ->
      eval_builtin_args ge (fun r => rs#r) sp m args vargs ->
      external_call ef ge (comp_of f) vargs m t vres m' ->
      step (State s f sp pc rs m)
         t (State s f sp pc' (regmap_setres res vres rs) m')
  | exec_Icond:
      forall s f sp pc rs m cond args ifso ifnot b pc',
      (fn_code f)!pc = Some(Icond cond args ifso ifnot) ->
      eval_condition cond rs##args m = Some b ->
      pc' = (if b then ifso else ifnot) ->
      step (State s f sp pc rs m)
        E0 (State s f sp pc' rs m)
  | exec_Ijumptable:
      forall s f sp pc rs m arg tbl n pc',
      (fn_code f)!pc = Some(Ijumptable arg tbl) ->
      rs#arg = Vint n ->
      list_nth_z tbl (Int.unsigned n) = Some pc' ->
      step (State s f sp pc rs m)
        E0 (State s f sp pc' rs m)
  | exec_Ireturn:
      forall s f stk pc rs m or m',
      (fn_code f)!pc = Some(Ireturn or) ->
      Mem.free m stk 0 f.(fn_stacksize) (comp_of f) = Some m' ->
      step (State s f (Vptr stk Ptrofs.zero) pc rs m)
        E0 (Returnstate s (regmap_optget or Vundef rs) m' (* (sig_res (fn_sig f)) *) (* (comp_of f) *))
  | exec_function_internal:
      forall s f args m m' stk,
      Mem.alloc m (comp_of f) 0 f.(fn_stacksize) = (m', stk) ->
      step (Callstate s (Internal f) args m)
        E0 (State s
                  f
                  (Vptr stk Ptrofs.zero)
                  f.(fn_entrypoint)
                  (init_regs args f.(fn_params))
                  m')
  | exec_function_external:
      forall s ef args res t m m',
      external_call ef ge (call_comp s) args m t res m' ->
      step (Callstate s (External ef) args m)
         t (Returnstate s res m' (* (sig_res (ef_sig ef)) *) (* (comp_of ef) *))
  | exec_return:
      forall res f cp sp pc rs s vres m ty t,
      forall (NO_CROSS_PTR: Genv.type_of_call ge (comp_of f) cp = Genv.CrossCompartmentCall ->
                       not_ptr vres),
      forall (EV: return_trace ge (comp_of f) cp vres ty t),
      step (Returnstate (Stackframe res ty cp f sp pc rs :: s) vres m)
        t (State s f sp pc (rs#res <- vres) m).

Lemma exec_Iop':
  forall s f sp pc rs m op args res pc' rs' v,
  (fn_code f)!pc = Some(Iop op args res pc') ->
  eval_operation ge sp op rs##args m = Some v ->
  rs' = (rs#res <- v) ->
  step (State s f sp pc rs m)
    E0 (State s f sp pc' rs' m).
Proof.
  intros. subst rs'. eapply exec_Iop; eauto.
Qed.

Lemma exec_Iload':
  forall s f sp pc rs m chunk addr args dst pc' rs' a v,
  (fn_code f)!pc = Some(Iload chunk addr args dst pc') ->
  eval_addressing ge sp addr rs##args = Some a ->
  Mem.loadv chunk m a (Some (comp_of f)) = Some v ->
  rs' = (rs#dst <- v) ->
  step (State s f sp pc rs m)
    E0 (State s f sp pc' rs' m).
Proof.
  intros. subst rs'. eapply exec_Iload; eauto.
Qed.

End RELSEM.

(** Execution of whole programs are described as sequences of transitions
  from an initial state to a final state.  An initial state is a [Callstate]
  corresponding to the invocation of the ``main'' function of the program
  without arguments and with an empty call stack. *)

Inductive initial_state (p: program): state -> Prop :=
  | initial_state_intro: forall b f m0,
      let ge := Genv.globalenv p in
      Genv.init_mem p = Some m0 ->
      Genv.find_symbol ge p.(prog_main) = Some b ->
      Genv.find_funct_ptr ge b = Some f ->
      funsig f = signature_main ->
      initial_state p (Callstate nil f nil m0).

(** A final state is a [Returnstate] with an empty call stack. *)

Inductive final_state: state -> int -> Prop :=
  | final_state_intro: forall r m,
      final_state (Returnstate nil (Vint r) m) r.

(** The small-step semantics for a program. *)

Definition semantics (p: program) :=
  Semantics step (initial_state p) final_state (Genv.globalenv p).

(** This semantics is receptive to changes in events. *)

Lemma semantics_receptive:
  forall (p: program), receptive (semantics p).
Proof.
  intros. constructor; simpl; intros.
(* receptiveness *)
  assert (t1 = E0 -> exists s2, step (Genv.globalenv p) s t2 s2).
    intros. subst. inv H0. exists s1; auto.
  inversion H; subst; auto.
  inv EV; inv H0; eauto.
  exploit external_call_receptive; eauto. intros [vres2 [m2 EC2]].
  exists (State s0 f sp pc' (regmap_setres res vres2 rs) m2). eapply exec_Ibuiltin; eauto.
  exploit external_call_receptive; eauto. intros [vres2 [m2 EC2]].
  exists (Returnstate s0 vres2 m2 (* (sig_res (ef_sig ef)) *)). econstructor; eauto.
  inv EV; inv H0; eauto.
(* trace length *)
<<<<<<< HEAD
  red; intros; inv H; simpl; try omega.
  inv EV; auto.
=======
  red; intros; inv H; simpl; try lia.
>>>>>>> db8a63f2
  eapply external_call_trace_length; eauto.
  eapply external_call_trace_length; eauto.
  inv EV; auto.
Qed.

(** * Operations on RTL abstract syntax *)

(** Transformation of a RTL function instruction by instruction.
  This applies a given transformation function to all instructions
  of a function and constructs a transformed function from that. *)

Section TRANSF.

Variable transf: node -> instruction -> instruction.

Definition transf_function (f: function) : function :=
  mkfunction
    (comp_of f)
    f.(fn_sig)
    f.(fn_params)
    f.(fn_stacksize)
    (PTree.map transf f.(fn_code))
    f.(fn_entrypoint).

End TRANSF.

(** Computation of the possible successors of an instruction.
  This is used in particular for dataflow analyses. *)

Definition successors_instr (i: instruction) : list node :=
  match i with
  | Inop s => s :: nil
  | Iop op args res s => s :: nil
  | Iload chunk addr args dst s => s :: nil
  | Istore chunk addr args src s => s :: nil
  | Icall sig ros args res s => s :: nil
  | Itailcall sig ros args => nil
  | Ibuiltin ef args res s => s :: nil
  | Icond cond args ifso ifnot => ifso :: ifnot :: nil
  | Ijumptable arg tbl => tbl
  | Ireturn optarg => nil
  end.

Definition successors_map (f: function) : PTree.t (list node) :=
  PTree.map1 successors_instr f.(fn_code).

(** The registers used by an instruction *)

Definition instr_uses (i: instruction) : list reg :=
  match i with
  | Inop s => nil
  | Iop op args res s => args
  | Iload chunk addr args dst s => args
  | Istore chunk addr args src s => src :: args
  | Icall sig (inl r) args res s => r :: args
  | Icall sig (inr id) args res s => args
  | Itailcall sig (inl r) args => r :: args
  | Itailcall sig (inr id) args => args
  | Ibuiltin ef args res s => params_of_builtin_args args
  | Icond cond args ifso ifnot => args
  | Ijumptable arg tbl => arg :: nil
  | Ireturn None => nil
  | Ireturn (Some arg) => arg :: nil
  end.

(** The register defined by an instruction, if any *)

Definition instr_defs (i: instruction) : option reg :=
  match i with
  | Inop s => None
  | Iop op args res s => Some res
  | Iload chunk addr args dst s => Some dst
  | Istore chunk addr args src s => None
  | Icall sig ros args res s => Some res
  | Itailcall sig ros args => None
  | Ibuiltin ef args res s =>
      match res with BR r => Some r | _ => None end
  | Icond cond args ifso ifnot => None
  | Ijumptable arg tbl => None
  | Ireturn optarg => None
  end.

(** Maximum PC (node number) in the CFG of a function.  All nodes of
  the CFG of [f] are between 1 and [max_pc_function f] (inclusive). *)

Definition max_pc_function (f: function) :=
  PTree.fold (fun m pc i => Pos.max m pc) f.(fn_code) 1%positive.

Lemma max_pc_function_sound:
  forall f pc i, f.(fn_code)!pc = Some i -> Ple pc (max_pc_function f).
Proof.
  intros until i. unfold max_pc_function.
  apply PTree_Properties.fold_rec with (P := fun c m => c!pc = Some i -> Ple pc m).
  (* extensionality *)
  intros. apply H0. rewrite H; auto.
  (* base case *)
  rewrite PTree.gempty. congruence.
  (* inductive case *)
  intros. rewrite PTree.gsspec in H2. destruct (peq pc k).
  inv H2. extlia.
  apply Ple_trans with a. auto. extlia.
Qed.

(** Maximum pseudo-register mentioned in a function.  All results or arguments
  of an instruction of [f], as well as all parameters of [f], are between
  1 and [max_reg_function] (inclusive). *)

Definition max_reg_instr (m: positive) (pc: node) (i: instruction) :=
  match i with
  | Inop s => m
  | Iop op args res s => fold_left Pos.max args (Pos.max res m)
  | Iload chunk addr args dst s => fold_left Pos.max args (Pos.max dst m)
  | Istore chunk addr args src s => fold_left Pos.max args (Pos.max src m)
  | Icall sig (inl r) args res s => fold_left Pos.max args (Pos.max r (Pos.max res m))
  | Icall sig (inr id) args res s => fold_left Pos.max args (Pos.max res m)
  | Itailcall sig (inl r) args => fold_left Pos.max args (Pos.max r m)
  | Itailcall sig (inr id) args => fold_left Pos.max args m
  | Ibuiltin ef args res s =>
      fold_left Pos.max (params_of_builtin_args args)
        (fold_left Pos.max (params_of_builtin_res res) m)
  | Icond cond args ifso ifnot => fold_left Pos.max args m
  | Ijumptable arg tbl => Pos.max arg m
  | Ireturn None => m
  | Ireturn (Some arg) => Pos.max arg m
  end.

Definition max_reg_function (f: function) :=
  Pos.max
    (PTree.fold max_reg_instr f.(fn_code) 1%positive)
    (fold_left Pos.max f.(fn_params) 1%positive).

Remark max_reg_instr_ge:
  forall m pc i, Ple m (max_reg_instr m pc i).
Proof.
  intros.
  assert (X: forall l n, Ple m n -> Ple m (fold_left Pos.max l n)).
  { induction l; simpl; intros.
    auto.
    apply IHl. extlia. }
  destruct i; simpl; try (destruct s0); repeat (apply X); try extlia.
  destruct o; extlia.
Qed.

Remark max_reg_instr_def:
  forall m pc i r, instr_defs i = Some r -> Ple r (max_reg_instr m pc i).
Proof.
  intros.
  assert (X: forall l n, Ple r n -> Ple r (fold_left Pos.max l n)).
  { induction l; simpl; intros. extlia. apply IHl. extlia. }
  destruct i; simpl in *; inv H.
- apply X. extlia.
- apply X. extlia.
- destruct s0; apply X; extlia.
- destruct b; inv H1. apply X. simpl. extlia.
Qed.

Remark max_reg_instr_uses:
  forall m pc i r, In r (instr_uses i) -> Ple r (max_reg_instr m pc i).
Proof.
  intros.
  assert (X: forall l n, In r l \/ Ple r n -> Ple r (fold_left Pos.max l n)).
  { induction l; simpl; intros.
    tauto.
    apply IHl. destruct H0 as [[A|A]|A]. right; subst; extlia. auto. right; extlia. }
  destruct i; simpl in *; try (destruct s0); try (apply X; auto).
- contradiction.
- destruct H. right; subst; extlia. auto.
- destruct H. right; subst; extlia. auto.
- destruct H. right; subst; extlia. auto.
- intuition. subst; extlia.
- destruct o; simpl in H; intuition. subst; extlia.
Qed.

Lemma max_reg_function_def:
  forall f pc i r,
  f.(fn_code)!pc = Some i -> instr_defs i = Some r -> Ple r (max_reg_function f).
Proof.
  intros.
  assert (Ple r (PTree.fold max_reg_instr f.(fn_code) 1%positive)).
  {  revert H.
     apply PTree_Properties.fold_rec with
       (P := fun c m => c!pc = Some i -> Ple r m).
   - intros. rewrite H in H1; auto.
   - rewrite PTree.gempty; congruence.
   - intros. rewrite PTree.gsspec in H3. destruct (peq pc k).
     + inv H3. eapply max_reg_instr_def; eauto.
     + apply Ple_trans with a. auto. apply max_reg_instr_ge.
  }
  unfold max_reg_function. extlia.
Qed.

Lemma max_reg_function_use:
  forall f pc i r,
  f.(fn_code)!pc = Some i -> In r (instr_uses i) -> Ple r (max_reg_function f).
Proof.
  intros.
  assert (Ple r (PTree.fold max_reg_instr f.(fn_code) 1%positive)).
  {  revert H.
     apply PTree_Properties.fold_rec with
       (P := fun c m => c!pc = Some i -> Ple r m).
   - intros. rewrite H in H1; auto.
   - rewrite PTree.gempty; congruence.
   - intros. rewrite PTree.gsspec in H3. destruct (peq pc k).
     + inv H3. eapply max_reg_instr_uses; eauto.
     + apply Ple_trans with a. auto. apply max_reg_instr_ge.
  }
  unfold max_reg_function. extlia.
Qed.

Lemma max_reg_function_params:
  forall f r, In r f.(fn_params) -> Ple r (max_reg_function f).
Proof.
  intros.
  assert (X: forall l n, In r l \/ Ple r n -> Ple r (fold_left Pos.max l n)).
  { induction l; simpl; intros.
    tauto.
    apply IHl. destruct H0 as [[A|A]|A]. right; subst; extlia. auto. right; extlia. }
  assert (Y: Ple r (fold_left Pos.max f.(fn_params) 1%positive)).
  { apply X; auto. }
  unfold max_reg_function. extlia.
Qed.<|MERGE_RESOLUTION|>--- conflicted
+++ resolved
@@ -408,12 +408,8 @@
   exists (Returnstate s0 vres2 m2 (* (sig_res (ef_sig ef)) *)). econstructor; eauto.
   inv EV; inv H0; eauto.
 (* trace length *)
-<<<<<<< HEAD
-  red; intros; inv H; simpl; try omega.
+  red; intros; inv H; simpl; try lia.
   inv EV; auto.
-=======
-  red; intros; inv H; simpl; try lia.
->>>>>>> db8a63f2
   eapply external_call_trace_length; eauto.
   eapply external_call_trace_length; eauto.
   inv EV; auto.
