(* *********************************************************************)
(*                                                                     *)
(*              The Compcert verified compiler                         *)
(*                                                                     *)
(*          Xavier Leroy, INRIA Paris-Rocquencourt                     *)
(*                                                                     *)
(*  Copyright Institut National de Recherche en Informatique et en     *)
(*  Automatique.  All rights reserved.  This file is distributed       *)
(*  under the terms of the INRIA Non-Commercial License Agreement.     *)
(*                                                                     *)
(* *********************************************************************)

(** The RTL intermediate language: abstract syntax and semantics.

  RTL stands for "Register Transfer Language". This is the first
  intermediate language after Cminor and CminorSel.
*)

Require Import Coqlib Maps.
Require Import AST Integers Values Events Memory Globalenvs Smallstep.
Require Import Op Registers.

(** * Abstract syntax *)

(** RTL is organized as instructions, functions and programs.
  Instructions correspond roughly to elementary instructions of the
  target processor, but take their arguments and leave their results
  in pseudo-registers (also called temporaries in textbooks).
  Infinitely many pseudo-registers are available, and each function
  has its own set of pseudo-registers, unaffected by function calls.

  Instructions are organized as a control-flow graph: a function is
  a finite map from ``nodes'' (abstract program points) to instructions,
  and each instruction lists explicitly the nodes of its successors.
*)

Definition node := positive.

Inductive instruction: Type :=
  | Inop: node -> instruction
      (** No operation -- just branch to the successor. *)
  | Iop: operation -> list reg -> reg -> node -> instruction
      (** [Iop op args dest succ] performs the arithmetic operation [op]
          over the values of registers [args], stores the result in [dest],
          and branches to [succ]. *)
  | Iload: memory_chunk -> addressing -> list reg -> reg -> node -> instruction
      (** [Iload chunk addr args dest succ] loads a [chunk] quantity from
          the address determined by the addressing mode [addr] and the
          values of the [args] registers, stores the quantity just read
          into [dest], and branches to [succ]. *)
  | Istore: memory_chunk -> addressing -> list reg -> reg -> node -> instruction
      (** [Istore chunk addr args src succ] stores the value of register
          [src] in the [chunk] quantity at the
          the address determined by the addressing mode [addr] and the
          values of the [args] registers, then branches to [succ]. *)
  | Icall: signature -> reg + ident -> list reg -> reg -> node -> instruction
      (** [Icall sig fn args dest succ] invokes the function determined by
          [fn] (either a function pointer found in a register or a
          function name), giving it the values of registers [args]
          as arguments.  It stores the return value in [dest] and branches
          to [succ]. *)
  | Itailcall: signature -> reg + ident -> list reg -> instruction
      (** [Itailcall sig fn args] performs a function invocation
          in tail-call position.  *)
  | Ibuiltin: external_function -> list (builtin_arg reg) -> builtin_res reg -> node -> instruction
      (** [Ibuiltin ef args dest succ] calls the built-in function
          identified by [ef], giving it the values of [args] as arguments.
          It stores the return value in [dest] and branches to [succ]. *)
  | Icond: condition -> list reg -> node -> node -> instruction
      (** [Icond cond args ifso ifnot] evaluates the boolean condition
          [cond] over the values of registers [args].  If the condition
          is true, it transitions to [ifso].  If the condition is false,
          it transitions to [ifnot]. *)
  | Ijumptable: reg -> list node -> instruction
      (** [Ijumptable arg tbl] transitions to the node that is the [n]-th
          element of the list [tbl], where [n] is the unsigned integer
          value of register [arg]. *)
  | Ireturn: option reg -> instruction.
      (** [Ireturn] terminates the execution of the current function
          (it has no successor).  It returns the value of the given
          register, or [Vundef] if none is given. *)

Definition code: Type := PTree.t instruction.

Record function: Type := mkfunction {
  fn_comp: compartment;
  fn_sig: signature;
  fn_params: list reg;
  fn_stacksize: Z;
  fn_code: code;
  fn_entrypoint: node
}.

Instance has_comp_function : has_comp function := fn_comp.

(** A function description comprises a control-flow graph (CFG) [fn_code]
    (a partial finite mapping from nodes to instructions).  As in Cminor,
    [fn_sig] is the function signature and [fn_stacksize] the number of bytes
    for its stack-allocated activation record.  [fn_params] is the list
    of registers that are bound to the values of arguments at call time.
    [fn_entrypoint] is the node of the first instruction of the function
    in the CFG. *)

Definition fundef := AST.fundef function.

Definition program := AST.program fundef unit.

Definition funsig (fd: fundef) :=
  match fd with
  | Internal f => fn_sig f
  | External ef => ef_sig ef
  end.

(** * Operational semantics *)

Definition genv := Genv.t fundef unit.
Definition regset := Regmap.t val.

Fixpoint init_regs (vl: list val) (rl: list reg) {struct rl} : regset :=
  match rl, vl with
  | r1 :: rs, v1 :: vs => Regmap.set r1 v1 (init_regs vs rs)
  | _, _ => Regmap.init Vundef
  end.

(** The dynamic semantics of RTL is given in small-step style, as a
  set of transitions between states.  A state captures the current
  point in the execution.  Three kinds of states appear in the transitions:

- [State cs f sp pc rs m] describes an execution point within a function.
  [f] is the current function.
  [sp] is the pointer to the stack block for its current activation
     (as in Cminor).
  [pc] is the current program point (CFG node) within the code [c].
  [rs] gives the current values for the pseudo-registers.
  [m] is the current memory state.
- [Callstate cs f args m] is an intermediate state that appears during
  function calls.
  [f] is the function definition that we are calling.
  [args] (a list of values) are the arguments for this call.
  [m] is the current memory state.
- [Returnstate cs v m] is an intermediate state that appears when a
  function terminates and returns to its caller.
  [v] is the return value and [m] the current memory state.

In all three kinds of states, the [cs] parameter represents the call stack.
It is a list of frames [Stackframe res f sp pc rs].  Each frame represents
a function call in progress.
[res] is the pseudo-register that will receive the result of the call.
[f] is the calling function.
[sp] is its stack pointer.
[pc] is the program point for the instruction that follows the call.
[rs] is the state of registers in the calling function.
*)

Inductive stackframe : Type :=
  | Stackframe:
      forall (res: reg)            (**r where to store the result *)
             (f: function)         (**r calling function *)
             (sp: val)             (**r stack pointer in calling function *)
             (pc: node)            (**r program point in calling function *)
             (rs: regset),         (**r register state in calling function *)
      stackframe.

Inductive state : Type :=
  | State:
      forall (stack: list stackframe) (**r call stack *)
             (f: function)            (**r current function *)
             (sp: val)                (**r stack pointer *)
             (pc: node)               (**r current program point in [c] *)
             (rs: regset)             (**r register state *)
             (m: mem),                (**r memory state *)
      state
  | Callstate:
      forall (stack: list stackframe) (**r call stack *)
             (f: fundef)              (**r function to call *)
             (args: list val)         (**r arguments to the call *)
             (m: mem),                (**r memory state *)
      state
  | Returnstate:
      forall (stack: list stackframe) (**r call stack *)
             (v: val)                 (**r return value for the call *)
             (m: mem),                (**r memory state *)
      state.

Definition call_comp (stack: list stackframe): compartment :=
  match stack with
  | nil => default_compartment
  | Stackframe _ f _ _ _ :: _ => (comp_of f)
  end.

Section RELSEM.

Variable ge: genv.

Definition find_function
      (ros: reg + ident) (rs: regset) : option fundef :=
  match ros with
  | inl r => Genv.find_funct ge rs#r
  | inr symb =>
      match Genv.find_symbol ge symb with
      | None => None
      | Some b => Genv.find_funct_ptr ge b
      end
  end.

Definition find_function_ptr ros rs :=
  match ros with
  | inl r => Some (rs # r)
  | inr symb => match Genv.find_symbol ge symb with
               | Some b => Some  (Vptr b Ptrofs.zero)
               | None => None
               end
  end.

Lemma find_function_find_function_ptr:
  forall ros rs fd,
    find_function ros rs = Some fd ->
    exists vf, find_function_ptr ros rs = Some vf.
Proof.
  intros ros rs fd.
  unfold find_function, find_function_ptr.
  intros H.
  destruct ros; try now eexists; eauto.
  destruct (Genv.find_symbol ge i).
  - now eexists; eauto.
  - inversion H.
Qed.

(** The transitions are presented as an inductive predicate
  [step ge st1 t st2], where [ge] is the global environment,
  [st1] the initial state, [st2] the final state, and [t] the trace
  of system calls performed during this transition. *)

Inductive step: state -> trace -> state -> Prop :=
  | exec_Inop:
      forall s f sp pc rs m pc',
      (fn_code f)!pc = Some(Inop pc') ->
      step (State s f sp pc rs m)
        E0 (State s f sp pc' rs m)
  | exec_Iop:
      forall s f sp pc rs m op args res pc' v,
      (fn_code f)!pc = Some(Iop op args res pc') ->
      eval_operation ge sp op rs##args m = Some v ->
      step (State s f sp pc rs m)
        E0 (State s f sp pc' (rs#res <- v) m)
  | exec_Iload:
      forall s f sp pc rs m chunk addr args dst pc' a cp v,
      (fn_code f)!pc = Some(Iload chunk addr args dst pc') ->
      eval_addressing ge sp addr rs##args = Some a ->
      Mem.loadv chunk m a cp = Some v ->
      step (State s f sp pc rs m)
        E0 (State s f sp pc' (rs#dst <- v) m)
  | exec_Istore:
      forall s f sp pc rs m chunk addr args src pc' a cp m',
      (fn_code f)!pc = Some(Istore chunk addr args src pc') ->
      eval_addressing ge sp addr rs##args = Some a ->
      Mem.storev chunk m a rs#src cp = Some m' ->
      step (State s f sp pc rs m)
        E0 (State s f sp pc' rs m')
  | exec_Icall:
      forall s f sp pc rs m sig ros args res pc' fd vf,
      (fn_code f)!pc = Some(Icall sig ros args res pc') ->
      find_function ros rs = Some fd ->
      funsig fd = sig ->
      forall (FUNPTR: find_function_ptr ros rs = Some vf),
      forall (ALLOWED: Genv.allowed_call ge (comp_of f) vf),
      step (State s f sp pc rs m)
        E0 (Callstate (Stackframe res f sp pc' rs :: s) fd rs##args m)
  | exec_Itailcall:
<<<<<<< HEAD
      forall s f stk pc rs m sig ros args fd cp m',
      (fn_code f)!pc = Some(Itailcall sig ros args) ->
      find_function ros rs = Some fd ->
      funsig fd = sig ->
      forall COMP: comp_of fd = f.(fn_comp),
      forall ALLOWED: needs_calling_comp f.(fn_comp) = false,
      forall (ALLOWED': Policy.allowed_call pol f.(fn_comp) fd),
      Mem.free m stk 0 f.(fn_stacksize) cp = Some m' ->
=======
      forall s f stk pc rs m sig ros args fd m' vf,
      (fn_code f)!pc = Some(Itailcall sig ros args) ->
      find_function ros rs = Some fd ->
      funsig fd = sig ->
      forall COMP: comp_of fd = (comp_of f),
      forall ALLOWED: needs_calling_comp (comp_of f) = false,
      forall (FUNPTR: find_function_ptr ros rs = Some vf),
      forall (ALLOWED': Genv.allowed_call ge (comp_of f) vf),
      Mem.free m stk 0 f.(fn_stacksize) = Some m' ->
>>>>>>> 6121cd13
      step (State s f (Vptr stk Ptrofs.zero) pc rs m)
        E0 (Callstate s fd rs##args m')
  | exec_Ibuiltin:
      forall s f sp pc rs m ef args res pc' vargs t vres m',
      (fn_code f)!pc = Some(Ibuiltin ef args res pc') ->
      eval_builtin_args ge (fun r => rs#r) sp m args vargs ->
      external_call ef ge (comp_of f) vargs m t vres m' ->
      step (State s f sp pc rs m)
         t (State s f sp pc' (regmap_setres res vres rs) m')
  | exec_Icond:
      forall s f sp pc rs m cond args ifso ifnot b pc',
      (fn_code f)!pc = Some(Icond cond args ifso ifnot) ->
      eval_condition cond rs##args m = Some b ->
      pc' = (if b then ifso else ifnot) ->
      step (State s f sp pc rs m)
        E0 (State s f sp pc' rs m)
  | exec_Ijumptable:
      forall s f sp pc rs m arg tbl n pc',
      (fn_code f)!pc = Some(Ijumptable arg tbl) ->
      rs#arg = Vint n ->
      list_nth_z tbl (Int.unsigned n) = Some pc' ->
      step (State s f sp pc rs m)
        E0 (State s f sp pc' rs m)
  | exec_Ireturn:
      forall s f stk pc rs m or cp m',
      (fn_code f)!pc = Some(Ireturn or) ->
      Mem.free m stk 0 f.(fn_stacksize) cp = Some m' ->
      step (State s f (Vptr stk Ptrofs.zero) pc rs m)
        E0 (Returnstate s (regmap_optget or Vundef rs) m')
  | exec_function_internal:
      forall s f args m m' stk,
      Mem.alloc m (comp_of f) 0 f.(fn_stacksize) = (m', stk) ->
      step (Callstate s (Internal f) args m)
        E0 (State s
                  f
                  (Vptr stk Ptrofs.zero)
                  f.(fn_entrypoint)
                  (init_regs args f.(fn_params))
                  m')
  | exec_function_external:
      forall s ef args res t m m',
      external_call ef ge (call_comp s) args m t res m' ->
      step (Callstate s (External ef) args m)
         t (Returnstate s res m')
  | exec_return:
      forall res f sp pc rs s vres m,
      step (Returnstate (Stackframe res f sp pc rs :: s) vres m)
        E0 (State s f sp pc (rs#res <- vres) m).

Lemma exec_Iop':
  forall s f sp pc rs m op args res pc' rs' v,
  (fn_code f)!pc = Some(Iop op args res pc') ->
  eval_operation ge sp op rs##args m = Some v ->
  rs' = (rs#res <- v) ->
  step (State s f sp pc rs m)
    E0 (State s f sp pc' rs' m).
Proof.
  intros. subst rs'. eapply exec_Iop; eauto.
Qed.

Lemma exec_Iload':
  forall s f sp pc rs m chunk addr args dst pc' rs' a cp v,
  (fn_code f)!pc = Some(Iload chunk addr args dst pc') ->
  eval_addressing ge sp addr rs##args = Some a ->
  Mem.loadv chunk m a cp = Some v ->
  rs' = (rs#dst <- v) ->
  step (State s f sp pc rs m)
    E0 (State s f sp pc' rs' m).
Proof.
  intros. subst rs'. eapply exec_Iload; eauto.
Qed.

End RELSEM.

(** Execution of whole programs are described as sequences of transitions
  from an initial state to a final state.  An initial state is a [Callstate]
  corresponding to the invocation of the ``main'' function of the program
  without arguments and with an empty call stack. *)

Inductive initial_state (p: program): state -> Prop :=
  | initial_state_intro: forall b f m0,
      let ge := Genv.globalenv p in
      Genv.init_mem p = Some m0 ->
      Genv.find_symbol ge p.(prog_main) = Some b ->
      Genv.find_funct_ptr ge b = Some f ->
      funsig f = signature_main ->
      initial_state p (Callstate nil f nil m0).

(** A final state is a [Returnstate] with an empty call stack. *)

Inductive final_state: state -> int -> Prop :=
  | final_state_intro: forall r m,
      final_state (Returnstate nil (Vint r) m) r.

(** The small-step semantics for a program. *)

Definition semantics (p: program) :=
  Semantics step (initial_state p) final_state (Genv.globalenv p).

(** This semantics is receptive to changes in events. *)

Lemma semantics_receptive:
  forall (p: program), receptive (semantics p).
Proof.
  intros. constructor; simpl; intros.
(* receptiveness *)
  assert (t1 = E0 -> exists s2, step (Genv.globalenv p) s t2 s2).
    intros. subst. inv H0. exists s1; auto.
  inversion H; subst; auto.
  exploit external_call_receptive; eauto. intros [vres2 [m2 EC2]].
  exists (State s0 f sp pc' (regmap_setres res vres2 rs) m2). eapply exec_Ibuiltin; eauto.
  exploit external_call_receptive; eauto. intros [vres2 [m2 EC2]].
  exists (Returnstate s0 vres2 m2). econstructor; eauto.
(* trace length *)
  red; intros; inv H; simpl; try omega.
  eapply external_call_trace_length; eauto.
  eapply external_call_trace_length; eauto.
Qed.

(** * Operations on RTL abstract syntax *)

(** Transformation of a RTL function instruction by instruction.
  This applies a given transformation function to all instructions
  of a function and constructs a transformed function from that. *)

Section TRANSF.

Variable transf: node -> instruction -> instruction.

Definition transf_function (f: function) : function :=
  mkfunction
    (comp_of f)
    f.(fn_sig)
    f.(fn_params)
    f.(fn_stacksize)
    (PTree.map transf f.(fn_code))
    f.(fn_entrypoint).

End TRANSF.

(** Computation of the possible successors of an instruction.
  This is used in particular for dataflow analyses. *)

Definition successors_instr (i: instruction) : list node :=
  match i with
  | Inop s => s :: nil
  | Iop op args res s => s :: nil
  | Iload chunk addr args dst s => s :: nil
  | Istore chunk addr args src s => s :: nil
  | Icall sig ros args res s => s :: nil
  | Itailcall sig ros args => nil
  | Ibuiltin ef args res s => s :: nil
  | Icond cond args ifso ifnot => ifso :: ifnot :: nil
  | Ijumptable arg tbl => tbl
  | Ireturn optarg => nil
  end.

Definition successors_map (f: function) : PTree.t (list node) :=
  PTree.map1 successors_instr f.(fn_code).

(** The registers used by an instruction *)

Definition instr_uses (i: instruction) : list reg :=
  match i with
  | Inop s => nil
  | Iop op args res s => args
  | Iload chunk addr args dst s => args
  | Istore chunk addr args src s => src :: args
  | Icall sig (inl r) args res s => r :: args
  | Icall sig (inr id) args res s => args
  | Itailcall sig (inl r) args => r :: args
  | Itailcall sig (inr id) args => args
  | Ibuiltin ef args res s => params_of_builtin_args args
  | Icond cond args ifso ifnot => args
  | Ijumptable arg tbl => arg :: nil
  | Ireturn None => nil
  | Ireturn (Some arg) => arg :: nil
  end.

(** The register defined by an instruction, if any *)

Definition instr_defs (i: instruction) : option reg :=
  match i with
  | Inop s => None
  | Iop op args res s => Some res
  | Iload chunk addr args dst s => Some dst
  | Istore chunk addr args src s => None
  | Icall sig ros args res s => Some res
  | Itailcall sig ros args => None
  | Ibuiltin ef args res s =>
      match res with BR r => Some r | _ => None end
  | Icond cond args ifso ifnot => None
  | Ijumptable arg tbl => None
  | Ireturn optarg => None
  end.

(** Maximum PC (node number) in the CFG of a function.  All nodes of
  the CFG of [f] are between 1 and [max_pc_function f] (inclusive). *)

Definition max_pc_function (f: function) :=
  PTree.fold (fun m pc i => Pos.max m pc) f.(fn_code) 1%positive.

Lemma max_pc_function_sound:
  forall f pc i, f.(fn_code)!pc = Some i -> Ple pc (max_pc_function f).
Proof.
  intros until i. unfold max_pc_function.
  apply PTree_Properties.fold_rec with (P := fun c m => c!pc = Some i -> Ple pc m).
  (* extensionality *)
  intros. apply H0. rewrite H; auto.
  (* base case *)
  rewrite PTree.gempty. congruence.
  (* inductive case *)
  intros. rewrite PTree.gsspec in H2. destruct (peq pc k).
  inv H2. xomega.
  apply Ple_trans with a. auto. xomega.
Qed.

(** Maximum pseudo-register mentioned in a function.  All results or arguments
  of an instruction of [f], as well as all parameters of [f], are between
  1 and [max_reg_function] (inclusive). *)

Definition max_reg_instr (m: positive) (pc: node) (i: instruction) :=
  match i with
  | Inop s => m
  | Iop op args res s => fold_left Pos.max args (Pos.max res m)
  | Iload chunk addr args dst s => fold_left Pos.max args (Pos.max dst m)
  | Istore chunk addr args src s => fold_left Pos.max args (Pos.max src m)
  | Icall sig (inl r) args res s => fold_left Pos.max args (Pos.max r (Pos.max res m))
  | Icall sig (inr id) args res s => fold_left Pos.max args (Pos.max res m)
  | Itailcall sig (inl r) args => fold_left Pos.max args (Pos.max r m)
  | Itailcall sig (inr id) args => fold_left Pos.max args m
  | Ibuiltin ef args res s =>
      fold_left Pos.max (params_of_builtin_args args)
        (fold_left Pos.max (params_of_builtin_res res) m)
  | Icond cond args ifso ifnot => fold_left Pos.max args m
  | Ijumptable arg tbl => Pos.max arg m
  | Ireturn None => m
  | Ireturn (Some arg) => Pos.max arg m
  end.

Definition max_reg_function (f: function) :=
  Pos.max
    (PTree.fold max_reg_instr f.(fn_code) 1%positive)
    (fold_left Pos.max f.(fn_params) 1%positive).

Remark max_reg_instr_ge:
  forall m pc i, Ple m (max_reg_instr m pc i).
Proof.
  intros.
  assert (X: forall l n, Ple m n -> Ple m (fold_left Pos.max l n)).
  { induction l; simpl; intros.
    auto.
    apply IHl. xomega. }
  destruct i; simpl; try (destruct s0); repeat (apply X); try xomega.
  destruct o; xomega.
Qed.

Remark max_reg_instr_def:
  forall m pc i r, instr_defs i = Some r -> Ple r (max_reg_instr m pc i).
Proof.
  intros.
  assert (X: forall l n, Ple r n -> Ple r (fold_left Pos.max l n)).
  { induction l; simpl; intros. xomega. apply IHl. xomega. }
  destruct i; simpl in *; inv H.
- apply X. xomega.
- apply X. xomega.
- destruct s0; apply X; xomega.
- destruct b; inv H1. apply X. simpl. xomega.
Qed.

Remark max_reg_instr_uses:
  forall m pc i r, In r (instr_uses i) -> Ple r (max_reg_instr m pc i).
Proof.
  intros.
  assert (X: forall l n, In r l \/ Ple r n -> Ple r (fold_left Pos.max l n)).
  { induction l; simpl; intros.
    tauto.
    apply IHl. destruct H0 as [[A|A]|A]. right; subst; xomega. auto. right; xomega. }
  destruct i; simpl in *; try (destruct s0); try (apply X; auto).
- contradiction.
- destruct H. right; subst; xomega. auto.
- destruct H. right; subst; xomega. auto.
- destruct H. right; subst; xomega. auto.
- intuition. subst; xomega.
- destruct o; simpl in H; intuition. subst; xomega.
Qed.

Lemma max_reg_function_def:
  forall f pc i r,
  f.(fn_code)!pc = Some i -> instr_defs i = Some r -> Ple r (max_reg_function f).
Proof.
  intros.
  assert (Ple r (PTree.fold max_reg_instr f.(fn_code) 1%positive)).
  {  revert H.
     apply PTree_Properties.fold_rec with
       (P := fun c m => c!pc = Some i -> Ple r m).
   - intros. rewrite H in H1; auto.
   - rewrite PTree.gempty; congruence.
   - intros. rewrite PTree.gsspec in H3. destruct (peq pc k).
     + inv H3. eapply max_reg_instr_def; eauto.
     + apply Ple_trans with a. auto. apply max_reg_instr_ge.
  }
  unfold max_reg_function. xomega.
Qed.

Lemma max_reg_function_use:
  forall f pc i r,
  f.(fn_code)!pc = Some i -> In r (instr_uses i) -> Ple r (max_reg_function f).
Proof.
  intros.
  assert (Ple r (PTree.fold max_reg_instr f.(fn_code) 1%positive)).
  {  revert H.
     apply PTree_Properties.fold_rec with
       (P := fun c m => c!pc = Some i -> Ple r m).
   - intros. rewrite H in H1; auto.
   - rewrite PTree.gempty; congruence.
   - intros. rewrite PTree.gsspec in H3. destruct (peq pc k).
     + inv H3. eapply max_reg_instr_uses; eauto.
     + apply Ple_trans with a. auto. apply max_reg_instr_ge.
  }
  unfold max_reg_function. xomega.
Qed.

Lemma max_reg_function_params:
  forall f r, In r f.(fn_params) -> Ple r (max_reg_function f).
Proof.
  intros.
  assert (X: forall l n, In r l \/ Ple r n -> Ple r (fold_left Pos.max l n)).
  { induction l; simpl; intros.
    tauto.
    apply IHl. destruct H0 as [[A|A]|A]. right; subst; xomega. auto. right; xomega. }
  assert (Y: Ple r (fold_left Pos.max f.(fn_params) 1%positive)).
  { apply X; auto. }
  unfold max_reg_function. xomega.
Qed.<|MERGE_RESOLUTION|>--- conflicted
+++ resolved
@@ -244,17 +244,17 @@
       step (State s f sp pc rs m)
         E0 (State s f sp pc' (rs#res <- v) m)
   | exec_Iload:
-      forall s f sp pc rs m chunk addr args dst pc' a cp v,
+      forall s f sp pc rs m chunk addr args dst pc' a v,
       (fn_code f)!pc = Some(Iload chunk addr args dst pc') ->
       eval_addressing ge sp addr rs##args = Some a ->
-      Mem.loadv chunk m a cp = Some v ->
+      Mem.loadv chunk m a (comp_of f) = Some v ->
       step (State s f sp pc rs m)
         E0 (State s f sp pc' (rs#dst <- v) m)
   | exec_Istore:
-      forall s f sp pc rs m chunk addr args src pc' a cp m',
+      forall s f sp pc rs m chunk addr args src pc' a m',
       (fn_code f)!pc = Some(Istore chunk addr args src pc') ->
       eval_addressing ge sp addr rs##args = Some a ->
-      Mem.storev chunk m a rs#src cp = Some m' ->
+      Mem.storev chunk m a rs#src (comp_of f) = Some m' ->
       step (State s f sp pc rs m)
         E0 (State s f sp pc' rs m')
   | exec_Icall:
@@ -267,16 +267,6 @@
       step (State s f sp pc rs m)
         E0 (Callstate (Stackframe res f sp pc' rs :: s) fd rs##args m)
   | exec_Itailcall:
-<<<<<<< HEAD
-      forall s f stk pc rs m sig ros args fd cp m',
-      (fn_code f)!pc = Some(Itailcall sig ros args) ->
-      find_function ros rs = Some fd ->
-      funsig fd = sig ->
-      forall COMP: comp_of fd = f.(fn_comp),
-      forall ALLOWED: needs_calling_comp f.(fn_comp) = false,
-      forall (ALLOWED': Policy.allowed_call pol f.(fn_comp) fd),
-      Mem.free m stk 0 f.(fn_stacksize) cp = Some m' ->
-=======
       forall s f stk pc rs m sig ros args fd m' vf,
       (fn_code f)!pc = Some(Itailcall sig ros args) ->
       find_function ros rs = Some fd ->
@@ -285,8 +275,7 @@
       forall ALLOWED: needs_calling_comp (comp_of f) = false,
       forall (FUNPTR: find_function_ptr ros rs = Some vf),
       forall (ALLOWED': Genv.allowed_call ge (comp_of f) vf),
-      Mem.free m stk 0 f.(fn_stacksize) = Some m' ->
->>>>>>> 6121cd13
+      Mem.free m stk 0 f.(fn_stacksize) (comp_of f) = Some m' ->
       step (State s f (Vptr stk Ptrofs.zero) pc rs m)
         E0 (Callstate s fd rs##args m')
   | exec_Ibuiltin:
@@ -311,9 +300,9 @@
       step (State s f sp pc rs m)
         E0 (State s f sp pc' rs m)
   | exec_Ireturn:
-      forall s f stk pc rs m or cp m',
+      forall s f stk pc rs m or m',
       (fn_code f)!pc = Some(Ireturn or) ->
-      Mem.free m stk 0 f.(fn_stacksize) cp = Some m' ->
+      Mem.free m stk 0 f.(fn_stacksize) (comp_of f) = Some m' ->
       step (State s f (Vptr stk Ptrofs.zero) pc rs m)
         E0 (Returnstate s (regmap_optget or Vundef rs) m')
   | exec_function_internal:
@@ -348,10 +337,10 @@
 Qed.
 
 Lemma exec_Iload':
-  forall s f sp pc rs m chunk addr args dst pc' rs' a cp v,
+  forall s f sp pc rs m chunk addr args dst pc' rs' a v,
   (fn_code f)!pc = Some(Iload chunk addr args dst pc') ->
   eval_addressing ge sp addr rs##args = Some a ->
-  Mem.loadv chunk m a cp = Some v ->
+  Mem.loadv chunk m a (comp_of f) = Some v ->
   rs' = (rs#dst <- v) ->
   step (State s f sp pc rs m)
     E0 (State s f sp pc' rs' m).
