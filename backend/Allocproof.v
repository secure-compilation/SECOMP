--- conflicted
+++ resolved
@@ -3219,28 +3219,15 @@
   exploit find_function_translated. eauto. eauto. eapply add_equations_args_satisf; eauto.
   intros [tfd [E F]].
   assert (SIG': funsig tfd = sg). eapply sig_function_translated; eauto.
-  (* exploit find_function_ptr_translated. eauto. eauto. eauto. eapply add_equations_args_satisf; eauto. *)
-  (* intros G. *)
   econstructor; split.
   eapply plus_left. econstructor; eauto.
   eapply star_right. eexact A1. econstructor; eauto.
-<<<<<<< HEAD
-  rewrite <- E. apply find_function_tailcall; auto.
-  (* rewrite find_function_ptr_tailcall; eauto. *)
-=======
->>>>>>> 47a27e52
   rewrite <- comp_transf_fundef; eauto. rewrite <- comp_transf_function; eauto.
-  (* rewrite <- comp_transf_function; eauto. *)
-  (* rewrite <- comp_transf_function; eauto. eapply allowed_call_translated; eauto. *)
   replace (fn_stacksize tf) with (RTL.fn_stacksize f); eauto.
   rewrite <- comp_transf_function; eauto.
   destruct (transf_function_inv _ _ FUN); auto.
-<<<<<<< HEAD
-  traceEq. traceEq.
-=======
   eauto. traceEq.
   rewrite <- SIG'.
->>>>>>> 47a27e52
   econstructor; eauto.
   eapply match_stackframes_change_sig; eauto. rewrite SIG'. rewrite e0. decEq.
   destruct (transf_function_inv _ _ FUN); auto.
