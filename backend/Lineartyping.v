(* *********************************************************************)
(*                                                                     *)
(*              The Compcert verified compiler                         *)
(*                                                                     *)
(*          Xavier Leroy, INRIA Paris-Rocquencourt                     *)
(*                                                                     *)
(*  Copyright Institut National de Recherche en Informatique et en     *)
(*  Automatique.  All rights reserved.  This file is distributed       *)
(*  under the terms of the INRIA Non-Commercial License Agreement.     *)
(*                                                                     *)
(* *********************************************************************)

(** Type-checking Linear code. *)

Require Import Coqlib.
Require Import AST.
Require Import Integers.
Require Import Values.
Require Import Globalenvs.
Require Import Memory.
Require Import Events.
Require Import Op.
Require Import Machregs.
Require Import Locations.
Require Import Conventions.
Require Import LTL.
Require Import Linear.

(** The rules are presented as boolean-valued functions so that we
  get an executable type-checker for free. *)

Section WT_INSTR.

Variable funct: function.

Definition slot_valid (sl: slot) (ofs: Z) (ty: typ): bool :=
  match sl with
  | Local => zle 0 ofs
  | Outgoing => zle 0 ofs
  | Incoming => In_dec Loc.eq (S Incoming ofs ty) (regs_of_rpairs (loc_parameters funct.(fn_sig)))
  end
  && Zdivide_dec (typealign ty) ofs.

Definition slot_writable (sl: slot) : bool :=
  match sl with
  | Local => true
  | Outgoing => true
  | Incoming => false
  end.

Definition loc_valid (l: loc) : bool :=
  match l with
  | R r => true
  | S Local ofs ty => slot_valid Local ofs ty
  | S _ _ _ => false
  end.

Fixpoint wt_builtin_res (ty: typ) (res: builtin_res mreg) : bool :=
  match res with
  | BR r => subtype ty (mreg_type r)
  | BR_none => true
  | BR_splitlong hi lo => wt_builtin_res Tint hi && wt_builtin_res Tint lo
  end.

Definition wt_instr (i: instruction) : bool :=
  match i with
  | Lgetstack sl ofs ty r =>
      subtype ty (mreg_type r) && slot_valid sl ofs ty
  | Lsetstack r sl ofs ty =>
      slot_valid sl ofs ty && slot_writable sl
  | Lop op args res =>
      match is_move_operation op args with
      | Some arg =>
          subtype (mreg_type arg) (mreg_type res)
      | None =>
          let (targs, tres) := type_of_operation op in
          subtype tres (mreg_type res)
      end
  | Lload chunk addr args dst =>
      subtype (type_of_chunk chunk) (mreg_type dst)
  | Ltailcall sg ros =>
      zeq (size_arguments sg) 0
  | Lbuiltin ef args res =>
      wt_builtin_res (proj_sig_res (ef_sig ef)) res
      && forallb loc_valid (params_of_builtin_args args)
  | _ =>
      true
  end.

End WT_INSTR.

Definition wt_code (f: function) (c: code) : bool :=
  forallb (wt_instr f) c.

Definition wt_function (f: function) : bool :=
  wt_code f f.(fn_code).

(** Typing the run-time state. *)

Definition wt_locset (ls: locset) : Prop :=
  forall l, Val.has_type (ls l) (Loc.type l).

Lemma wt_setreg:
  forall ls r v,
  Val.has_type v (mreg_type r) -> wt_locset ls -> wt_locset (Locmap.set (R r) v ls).
Proof.
  intros; red; intros.
  unfold Locmap.set.
  destruct (Loc.eq (R r) l).
  subst l; auto.
  destruct (Loc.diff_dec (R r) l). auto. red. auto.
Qed.

Lemma wt_setstack:
  forall ls sl ofs ty v,
  wt_locset ls -> wt_locset (Locmap.set (S sl ofs ty) v ls).
Proof.
  intros; red; intros.
  unfold Locmap.set.
  destruct (Loc.eq (S sl ofs ty) l).
  subst l. simpl.
  generalize (Val.load_result_type (chunk_of_type ty) v).
  replace (type_of_chunk (chunk_of_type ty)) with ty. auto.
  destruct ty; reflexivity.
  destruct (Loc.diff_dec (S sl ofs ty) l). auto. red. auto.
Qed.

Lemma wt_undef_regs:
  forall rs ls, wt_locset ls -> wt_locset (undef_regs rs ls).
Proof.
  induction rs; simpl; intros. auto. apply wt_setreg; auto. red; auto.
Qed.

Lemma wt_call_regs:
  forall ls, wt_locset ls -> wt_locset (call_regs ls).
Proof.
  intros; red; intros. unfold call_regs. destruct l. auto.
  destruct sl.
  red; auto.
  change (Loc.type (S Incoming pos ty)) with (Loc.type (S Outgoing pos ty)). auto.
  red; auto.
Qed.

Lemma wt_call_regs_ext:
  forall ls sg, wt_locset ls -> wt_locset (call_regs_ext ls sg).
Proof.
  intros; red; intros. unfold call_regs_ext. destruct l.
  destruct (in_mreg r (parameters_mregs sg)). auto. reflexivity.
  destruct sl.
  red; auto.
  change (Loc.type (S Incoming pos ty)) with (Loc.type (S Outgoing pos ty)). auto.
  red; auto.
Qed.

Lemma wt_return_regs:
  forall caller callee,
  wt_locset caller -> wt_locset callee -> wt_locset (return_regs caller callee).
Proof.
  intros; red; intros.
  unfold return_regs. destruct l.
- destruct (is_callee_save r); auto.
- destruct sl; auto; red; auto.
Qed.

Lemma wt_return_regs_ext:
  forall caller callee sg,
  wt_locset caller -> wt_locset callee -> wt_locset (return_regs_ext caller callee sg).
Proof.
  intros; red; intros.
  unfold return_regs_ext. destruct l.
- destruct (in_mreg r (regs_of_rpair (loc_result sg))); auto. reflexivity.
- destruct sl; auto; red; auto.
Qed.

Lemma wt_undef_caller_save_regs:
  forall ls, wt_locset ls -> wt_locset (undef_caller_save_regs ls).
Proof.
  intros; red; intros. unfold undef_caller_save_regs.
  destruct l.
  destruct (is_callee_save r); auto; simpl; auto.
  destruct sl; auto; red; auto. 
Qed.

Lemma wt_init:
  wt_locset (Locmap.init Vundef).
Proof.
  red; intros. unfold Locmap.init. red; auto.
Qed.

Lemma wt_setpair:
  forall sg v rs,
  Val.has_type v (proj_sig_res sg) ->
  wt_locset rs ->
  wt_locset (Locmap.setpair (loc_result sg) v rs).
Proof.
  intros. generalize (loc_result_pair sg) (loc_result_type sg).
  destruct (loc_result sg); simpl Locmap.setpair.
- intros. apply wt_setreg; auto. eapply Val.has_subtype; eauto.
- intros A B. decompose [and] A.
  apply wt_setreg. eapply Val.has_subtype; eauto. destruct v; exact I.
  apply wt_setreg. eapply Val.has_subtype; eauto. destruct v; exact I.
  auto.
Qed.

Lemma wt_setres:
  forall res ty v rs,
  wt_builtin_res ty res = true ->
  Val.has_type v ty ->
  wt_locset rs ->
  wt_locset (Locmap.setres res v rs).
Proof.
  induction res; simpl; intros.
- apply wt_setreg; auto. eapply Val.has_subtype; eauto.
- auto.
- InvBooleans. eapply IHres2; eauto. destruct v; exact I.
  eapply IHres1; eauto. destruct v; exact I.
Qed.

Lemma wt_find_label:
  forall f lbl c,
  wt_function f = true ->
  find_label lbl f.(fn_code) = Some c ->
  wt_code f c = true.
Proof.
  unfold wt_function; intros until c. generalize (fn_code f). induction c0; simpl; intros.
  discriminate.
  InvBooleans. destruct (is_label lbl a).
  congruence.
  auto.
Qed.

(** In addition to type preservation during evaluation, we also show
  properties of the environment [ls] at call points and at return points.
  These properties are used in the proof of the [Stacking] pass.
  For call points, we have that the current environment [ls] and the
  one from the top call stack agree on the [Outgoing] locations
  used for parameter passing. *)

Definition agree_outgoing_arguments (sg: signature) (ls pls: locset) : Prop :=
  forall ty ofs,
  In (S Outgoing ofs ty) (regs_of_rpairs (loc_arguments sg)) ->
  ls (S Outgoing ofs ty) = pls (S Outgoing ofs ty).

(** For return points, we have that all [Outgoing] stack locations have
  been set to [Vundef]. *)

Definition outgoing_undef (ls: locset) : Prop :=
  forall ty ofs, ls (S Outgoing ofs ty) = Vundef.

(** Soundness of the type system *)

Definition wt_fundef (fd: fundef) :=
  match fd with
  | Internal f => wt_function f = true
  | External ef => True
  end.

Inductive wt_callstack: list stackframe -> Prop :=
  | wt_callstack_nil:
      wt_callstack nil
  | wt_callstack_cons: forall f cp sg sp rs c s
        (WTSTK: wt_callstack s)
        (WTF: wt_function f = true)
        (WTC: wt_code f c = true)
        (WTRS: wt_locset rs),
      wt_callstack (Stackframe f cp sg sp rs c :: s).

Lemma wt_parent_locset:
  forall s, wt_callstack s -> wt_locset (parent_locset s).
Proof.
  induction 1; simpl.
- apply wt_init.
- auto.
Qed.

Inductive wt_state: state -> Prop :=
  | wt_regular_state: forall s f sp c rs m
        (WTSTK: wt_callstack s )
        (WTF: wt_function f = true)
        (WTC: wt_code f c = true)
        (WTRS: wt_locset rs),
      wt_state (State s f sp c rs m)
  | wt_call_state: forall s fd sig rs m
        (WTSTK: wt_callstack s)
        (WTFD: wt_fundef fd)
        (WTRS: wt_locset rs)
        (AGCS: agree_callee_save rs (parent_locset s))
        (AGARGS: agree_outgoing_arguments (funsig fd) rs (parent_locset s)),
      wt_state (Callstate s fd sig rs m)
  | wt_return_state: forall s rs m
        (WTSTK: wt_callstack s)
        (WTRS: wt_locset rs)
        (AGCS: agree_callee_save rs (parent_locset s))
        (UOUT: outgoing_undef rs),
      wt_state (Returnstate s rs m).

(** Preservation of state typing by transitions *)

Section SOUNDNESS.

Variable prog: program.
Let ge := Genv.globalenv prog.

Hypothesis wt_prog:
  forall i fd, In (i, Gfun fd) prog.(prog_defs) -> wt_fundef fd.

Lemma wt_find_function:
  forall ros rs f, find_function ge ros rs = Some f -> wt_fundef f.
Proof.
  unfold find_function.
  intros.
  assert (X: exists i, In (i, Gfun f) prog.(prog_defs)).
  {
    destruct ros as [r | s]; simpl in H.
    eapply Genv.find_funct_inversion; eauto.
    destruct (Genv.find_symbol ge s) as [b|]; try discriminate.
    eapply Genv.find_funct_ptr_inversion; eauto.
    unfold Genv.find_funct in H. destruct Ptrofs.eq_dec; try congruence; eauto.
  }
  destruct X as [i IN]. eapply wt_prog; eauto.
Qed.

Theorem step_type_preservation:
  forall S1 t S2, step ge S1 t S2 -> wt_state S1 -> wt_state S2.
Proof.
Local Opaque mreg_type.
  induction 1; intros WTS; inv WTS.
- (* getstack *)
  simpl in *; InvBooleans.
  econstructor; eauto.
  eapply wt_setreg; eauto. eapply Val.has_subtype; [eauto|apply WTRS].
  apply wt_undef_regs; auto.
- (* setstack *)
  simpl in *; InvBooleans.
  econstructor; eauto.
  apply wt_setstack. apply wt_undef_regs; auto.
- (* op *)
  simpl in *. destruct (is_move_operation op args) as [src | ] eqn:ISMOVE.
  + (* move *)
    InvBooleans. exploit is_move_operation_correct; eauto. intros [EQ1 EQ2]; subst.
    simpl in H. inv H.
    econstructor; eauto. apply wt_setreg. eapply Val.has_subtype; [eauto|apply WTRS].
    apply wt_undef_regs; auto.
  + (* other ops *)
    destruct (type_of_operation op) as [ty_args ty_res] eqn:TYOP. InvBooleans.
    econstructor; eauto.
    apply wt_setreg. eapply Val.has_subtype; eauto.
    change ty_res with (snd (ty_args, ty_res)). rewrite <- TYOP. eapply type_of_operation_sound; eauto.
    red; intros; subst op. simpl in ISMOVE.
    destruct args; try discriminate. destruct args; discriminate.
    apply wt_undef_regs; auto.
- (* load *)
  simpl in *; InvBooleans.
  econstructor; eauto.
  apply wt_setreg. eapply Val.has_subtype; eauto.
  destruct a; simpl in H0; try discriminate. eapply Mem.load_type; eauto.
  apply wt_undef_regs; auto.
- (* store *)
  simpl in *; InvBooleans.
  econstructor. eauto. eauto. eauto.
  apply wt_undef_regs; auto.
- (* call *)
  simpl in *; InvBooleans.
  econstructor; eauto. econstructor; eauto.
  eapply wt_find_function; eauto.
  red; simpl; auto.
  red; simpl; auto.
- (* tailcall *)
  simpl in *; InvBooleans.
  econstructor; eauto.
  eapply wt_find_function; eauto.
  apply wt_return_regs; auto. apply wt_parent_locset; auto.
<<<<<<< HEAD
  red; simpl; intros. destruct l; simpl in *. rewrite H3; auto. destruct sl; auto; congruence.
  red; simpl; intros. apply zero_size_arguments_tailcall_possible in H. apply H in H3. contradiction.
=======
  (* red; simpl; intros. destruct l; simpl in *. rewrite H4; auto. destruct sl; auto; congruence. *)
  red; simpl; intros. destruct l; simpl in *. destruct r; discriminate. destruct sl; auto; congruence.
  red; simpl; intros. apply zero_size_arguments_tailcall_possible in H. apply H in H4. contradiction.
>>>>>>> 6e279924
- (* builtin *)
  simpl in *; InvBooleans.
  econstructor; eauto.
  eapply wt_setres; eauto. eapply external_call_well_typed; eauto.
  apply wt_undef_regs; auto.
- (* label *)
  simpl in *. econstructor; eauto.
- (* goto *)
  simpl in *. econstructor; eauto. eapply wt_find_label; eauto.
- (* cond branch, taken *)
  simpl in *. econstructor. auto. auto. eapply wt_find_label; eauto.
  apply wt_undef_regs; auto.
- (* cond branch, not taken *)
  simpl in *. econstructor. auto. auto. auto.
  apply wt_undef_regs; auto.
- (* jumptable *)
  simpl in *. econstructor. auto. auto. eapply wt_find_label; eauto.
  apply wt_undef_regs; auto.
- (* return *)
  simpl in *. InvBooleans.
  (* destruct (Genv.type_of_call ge (call_comp s) (callee_comp s)). *)
  (* { *)
  (* econstructor; eauto. *)
  (* apply wt_return_regs; auto. apply wt_parent_locset; auto. *)
  (* red; simpl; intros. destruct l; simpl in *. rewrite H0; auto. destruct sl; auto; congruence. *)
  (* red; simpl; intros. auto. *)
  (* } *)
  { (* new case*)
  econstructor; eauto.
  apply wt_return_regs_ext; auto. apply wt_parent_locset; auto.
  red; simpl; intros. destruct l; simpl in *. destruct r; discriminate. destruct sl; auto; congruence.
  red; simpl; intros. auto.
  }
  (* { (* same as Genv.InternalCall *) *)
  (* econstructor; eauto. *)
  (* apply wt_return_regs; auto. apply wt_parent_locset; auto. *)
  (* red; simpl; intros. destruct l; simpl in *. rewrite H0; auto. destruct sl; auto; congruence. *)
  (* red; simpl; intros. auto. *)
  (* } *)
- (* internal function *)
  simpl in WTFD.
  econstructor. eauto. eauto. eauto.
  (* destruct (Genv.type_of_call ge (call_comp s) (comp_of f)). *)
  (* { *)
  (* apply wt_undef_regs. apply wt_call_regs. auto. *)
  (* } *)
  { (* new case *)
  apply wt_undef_regs. apply wt_call_regs_ext. auto.
  }
  (* { (* same as Genv.InternalCall *) *)
  (* apply wt_undef_regs. apply wt_call_regs. auto. *)
  (* } *)
- (* external function *)
  econstructor. auto. apply wt_setpair. 
  eapply external_call_well_typed; eauto.
  apply wt_undef_caller_save_regs; auto.
  red; simpl; intros. destruct l; simpl in *.
  (* rewrite locmap_get_set_loc_result by auto. simpl. rewrite H; auto.  *)
  destruct r; discriminate.
  rewrite locmap_get_set_loc_result by auto. simpl. destruct sl; auto; congruence.
  red; simpl; intros. rewrite locmap_get_set_loc_result by auto. auto.
- (* return *)
  inv WTSTK. econstructor; eauto.
Qed.

Theorem wt_initial_state:
  forall S, initial_state prog S -> wt_state S.
Proof.
  induction 1. econstructor. constructor.
  unfold ge0 in H1. exploit Genv.find_funct_ptr_inversion; eauto.
  intros [id IN]. eapply wt_prog; eauto.
  apply wt_init.
  red; auto.
  red; auto.
Qed.

End SOUNDNESS.

(** Properties of well-typed states that are used in [Stackingproof]. *)

Lemma wt_state_getstack:
  forall s f sp sl ofs ty rd c rs m,
  wt_state (State s f sp (Lgetstack sl ofs ty rd :: c) rs m) ->
  slot_valid f sl ofs ty = true.
Proof.
  intros. inv H. simpl in WTC; InvBooleans. auto.
Qed.

Lemma wt_state_setstack:
  forall s f sp sl ofs ty r c rs m,
  wt_state (State s f sp (Lsetstack r sl ofs ty :: c) rs m) ->
  slot_valid f sl ofs ty = true /\ slot_writable sl = true.
Proof.
  intros. inv H. simpl in WTC; InvBooleans. intuition.
Qed.

Lemma wt_state_tailcall:
  forall s f sp sg ros c rs m,
  wt_state (State s f sp (Ltailcall sg ros :: c) rs m) ->
  size_arguments sg = 0.
Proof.
  intros. inv H. simpl in WTC; InvBooleans. auto.
Qed.

Lemma wt_state_builtin:
  forall s f sp ef args res c rs m,
  wt_state (State s f sp (Lbuiltin ef args res :: c) rs m) ->
  forallb (loc_valid f) (params_of_builtin_args args) = true.
Proof.
  intros. inv H. simpl in WTC; InvBooleans. auto.
Qed.

Lemma wt_callstate_wt_regs:
  forall s f sig rs m,
  wt_state (Callstate s f sig rs m) ->
  forall r, Val.has_type (rs (R r)) (mreg_type r).
Proof.
  intros. inv H. apply WTRS.
Qed.

Lemma wt_callstate_agree:
  forall s f sig rs m,
  wt_state (Callstate s f sig rs m) ->
  (* agree_callee_save rs (parent_locset s) /\ agree_outgoing_arguments (funsig f) rs (parent_locset s). *)
  agree_callee_save rs (parent_locset s) /\ agree_outgoing_arguments (funsig f) rs (parent_locset s).
Proof.
  intros. inv H; auto.
Qed.

Lemma wt_returnstate_agree:
  forall s rs m,
  wt_state (Returnstate s rs m) ->
  (* agree_callee_save rs (parent_locset s) /\ outgoing_undef rs. *)
  agree_callee_save rs (parent_locset s) /\ outgoing_undef rs.
Proof.
  intros. inv H; auto.
Qed.<|MERGE_RESOLUTION|>--- conflicted
+++ resolved
@@ -370,14 +370,8 @@
   econstructor; eauto.
   eapply wt_find_function; eauto.
   apply wt_return_regs; auto. apply wt_parent_locset; auto.
-<<<<<<< HEAD
-  red; simpl; intros. destruct l; simpl in *. rewrite H3; auto. destruct sl; auto; congruence.
+  red; simpl; intros. destruct l; simpl in *. destruct r; discriminate. destruct sl; auto; congruence.
   red; simpl; intros. apply zero_size_arguments_tailcall_possible in H. apply H in H3. contradiction.
-=======
-  (* red; simpl; intros. destruct l; simpl in *. rewrite H4; auto. destruct sl; auto; congruence. *)
-  red; simpl; intros. destruct l; simpl in *. destruct r; discriminate. destruct sl; auto; congruence.
-  red; simpl; intros. apply zero_size_arguments_tailcall_possible in H. apply H in H4. contradiction.
->>>>>>> 6e279924
 - (* builtin *)
   simpl in *; InvBooleans.
   econstructor; eauto.
