--- conflicted
+++ resolved
@@ -592,9 +592,11 @@
 
 (* Massaging the program to get a suitable "main" function *)
 
+(* FIXME? *)
 let change_main_function p new_main_fn =
   let new_main_id = intern_string "%main%" in
   { p with
+    prog_pol = AST.Policy.empty_pol; (* FIXME *)
     Ctypes.prog_main = new_main_id;
     Ctypes.prog_defs =
       (new_main_id, Gfun(Internal new_main_fn)) :: p.Ctypes.prog_defs }
@@ -604,23 +606,10 @@
   let arg1 = Eval(Vint(coqint_of_camlint 0l), type_int32s) in
   let arg2 = arg1 in
   let body =
-<<<<<<< HEAD
-    Sreturn(Some(Ecall(old_main, Econs(arg1, Econs(arg2, Enil)), type_int32s))) in
-  let new_main_fn =
-    { fn_comp = AST.privileged_compartment;
-      fn_return = type_int32s; fn_callconv = cc_default;
-      fn_params = []; fn_vars = []; fn_body = body } in
-  let new_main_id = intern_string "___main" in
-  { prog_pol = AST.Policy.empty_pol; (* FIXME *)
-    prog_main = new_main_id;
-    Ctypes.prog_defs = (new_main_id, Gfun(Ctypes.Internal new_main_fn)) :: p.Ctypes.prog_defs;
-    Ctypes.prog_public = p.Ctypes.prog_public;
-    prog_types = p.prog_types;
-    prog_comp_env = p.prog_comp_env }
-=======
     Sreturn(Some(Ecall(main_var, Econs(arg1, Econs(arg2, Enil)), type_int32s)))
   in
-  { fn_return = type_int32s; fn_callconv = cc_default;
+  { fn_comp = AST.privileged_compartment;
+    fn_return = type_int32s; fn_callconv = cc_default;
     fn_params = []; fn_vars = []; fn_body = body }
 
 let call_other_main_function main_id main_ty main_ty_res =
@@ -630,7 +619,7 @@
               Sreturn(Some(Eval(Vint(coqint_of_camlint 0l), type_int32s)))) in
   { fn_return = type_int32s; fn_callconv = cc_default;
     fn_params = []; fn_vars = []; fn_body = body }
->>>>>>> db8a63f2
+(* FIXME? *)
 
 let rec find_main_function name = function
   | [] -> None
