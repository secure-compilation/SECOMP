(* *********************************************************************)
(*                                                                     *)
(*              The Compcert verified compiler                         *)
(*                                                                     *)
(*          Xavier Leroy, INRIA Paris-Rocquencourt                     *)
(*                                                                     *)
(*  Copyright Institut National de Recherche en Informatique et en     *)
(*  Automatique.  All rights reserved.  This file is distributed       *)
(*  under the terms of the INRIA Non-Commercial License Agreement.     *)
(*                                                                     *)
(* *********************************************************************)

open Printf
open Commandline
open Camlcoq
open Clflags
open Timing

(* Location of the compatibility library *)

let stdlib_path = ref Configuration.stdlib_path

(* Invocation of external tools *)

let command ?stdout args =
  if !option_v then begin
    eprintf "+ %s" (String.concat " " args);
    begin match stdout with
    | None -> ()
    | Some f -> eprintf " > %s" f
    end;
    prerr_endline ""
  end;
  let argv = Array.of_list args in
  assert (Array.length argv > 0);
  try
    let fd_out =
      match stdout with
      | None -> Unix.stdout
      | Some f ->
          Unix.openfile f [Unix.O_WRONLY; Unix.O_CREAT; Unix.O_TRUNC] 0o666 in
    let pid =
      Unix.create_process argv.(0) argv Unix.stdin fd_out Unix.stderr in
    let (_, status) =
      Unix.waitpid [] pid in
    if stdout <> None then Unix.close fd_out;
    match status with
    | Unix.WEXITED rc -> rc
    | Unix.WSIGNALED n | Unix.WSTOPPED n ->
        eprintf "Command '%s' killed on a signal.\n" argv.(0); -1
  with Unix.Unix_error(err, fn, param) ->
    eprintf "Error executing '%s': %s: %s %s\n"
            argv.(0) fn (Unix.error_message err) param;
    -1

let safe_remove file =
  try Sys.remove file with Sys_error _ -> ()

(* Printing of error messages *)

let print_error oc msg =
  let print_one_error = function
  | Errors.MSG s -> output_string oc (camlstring_of_coqstring s)
  | Errors.CTX i -> output_string oc (extern_atom i)
  | Errors.POS i -> fprintf oc "%ld" (P.to_int32 i)
  in
    List.iter print_one_error msg;
    output_char oc '\n'

(* Determine names for output files.  We use -o option if specified
   and if this is the final destination file (not a dump file).
   Otherwise, we generate a file in the current directory. *)

let output_filename ?(final = false) source_file source_suffix output_suffix =
  match !option_o with
  | Some file when final -> file
  | _ -> 
    Filename.basename (Filename.chop_suffix source_file source_suffix)
    ^ output_suffix

(* A variant of [output_filename] where the default output name is fixed *)

let output_filename_default default_file =
  match !option_o with
  | Some file -> file
  | None -> default_file

(* From C to preprocessed C *)

let preprocess ifile ofile =
  let output =
    if ofile = "-" then None else Some ofile in
  let cmd = List.concat [
    Configuration.prepro;
    ["-D__COMPCERT__"];
    (if Configuration.has_runtime_lib
     then ["-I" ^ !stdlib_path]
     else []);
    List.rev !prepro_options;
    [ifile]
  ] in
  if command ?stdout:output cmd <> 0 then begin
    if ofile <> "-" then safe_remove ofile;
    eprintf "Error during preprocessing.\n";
    exit 2
  end

(* From preprocessed C to Csyntax *)

let parse_c_file sourcename ifile =
  Sections.initialize();
  (* Simplification options *)
  let simplifs =
    "b" (* blocks: mandatory *)
  ^ (if !option_fstruct_return then "s" else "")
  ^ (if !option_fbitfields then "f" else "")
  ^ (if !option_fpacked_structs then "p" else "")
  in
  (* Parsing and production of a simplified C AST *)
  let ast,debug =
    match Parse.preprocessed_file simplifs sourcename ifile with
    | None,_ -> exit 2
    | Some p,d -> p,d in
  (* Save C AST if requested *)
  if !option_dparse then begin
    let ofile = output_filename sourcename ".c" ".parsed.c" in
    let oc = open_out ofile in
    Cprint.program (Format.formatter_of_out_channel oc) ast;
    close_out oc
  end; 
  (* Conversion to Csyntax *)
  let csyntax =
    match Timing.time "CompCert C generation" C2C.convertProgram ast with
    | None -> exit 2
    | Some p -> p in
  flush stderr;
  (* Save CompCert C AST if requested *)
  if !option_dcmedium then begin
    let ofile = output_filename sourcename ".c" ".compcert.c" in
    let oc = open_out ofile in
    PrintCsyntax.print_program (Format.formatter_of_out_channel oc) csyntax;
    close_out oc
  end;
  csyntax,debug

(* Dump Asm code in binary format for the validator *)

let sdump_magic_number = "CompCertSDUMP" ^ Configuration.version

let dump_asm asm destfile =
  let oc = open_out_bin destfile in
  output_string oc sdump_magic_number;
  output_value oc asm;
  output_value oc Camlcoq.string_of_atom;
  output_value oc C2C.decl_atom;
  close_out oc

(* From CompCert C AST to asm *)

let compile_c_ast sourcename csyntax ofile debug =
  (* Prepare to dump Clight, RTL, etc, if requested *)
  let set_dest dst opt ext =
    dst := if !opt then Some (output_filename sourcename ".c" ext)
                   else None in
  set_dest PrintClight.destination option_dclight ".light.c";
  set_dest PrintCminor.destination option_dcminor ".cm";
  set_dest PrintRTL.destination option_drtl ".rtl";
  set_dest Regalloc.destination_alloctrace option_dalloctrace ".alloctrace";
  set_dest PrintLTL.destination option_dltl ".ltl";
  set_dest PrintMach.destination option_dmach ".mach";
  (* Convert to Asm *)
  let asm =
    match Compiler.transf_c_program csyntax with
    | Errors.OK asm ->
        Asmexpand.expand_program asm
    | Errors.Error msg ->
        print_error stderr msg;
        exit 2 in
  (* Dump Asm in binary format *)  
  if !option_sdump then
    dump_asm asm (output_filename sourcename ".c" ".sdump");
  (* Print Asm in text form *)
  let oc = open_out ofile in
  PrintAsm.print_program oc asm debug;
  close_out oc

(* From C source to asm *)

let compile_c_file sourcename ifile ofile =
  let ast,debug = parse_c_file sourcename ifile in
  compile_c_ast sourcename ast ofile debug

(* From Cminor to asm *)

let compile_cminor_file ifile ofile =
  (* Prepare to dump RTL, Mach, etc, if requested *)
  let set_dest dst opt ext =
    dst := if !opt then Some (output_filename ifile ".cm" ext)
                   else None in
  set_dest PrintRTL.destination option_drtl ".rtl";
  set_dest Regalloc.destination_alloctrace option_dalloctrace ".alloctrace";
  set_dest PrintLTL.destination option_dltl ".ltl";
  set_dest PrintMach.destination option_dmach ".mach";
  Sections.initialize();
  let ic = open_in ifile in
  let lb = Lexing.from_channel ic in
  try
    match Compiler.transf_cminor_program
            (CMtypecheck.type_program
              (CMparser.prog CMlexer.token lb)) with
    | Errors.Error msg ->
        print_error stderr msg;
        exit 2
    | Errors.OK p ->
        let oc = open_out ofile in
        PrintAsm.print_program oc p None;
        close_out oc
  with Parsing.Parse_error ->
         eprintf "File %s, character %d: Syntax error\n"
                 ifile (Lexing.lexeme_start lb);
         exit 2
     | CMlexer.Error msg ->  
         eprintf "File %s, character %d: %s\n"
                 ifile (Lexing.lexeme_start lb) msg;
         exit 2
     | CMtypecheck.Error msg ->
         eprintf "File %s, type-checking error:\n%s"
                 ifile msg;
         exit 2

(* From asm to object file *)

let assemble ifile ofile =
  let cmd = List.concat [
    Configuration.asm;
    ["-o"; ofile];
    List.rev !assembler_options;
    [ifile]
  ] in
  if command cmd <> 0 then begin
    safe_remove ofile;
    eprintf "Error during assembling.\n";
    exit 2
  end

(* Linking *)

let linker exe_name files =
  let cmd = List.concat [
    Configuration.linker;
    ["-o"; exe_name];
    files;
    (if Configuration.has_runtime_lib
     then ["-L" ^ !stdlib_path; "-lcompcert"]
     else [])
  ] in
  if command cmd <> 0 then exit 2

(* Processing of a .c file *)

let process_c_file sourcename =
  if !option_E then begin
    preprocess sourcename (output_filename_default "-");
    ""
  end else begin
    let preproname = Filename.temp_file "compcert" ".i" in
    preprocess sourcename preproname;
    if !option_interp then begin
<<<<<<< HEAD
      let csyntax,_ = parse_c_file sourcename preproname in
=======
      Machine.config := Machine.compcert_interpreter !Machine.config;
      let csyntax = parse_c_file sourcename preproname in
>>>>>>> 47a6b116
      safe_remove preproname;
      Interp.execute csyntax;
      ""
    end else if !option_S then begin
      compile_c_file sourcename preproname
                     (output_filename ~final:true sourcename ".c" ".s");
      safe_remove preproname;
      ""
    end else begin
      let asmname =
        if !option_dasm
        then output_filename sourcename ".c" ".s"
        else Filename.temp_file "compcert" ".s" in
      compile_c_file sourcename preproname asmname;
      safe_remove preproname;
      let objname = output_filename ~final: !option_c sourcename ".c" ".o" in
      assemble asmname objname;
      if not !option_dasm then safe_remove asmname;
      objname
    end
  end

(* Processing of a .i / .p file (preprocessed C) *)

let process_i_file sourcename =
  if !option_interp then begin
    let csyntax,_ = parse_c_file sourcename sourcename in
    Interp.execute csyntax;
    ""
  end else if !option_S then begin
    compile_c_file sourcename sourcename
                   (output_filename ~final:true sourcename ".c" ".s");
    ""
  end else begin
    let asmname =
      if !option_dasm
      then output_filename sourcename ".c" ".s"
      else Filename.temp_file "compcert" ".s" in
    compile_c_file sourcename sourcename asmname;
    let objname = output_filename ~final: !option_c sourcename ".c" ".o" in
    assemble asmname objname;
    if not !option_dasm then safe_remove asmname;
    objname
  end

(* Processing of a .cm file *)

let process_cminor_file sourcename =
  if !option_S then begin
    compile_cminor_file sourcename
                        (output_filename ~final:true sourcename ".cm" ".s");
    ""
  end else begin
    let asmname =
      if !option_dasm
      then output_filename sourcename ".cm" ".s"
      else Filename.temp_file "compcert" ".s" in
    compile_cminor_file sourcename asmname;
    let objname = output_filename ~final: !option_c sourcename ".cm" ".o" in
    assemble asmname objname;
    if not !option_dasm then safe_remove asmname;
    objname
  end

(* Processing of .S and .s files *)

let process_s_file sourcename =
  let objname = output_filename ~final: !option_c sourcename ".s" ".o" in
  assemble sourcename objname;
  objname

let process_S_file sourcename =
  if !option_E then begin
    preprocess sourcename (output_filename_default "-");
    ""
  end else begin
    let preproname = Filename.temp_file "compcert" ".s" in
    preprocess sourcename preproname;
    let objname = output_filename ~final: !option_c sourcename ".S" ".o" in
    assemble preproname objname;
    safe_remove preproname;
    objname
  end

(* Processing of .h files *)

let process_h_file sourcename =
  if !option_E then begin
    preprocess sourcename (output_filename_default "-");
    ""
  end else begin
    eprintf "Error: input file %s ignored (not in -E mode)\n" sourcename;
    exit 2
  end    

(* Record actions to be performed after parsing the command line *)

let actions : ((string -> string) * string) list ref = ref []

let push_action fn arg =
  actions := (fn, arg) :: !actions

let push_linker_arg arg =
  push_action (fun s -> s) arg

let perform_actions () =
  let rec perform = function
  | [] -> []
  | (fn, arg) :: rem -> let res = fn arg in res :: perform rem
  in perform (List.rev !actions)

(* Command-line parsing *)

let explode_comma_option s =
  match Str.split (Str.regexp ",") s with
  | [] -> assert false
  | hd :: tl -> tl

let usage_string =
"The CompCert C verified compiler, version " ^ Configuration.version ^ "
Usage: ccomp [options] <source files>
Recognized source files:
  .c             C source file
  .i or .p       C source file that should not be preprocessed
  .cm            Cminor source file
  .s             Assembly file
  .S             Assembly file that must be preprocessed
  .o             Object file
  .a             Library file
Processing options:
  -c             Compile to object file only (no linking), result in <file>.o
  -E             Preprocess only, send result to standard output
  -S             Compile to assembler only, save result in <file>.s
  -o <file>      Generate output in <file>
Preprocessing options:
  -I<dir>        Add <dir> to search path for #include files
  -D<symb>=<val> Define preprocessor symbol
  -U<symb>       Undefine preprocessor symbol
  -Wp,<opt>      Pass option <opt> to the preprocessor
Language support options (use -fno-<opt> to turn off -f<opt>) :
  -fbitfields    Emulate bit fields in structs [off]
  -flongdouble   Treat 'long double' as 'double' [off]
  -fstruct-return  Emulate returning structs and unions by value [off]
  -fstruct-return=<convention>
                 Set the calling conventions used to return structs by value
  -fstruct-passing=<convention>
                 Set the calling conventions used to pass structs by value
  -fvararg-calls Support calls to variable-argument functions [on]
  -funprototyped Support calls to old-style functions without prototypes [on]
  -fpacked-structs  Emulate packed structs [off]
  -finline-asm   Support inline 'asm' statements [off]
  -fall          Activate all language support options above
  -fnone         Turn off all language support options above
Debugging options:
  -g             Generate debugging information
Optimization options: (use -fno-<opt> to turn off -f<opt>)
  -O             Optimize the compiled code [on by default]
  -O0            Do not optimize the compiled code
  -O1 -O2 -O3    Synonymous for -O
  -Os            Optimize for code size in preference to code speed
  -ftailcalls    Optimize function calls in tail position [on]
  -fconst-prop   Perform global constant propagation  [on]
  -ffloat-const-prop <n>  Control constant propagation of floats
                   (<n>=0: none, <n>=1: limited, <n>=2: full; default is full)
  -fcse          Perform common subexpression elimination [on]
  -fredundancy   Perform redundancy elimination [on]
Code generation options: (use -fno-<opt> to turn off -f<opt>)
  -ffpu          Use FP registers for some integer operations [on]
  -fsmall-data <n>  Set maximal size <n> for allocation in small data area
  -fsmall-const <n>  Set maximal size <n> for allocation in small constant area
  -falign-functions <n>  Set alignment (in bytes) of function entry points
  -falign-branch-targets <n>  Set alignment (in bytes) of branch targets
  -falign-cond-branches <n>  Set alignment (in bytes) of conditional branches
Target processor options:
  -mthumb        (ARM only) Use Thumb2 instruction encoding
  -marm          (ARM only) Use classic ARM instruction encoding
Assembling options:
  -Wa,<opt>      Pass option <opt> to the assembler
Linking options:
  -l<lib>        Link library <lib>
  -L<dir>        Add <dir> to search path for libraries
  -Wl,<opt>      Pass option <opt> to the linker
Tracing options:
  -dparse        Save C file after parsing and elaboration in <file>.parse.c
  -dc            Save generated Compcert C in <file>.compcert.c
  -dclight       Save generated Clight in <file>.light.c
  -dcminor       Save generated Cminor in <file>.cm
  -drtl          Save RTL at various optimization points in <file>.rtl.<n>
  -dltl          Save LTL after register allocation in <file>.ltl
  -dmach         Save generated Mach code in <file>.mach
  -dasm          Save generated assembly in <file>.s
  -sdump         Save info for post-linking validation in <file>.sdump
General options:
  -stdlib <dir>  Set the path of the Compcert run-time library
  -v             Print external commands before invoking them
  -timings       Show the time spent in various compiler passes
Interpreter mode:
  -interp        Execute given .c files using the reference interpreter
  -quiet         Suppress diagnostic messages for the interpreter
  -trace         Have the interpreter produce a detailed trace of reductions
  -random        Randomize execution order
  -all           Simulate all possible execution orders
"

let print_usage_and_exit _ =
  printf "%s" usage_string; exit 0

let language_support_options = [
  option_fbitfields; option_flongdouble;
  option_fstruct_return; option_fvararg_calls; option_funprototyped;
  option_fpacked_structs; option_finline_asm
]

let optimization_options = [
  option_ftailcalls; option_fconstprop; option_fcse; option_fredundancy
]

let set_all opts = List.iter (fun r -> r := true) opts
let unset_all opts = List.iter (fun r -> r := false) opts

let num_source_files = ref 0

let cmdline_actions =
  let f_opt name ref =
    [Exact("-f" ^ name), Set ref; Exact("-fno-" ^ name), Unset ref] in
  [
(* Getting help *)
  Exact "-help", Self print_usage_and_exit;
  Exact "--help", Self print_usage_and_exit;
(* Processing options *)
  Exact "-c", Set option_c;
  Exact "-E", Set option_E;
  Exact "-S", Set option_S;
  Exact "-o", String(fun s -> option_o := Some s);
(* Preprocessing options *)
  Exact "-I", String(fun s -> prepro_options := s :: "-I" :: !prepro_options);
  Prefix "-I", Self(fun s -> prepro_options := s :: !prepro_options);
  Exact "-D", String(fun s -> prepro_options := s :: "-D" :: !prepro_options);
  Prefix "-D", Self(fun s -> prepro_options := s :: !prepro_options);
  Exact "-U", String(fun s -> prepro_options := s :: "-U" :: !prepro_options);
  Prefix "-U", Self(fun s -> prepro_options := s :: !prepro_options);
  Prefix "-Wp,", Self (fun s ->
    prepro_options := List.rev_append (explode_comma_option s) !prepro_options);
(* Language support options -- more below *)
  Exact "-fall", Self (fun _ -> set_all language_support_options);
  Exact "-fnone", Self (fun _ -> unset_all language_support_options);
(* Debugging options *)
  Exact "-g", Self (fun s -> option_g := true);
(* Code generation options -- more below *)
  Exact "-O0", Self (fun _ -> unset_all optimization_options);
  Exact "-O", Self (fun _ -> set_all optimization_options);
  _Regexp "-O[123]$", Self (fun _ -> set_all optimization_options);
  Exact "-Os", Set option_Osize;
  Exact "-fsmall-data", Integer(fun n -> option_small_data := n);
  Exact "-fsmall-const", Integer(fun n -> option_small_const := n);
  Exact "-ffloat-const-prop", Integer(fun n -> option_ffloatconstprop := n);
  Exact "-falign-functions", Integer(fun n -> option_falignfunctions := Some n);
  Exact "-falign-branch-targets", Integer(fun n -> option_falignbranchtargets := n);
  Exact "-falign-cond-branches", Integer(fun n -> option_faligncondbranchs := n);
(* Target processor options *)
  Exact "-mthumb", Set option_mthumb;
  Exact "-marm", Unset option_mthumb;
(* Assembling options *)
  Prefix "-Wa,", Self (fun s -> assembler_options := s :: !assembler_options);
(* Linking options *)
  Prefix "-l", Self push_linker_arg;
  Prefix "-L", Self push_linker_arg;
  Prefix "-Wl,", Self push_linker_arg;
(* Tracing options *)
  Exact "-dparse", Set option_dparse;
  Exact "-dc", Set option_dcmedium;
  Exact "-dclight", Set option_dclight;
  Exact "-dcminor", Set option_dcminor;
  Exact "-drtl", Set option_drtl;
  Exact "-dltl", Set option_dltl;
  Exact "-dalloctrace", Set option_dalloctrace;
  Exact "-dmach", Set option_dmach;
  Exact "-dasm", Set option_dasm;
  Exact "-sdump", Set option_sdump;
(* General options *) 
  Exact "-v", Set option_v;
  Exact "-stdlib", String(fun s -> stdlib_path := s);
  Exact "-timings", Set option_timings;
(* Interpreter mode *)
  Exact "-interp", Set option_interp;
  Exact "-quiet", Self (fun _ -> Interp.trace := 0);
  Exact "-trace", Self (fun _ -> Interp.trace := 2);
  Exact "-random", Self (fun _ -> Interp.mode := Interp.Random);
  Exact "-all", Self (fun _ -> Interp.mode := Interp.All);
(* Special -f options *)
  Exact "-fstruct-passing=ref-callee",
    Self (fun _ -> option_fstruct_passing_style := Configuration.SP_ref_callee);
  Exact "-fstruct-passing=ref-caller",
    Self (fun _ -> option_fstruct_return := true;
                   option_fstruct_passing_style := Configuration.SP_ref_caller);
  Exact "-fstruct-passing=ints",
    Self (fun _ -> option_fstruct_return := true;
                   option_fstruct_passing_style := Configuration.SP_split_args);
  Exact "-fstruct-return=ref",
    Self (fun _ -> option_fstruct_return := true;
                   option_fstruct_return_style := Configuration.SR_ref);
  Exact "-fstruct-return=int1248",
    Self (fun _ -> option_fstruct_return := true;
                   option_fstruct_return_style := Configuration.SR_int1248);
  Exact "-fstruct-return=int1-4",
    Self (fun _ -> option_fstruct_return := true;
                   option_fstruct_return_style := Configuration.SR_int1to4);
  Exact "-fstruct-return=int1-8",
    Self (fun _ -> option_fstruct_return := true;
                   option_fstruct_return_style := Configuration.SR_int1to8)
  ]
(* -f options: come in -f and -fno- variants *)
(* Language support options *)
  @ f_opt "longdouble" option_flongdouble
  @ f_opt "struct-return" option_fstruct_return
  @ f_opt "bitfields" option_fbitfields
  @ f_opt "vararg-calls" option_fvararg_calls
  @ f_opt "unprototyped" option_funprototyped
  @ f_opt "packed-structs" option_fpacked_structs
  @ f_opt "inline-asm" option_finline_asm
(* Optimization options *)
  @ f_opt "tailcalls" option_ftailcalls
  @ f_opt "const-prop" option_fconstprop
  @ f_opt "cse" option_fcse
  @ f_opt "redundancy" option_fredundancy
(* Code generation options *)
  @ f_opt "fpu" option_ffpu
  @ f_opt "sse" option_ffpu (* backward compatibility *)
  @ [
(* Catch options that are not handled *)
  Prefix "-", Self (fun s ->
      eprintf "Unknown option `%s'\n" s; exit 2);
(* File arguments *)
  Suffix ".c", Self (fun s ->
      push_action process_c_file s; incr num_source_files);
  Suffix ".i", Self (fun s ->
      push_action process_i_file s; incr num_source_files);
  Suffix ".p", Self (fun s ->
      push_action process_i_file s; incr num_source_files);
  Suffix ".cm", Self (fun s ->
      push_action process_cminor_file s; incr num_source_files);
  Suffix ".s", Self (fun s ->
      push_action process_s_file s; incr num_source_files);
  Suffix ".S", Self (fun s ->
      push_action process_S_file s; incr num_source_files);
  Suffix ".o", Self push_linker_arg;
  Suffix ".a", Self push_linker_arg;
  (* GCC compatibility: .o.ext files and .so files are also object files *)
  _Regexp ".*\\.o\\.", Self push_linker_arg;
  Suffix ".so", Self push_linker_arg;
  (* GCC compatibility: .h files can be preprocessed with -E *)
  Suffix ".h", Self (fun s ->
      push_action process_h_file s; incr num_source_files);
  ]

let _ =
  try
    Gc.set { (Gc.get()) with
                Gc.minor_heap_size = 524288; (* 512k *)
                Gc.major_heap_increment = 4194304 (* 4M *)
           };
    Printexc.record_backtrace true;
    Machine.config :=
      begin match Configuration.arch with
      | "powerpc" -> Machine.ppc_32_bigendian
      | "arm"     -> Machine.arm_littleendian
      | "ia32"    -> if Configuration.abi = "macosx"
                     then Machine.x86_32_macosx
                     else Machine.x86_32
      | _         -> assert false
      end;
    Builtins.set C2C.builtins;
    CPragmas.initialize();
    parse_cmdline cmdline_actions;
    let nolink = !option_c || !option_S || !option_E || !option_interp in
    if nolink && !option_o <> None && !num_source_files >= 2 then begin
      eprintf "Ambiguous '-o' option (multiple source files)\n";
      exit 2
    end;
    let linker_args = time "Total compilation time" perform_actions () in
    if (not nolink) && linker_args <> [] then begin
      linker (output_filename_default "a.out") linker_args
    end
  with Sys_error msg ->
    eprintf "I/O error: %s.\n" msg; exit 2<|MERGE_RESOLUTION|>--- conflicted
+++ resolved
@@ -266,12 +266,8 @@
     let preproname = Filename.temp_file "compcert" ".i" in
     preprocess sourcename preproname;
     if !option_interp then begin
-<<<<<<< HEAD
+      Machine.config := Machine.compcert_interpreter !Machine.config;
       let csyntax,_ = parse_c_file sourcename preproname in
-=======
-      Machine.config := Machine.compcert_interpreter !Machine.config;
-      let csyntax = parse_c_file sourcename preproname in
->>>>>>> 47a6b116
       safe_remove preproname;
       Interp.execute csyntax;
       ""
