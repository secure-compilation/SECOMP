(* *********************************************************************)
(*                                                                     *)
(*              The Compcert verified compiler                         *)
(*                                                                     *)
(*          Xavier Leroy, INRIA Paris-Rocquencourt                     *)
(*                                                                     *)
(*  Copyright Institut National de Recherche en Informatique et en     *)
(*  Automatique.  All rights reserved.  This file is distributed       *)
(*  under the terms of the INRIA Non-Commercial License Agreement.     *)
(*                                                                     *)
(* *********************************************************************)

open Printf
open Commandline
open Clflags
open CommonOptions
open Timing
open Driveraux
open Frontend
open Assembler
open Linker
open Diagnostics

(* Name used for version string etc. *)
let tool_name = "C verified compiler"

(* Optional sdump suffix *)
let sdump_suffix = ref ".json"

let nolink () =
  !option_c || !option_S || !option_E || !option_interp || !option_interp_asm

let object_filename sourcename =
  if nolink () then
    output_filename ~final: !option_c sourcename ~suffix:".o"
  else
    tmp_file ".o"

(* From CompCert C AST to asm *)

let compile_c_file sourcename ifile ofile =
  (* Prepare to dump Clight, RTL, etc, if requested *)
  let set_dest dst opt ext =
    dst := if !opt then Some (output_filename sourcename ~suffix:ext)
      else None in
  set_dest Cprint.destination option_dparse ".parsed.c";
  set_dest Cprint.destination' option_dparse ".parsed.intf";
  set_dest PrintCsyntax.destination option_dcmedium ".compcert.c";
  set_dest PrintClight.destination option_dclight ".light.c";
  set_dest PrintCminor.destination option_dcminor ".cm";
  set_dest PrintRTL.destination option_drtl ".rtl";
  set_dest Regalloc.destination_alloctrace option_dalloctrace ".alloctrace";
  set_dest PrintLTL.destination option_dltl ".ltl";
  set_dest PrintMach.destination option_dmach ".mach";
<<<<<<< HEAD
  set_dest PrintCapAsm.destination option_dcapasm ".cap_asm";
  set_dest PrintAsm.destination option_dasm ".s.intf";
=======
  (* set_dest PrintAsm.destination option_dasm ".s.intf"; *)
>>>>>>> c8b25bf6
  set_dest AsmToJSON.destination option_sdump !sdump_suffix;
  (* Parse the ast *)
  let csyntax = parse_c_file sourcename ifile in
  (* Convert to Asm *)
  let asm =
    match Compiler.apply_partial
               (Compiler.transf_c_program csyntax)
               Asmexpand.expand_program with
    | Errors.OK asm ->
        asm
    | Errors.Error msg ->
      let loc = file_loc sourcename in
        fatal_error loc "%a"  print_error msg in
  (* Dump Asm in binary and JSON format *)
  AsmToJSON.print_if asm sourcename;
  (* Print Asm in text form *)
  let oc = open_out ofile in
  PrintAsm.print_program oc asm;
  close_out oc


(* From C source to asm *)

let compile_i_file sourcename preproname =
  if !option_interp then begin
    Machine.config := Machine.compcert_interpreter !Machine.config;
    let csyntax = parse_c_file sourcename preproname in
    Interp.execute csyntax;
        ""
  end else if !option_interp_asm then begin
    Machine.config := Machine.compcert_interpreter !Machine.config;
    let csyntax = parse_c_file sourcename preproname in
    let asm =
      match (Compiler.transf_c_program csyntax) with
      | Errors.OK asm ->
        asm
      | Errors.Error msg ->
        let loc = file_loc sourcename in
        fatal_error loc "%a"  print_error msg in
    Interp.execute_asm asm;
        ""
  end else if !option_S then begin
    compile_c_file sourcename preproname
      (output_filename ~final:true sourcename ~suffix:".s");
    ""
  end else begin
    let asmname =
      if !option_dasm
      then output_filename sourcename ~suffix:".s"
      else tmp_file ".s" in
    compile_c_file sourcename preproname asmname;
    let objname = object_filename sourcename  in
    assemble asmname objname;
    objname
  end

(* Processing of a .c file *)

let process_c_file sourcename =
  ensure_inputfile_exists sourcename;
  if !option_E then begin
    preprocess sourcename (output_filename_default "-");
    ""
  end else begin
    let preproname = if !option_dprepro then
      output_filename sourcename ~suffix:".i"
    else
      tmp_file ".i" in
    preprocess sourcename preproname;
    compile_i_file sourcename preproname
  end

(* Processing of a .i / .p file (preprocessed C) *)

let process_i_file sourcename =
  ensure_inputfile_exists sourcename;
  compile_i_file sourcename sourcename

(* Processing of .S and .s files *)

let process_s_file sourcename =
  ensure_inputfile_exists sourcename;
  let objname = object_filename sourcename in
  assemble sourcename objname;
  objname

let process_S_file sourcename =
  ensure_inputfile_exists sourcename;
  if !option_E then begin
    preprocess sourcename (output_filename_default "-");
    ""
  end else begin
    let preproname = tmp_file ".s" in
    preprocess sourcename preproname;
    let objname = object_filename sourcename in
    assemble preproname objname;
    objname
  end

(* Processing of .h files *)

let process_h_file sourcename =
  if !option_E then begin
    ensure_inputfile_exists sourcename;
    preprocess sourcename (output_filename_default "-");
    ""
  end else
    fatal_error no_loc "input file %s ignored (not in -E mode)\n" sourcename

let target_help =
  if Configuration.arch = "arm" && Configuration.model <> "armv6" then
{|Target processor options:
  -mthumb        Use Thumb2 instruction encoding
  -marm          Use classic ARM instruction encoding
|}
else
  ""

let toolchain_help =
  if not Configuration.gnu_toolchain then begin
{|Toolchain options:
  -t tof:env     Select target processor for the diab toolchain
|} end else
    ""

let usage_string =
  version_string tool_name ^
  {|Usage: ccomp [options] <source files>
Recognized source files:
  .c             C source file
  .i or .p       C source file that should not be preprocessed
  .s             Assembly file
  .S or .sx      Assembly file that must be preprocessed
  .o             Object file
  .a             Library file
Processing options:
  -c             Compile to object file only (no linking), result in <file>.o
  -E             Preprocess only, send result to standard output
  -S             Compile to assembler only, save result in <file>.s
  -o <file>      Generate output in <file>
|} ^
  prepro_help ^
  language_support_help ^
 DebugInit.debugging_help ^
{|Optimization options: (use -fno-<opt> to turn off -f<opt>)
  -O             Optimize the compiled code [on by default]
  -O0            Do not optimize the compiled code
  -O1 -O2 -O3    Synonymous for -O
  -Os            Optimize for code size in preference to code speed
  -Obranchless   Optimize to generate fewer conditional branches; try to produce
                 branch-free instruction sequences as much as possible
  -ftailcalls    Optimize function calls in tail position [on]
  -fconst-prop   Perform global constant propagation  [on]
  -ffloat-const-prop <n>  Control constant propagation of floats
                   (<n>=0: none, <n>=1: limited, <n>=2: full; default is full)
  -fcse          Perform common subexpression elimination [on]
  -fredundancy   Perform redundancy elimination [on]
  -finline       Perform inlining of functions [on]
  -finline-functions-called-once Integrate functions only required by their
                 single caller [on]
  -fif-conversion Perform if-conversion (generation of conditional moves) [on]
Code generation options: (use -fno-<opt> to turn off -f<opt>)
  -ffpu          Use FP registers for some integer operations [on]
  -fsmall-data <n>  Set maximal size <n> for allocation in small data area
  -fsmall-const <n>  Set maximal size <n> for allocation in small constant area
  -falign-functions <n>  Set alignment (in bytes) of function entry points
  -falign-branch-targets <n>  Set alignment (in bytes) of branch targets
  -falign-cond-branches <n>  Set alignment (in bytes) of conditional branches
  -fcommon       Put uninitialized globals in the common section [on].
|} ^
 target_help ^
 toolchain_help ^
 assembler_help ^
 linker_help ^
{|Tracing options:
  -dprepro       Save C file after preprocessing in <file>.i
  -dparse        Save C file after parsing and elaboration in <file>.parsed.c and interface information in <file>.parsed.intf
  -dc            Save generated Compcert C in <file>.compcert.c
  -dclight       Save generated Clight in <file>.light.c
  -dcminor       Save generated Cminor in <file>.cm
  -drtl          Save RTL at various optimization points in <file>.rtl.<n>
  -dltl          Save LTL after register allocation in <file>.ltl
  -dmach         Save generated Mach code in <file>.mach
  -dcapasm       Save generated capability assembly in <file>.cap_asm
  -dasm          Save generated assembly in <file>.s and interface information in <file>.s.intf
  -dall          Save all generated intermediate files in <file>.<ext>
  -sdump         Save info for post-linking validation in <file>.json
|} ^
  general_help ^
  warning_help ^
  {|Interpreter mode:
  -interp        Execute given .c files using the reference interpreter
  -interp-asm    Compile given .c files to CompCert's assembly and interpret them using the ASM interpreter
  -quiet         Suppress diagnostic messages for the interpreter
  -trace         Have the interpreter produce a detailed trace of reductions
  -random        Randomize execution order
  -all           Simulate all possible execution orders
  -main <name>   Start executing at function <name> instead of main()
|}

let print_usage_and_exit () =
  printf "%s" usage_string; exit 0

let dump_mnemonics destfile =
  let oc = open_out_bin destfile in
  let pp = Format.formatter_of_out_channel oc in
  AsmToJSON.pp_mnemonics pp;
  Format.pp_print_flush pp ();
  close_out oc;
  exit 0

let optimization_options = [
  option_ftailcalls; option_fifconversion; option_fconstprop; option_fcse;
  option_fredundancy; option_finline; option_finline_functions_called_once;
]

let set_all opts () = List.iter (fun r -> r := true) opts
let unset_all opts () = List.iter (fun r -> r := false) opts

let num_source_files = ref 0

let num_input_files = ref 0

let cmdline_actions =
  let f_opt name ref =
    [Exact("-f" ^ name), Set ref; Exact("-fno-" ^ name), Unset ref] in
  let check_align n =
    if n <= 0 || ((n land (n - 1)) <> 0) then
      error no_loc "requested alignment %d is not a power of 2" n
    in
  [
(* Getting help *)
  Exact "-help", Unit print_usage_and_exit;
  Exact "--help", Unit print_usage_and_exit;]
(* Getting version info *)
  @ version_options tool_name @
(* Enforcing CompCert build numbers for QSKs and mnemonics dump *)
  (if Version.buildnr <> "" then
     [Exact "-dump-mnemonics", String  dump_mnemonics;]
   else []) @
(* Processing options *)
 [ Exact "-c", Set option_c;
  Exact "-E", Set option_E;
  Exact "-S", Set option_S;
  Exact "-o", String(fun s -> option_o := Some s);
  Prefix "-o", Self (fun s -> let s = String.sub s 2 ((String.length s) - 2) in
                              option_o := Some s);]
  (* Preprocessing options *)
    @ prepro_actions @
  (* Language support options *)
    language_support_options
  (* Debugging options *)
    @ DebugInit.debugging_actions @
(* Code generation options -- more below *)
 [
  Exact "-O0", Unit (unset_all optimization_options);
  Exact "-O", Unit (set_all optimization_options);
  _Regexp "-O[123]$", Unit (set_all optimization_options);
  Exact "-Os", Set option_Osize;
  Exact "-Obranchless", Set option_Obranchless;
  Exact "-fsmall-data", Integer(fun n -> option_small_data := n);
  Exact "-fsmall-const", Integer(fun n -> option_small_const := n);
  Exact "-ffloat-const-prop", Integer(fun n -> option_ffloatconstprop := n); 
  Exact "-falign-functions", Integer(fun n -> check_align n; option_falignfunctions := Some n);
  Exact "-falign-branch-targets", Integer(fun n -> check_align n; option_falignbranchtargets := n);
  Exact "-falign-cond-branches", Integer(fun n -> check_align n; option_faligncondbranchs := n);] @
      f_opt "common" option_fcommon @
(* Target processor options *)
  (if Configuration.arch = "arm" then
    if Configuration.model = "armv6" then
      [ Exact "-marm", Ignore ] (* Thumb needs ARMv6T2 or ARMv7 *)
    else
      [ Exact "-mthumb", Set option_mthumb;
        Exact "-marm", Unset option_mthumb; ]
   else []) @
(* Toolchain options *)
    (if not Configuration.gnu_toolchain then
       [Exact "-t", String (fun arg -> push_linker_arg "-t"; push_linker_arg arg;
                             prepro_options := arg :: "-t" :: !prepro_options;
                             assembler_options := arg :: "-t" :: !assembler_options;)]
     else
       []) @
(* Assembling options *)
  assembler_actions @
(* Linking options *)
  linker_actions @
(* Tracing options *)
 [ Exact "-dprepro", Set option_dprepro;
  Exact "-dparse", Set option_dparse;
  Exact "-dc", Set option_dcmedium;
  Exact "-dclight", Set option_dclight;
  Exact "-dcminor", Set option_dcminor;
  Exact "-drtl", Set option_drtl;
  Exact "-dltl", Set option_dltl;
  Exact "-dalloctrace", Set option_dalloctrace;
  Exact "-dmach", Set option_dmach;
  Exact "-dasm", Set option_dasm;
  Exact "-dcapasm", Set option_dcapasm;
  Exact "-dall", Self (fun _ ->
    option_dprepro := true;
    option_dparse := true;
    option_dcmedium := true;
    option_dclight := true;
    option_dcminor := true;
    option_drtl := true;
    option_dltl := true;
    option_dalloctrace := true;
    option_dmach := true;
    option_dasm := true;
    option_dcapasm := true);
  Exact "-sdump", Set option_sdump;
  Exact "-sdump-suffix", String (fun s -> option_sdump := true; sdump_suffix:= s);
  Exact "-sdump-folder", String (fun s -> AsmToJSON.sdump_folder := s);] @
(* General options *)
   general_options @
(* Diagnostic options *)
  warning_options @
(* Interpreter mode *)
 [ Exact "-interp", Set option_interp;
  Exact "-interp-asm", Set option_interp_asm;
  Exact "-quiet", Unit (fun () -> Interp.trace := 0);
  Exact "-trace", Unit (fun () -> Interp.trace := 2);
  Exact "-random", Unit (fun () -> Interp.mode := Interp.Random);
  Exact "-all", Unit (fun () -> Interp.mode := Interp.All);
  Exact "-main", String (fun s -> main_function_name := s)
 ]
(* Optimization options *)
(* -f options: come in -f and -fno- variants *)
  @ f_opt "tailcalls" option_ftailcalls
  @ f_opt "if-conversion" option_fifconversion
  @ f_opt "const-prop" option_fconstprop
  @ f_opt "cse" option_fcse
  @ f_opt "redundancy" option_fredundancy
  @ f_opt "inline" option_finline
  @ f_opt "inline-functions-called-once" option_finline_functions_called_once
(* Code generation options *)
  @ f_opt "fpu" option_ffpu
  @ f_opt "sse" option_ffpu (* backward compatibility *)
  @ [
(* Catch options that are not handled *)
  Prefix "-", Self (fun s ->
      fatal_error no_loc "Unknown option `%s'" s);
(* File arguments *)
  Suffix ".c", Self (fun s ->
      push_action process_c_file s; incr num_source_files; incr num_input_files);
  Suffix ".i", Self (fun s ->
      push_action process_i_file s; incr num_source_files; incr num_input_files);
  Suffix ".p", Self (fun s ->
      push_action process_i_file s; incr num_source_files; incr num_input_files);
  Suffix ".s", Self (fun s ->
      push_action process_s_file s; incr num_source_files; incr num_input_files);
  Suffix ".S", Self (fun s ->
      push_action process_S_file s; incr num_source_files; incr num_input_files);
  Suffix ".sx", Self (fun s ->
      push_action process_S_file s; incr num_source_files; incr num_input_files);
  Suffix ".o", Self (fun s -> push_linker_arg s; incr num_input_files);
  Suffix ".a", Self (fun s -> push_linker_arg s; incr num_input_files);
  (* GCC compatibility: .o.ext files and .so files are also object files *)
  _Regexp ".*\\.o\\.", Self (fun s -> push_linker_arg s; incr num_input_files);
  Suffix ".so", Self (fun s -> push_linker_arg s; incr num_input_files);
  (* GCC compatibility: .h files can be preprocessed with -E *)
  Suffix ".h", Self (fun s ->
      push_action process_h_file s; incr num_source_files; incr num_input_files);
  ]

let _ =
  try
    Gc.set { (Gc.get()) with
                Gc.minor_heap_size = 524288; (* 512k *)
                Gc.major_heap_increment = 4194304 (* 4M *)
           };
    Printexc.record_backtrace true;
    Frontend.init ();
    parse_cmdline cmdline_actions;
    DebugInit.init (); (* Initialize the debug functions *)
    if nolink () && !option_o <> None && !num_source_files >= 2 then
      fatal_error no_loc "ambiguous '-o' option (multiple source files)";
    if !num_input_files = 0 then
      fatal_error no_loc "no input file";
    if !option_interp && !option_interp_asm then
      fatal_error no_loc "can only have one of '-interp' or '-interp-asm'";
    if not !option_interp_asm && not !option_interp && !main_function_name <> "main" then
      fatal_error no_loc "option '-main' requires option '-interp' or '-interp-asm'";
    let linker_args = time "Total compilation time" perform_actions () in
    if not (nolink ()) && linker_args <> [] then begin
      linker (output_filename_default "a.out") linker_args
    end;
    check_errors ()
  with
  | Sys_error msg
  | CmdError msg -> error no_loc "%s" msg; exit 2
  | Abort -> error_summary (); exit 2
  | e -> crash e<|MERGE_RESOLUTION|>--- conflicted
+++ resolved
@@ -52,12 +52,8 @@
   set_dest Regalloc.destination_alloctrace option_dalloctrace ".alloctrace";
   set_dest PrintLTL.destination option_dltl ".ltl";
   set_dest PrintMach.destination option_dmach ".mach";
-<<<<<<< HEAD
   set_dest PrintCapAsm.destination option_dcapasm ".cap_asm";
-  set_dest PrintAsm.destination option_dasm ".s.intf";
-=======
   (* set_dest PrintAsm.destination option_dasm ".s.intf"; *)
->>>>>>> c8b25bf6
   set_dest AsmToJSON.destination option_sdump !sdump_suffix;
   (* Parse the ast *)
   let csyntax = parse_c_file sourcename ifile in
