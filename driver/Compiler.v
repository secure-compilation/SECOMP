--- conflicted
+++ resolved
@@ -79,12 +79,8 @@
 Parameter print_RTL: Z -> RTL.program -> unit.
 Parameter print_LTL: LTL.program -> unit.
 Parameter print_Mach: Mach.program -> unit.
-<<<<<<< HEAD
 Parameter print_CapAsm : Mach.program -> unit.
-Parameter print_Asm: Asm.program -> unit.
-=======
 (* Parameter print_Asm: Asm.program -> unit. *)
->>>>>>> c8b25bf6
 
 Local Open Scope string_scope.
 
@@ -150,14 +146,8 @@
   @@@ partial_if Compopts.debug (time "Debugging info for local variables" Debugvar.transf_program)
   @@@ time "Mach generation" Stacking.transf_program
    @@ print print_Mach
-<<<<<<< HEAD
-   @@ print print_CapAsm (* This is printed unconditionally! *)
-  @@@ time "Asm generation" Asmgen.transf_program
-   @@ print print_Asm.
-=======
   @@@ time "Asm generation" Asmgen.transf_program.
    (* @@ print print_Asm. *)
->>>>>>> c8b25bf6
 
 Definition transf_cminor_program (p: Cminor.program) : res Asm.program :=
    OK p
