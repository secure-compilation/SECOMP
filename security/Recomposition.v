Require Import Coqlib Maps Errors Integers.
Require Import Integers Floats AST Linking.
Require Import AST Globalenvs Linking Smallstep Events Behaviors Memory Values.
Require Import Op Locations Mach Conventions Asm.
Require Import Complements.

Require Import Split.

  (* This is trivial *)
  Lemma filter_all_mregs_find_one:
    forall r, r :: nil = filter (fun x0 : mreg => mreg_eq x0 r || false) all_mregs.
  Proof.
    intros r.
<<<<<<< HEAD
    replace ((fun x0 : mreg => mreg_eq x0 r || false)) with (fun x0: mreg => (mreg_eq x0 r: bool)).
    { admit. }
    apply Axioms.functional_extensionality. intros ?. now rewrite orb_false_r.
  Admitted.
=======
    Local Transparent mreg_eq.
    destruct r; compute; trivial.
  Qed.
>>>>>>> 9e3db7d8

  Lemma filter_all_mregs_find_two:
    forall rhi rlo,
      rhi :: rlo :: nil =
        filter (fun x0 : mreg => mreg_eq x0 rhi || (mreg_eq x0 rlo || false)) all_mregs \/
      rlo :: rhi :: nil =
        filter (fun x0 : mreg => mreg_eq x0 rhi || (mreg_eq x0 rlo || false)) all_mregs \/
      rlo :: nil =
        filter (fun x0 : mreg => mreg_eq x0 rhi || (mreg_eq x0 rlo || false)) all_mregs.
  Proof.
<<<<<<< HEAD
    intros.
  Admitted.
=======
    intros rhi rlo.
    Local Transparent mreg_eq. 
    destruct rhi, rlo; compute; auto.
  Qed.
>>>>>>> 9e3db7d8

  Lemma eq_distributes_longofwords:
    forall a b a' b',
      not_ptr (Val.longofwords a b) ->
      not_ptr (Val.longofwords a' b') ->
      Val.longofwords a b = Val.longofwords a' b' ->
      a = a' /\ b = b'.
  Proof.
    intros a b a' b'.
    unfold Val.longofwords.
    destruct a, a'; simpl; try contradiction.
    destruct b, b'; simpl; try contradiction.
    intros _ _.
    unfold Int64.ofwords; simpl.
    rewrite 2!Int64.shifted_or_is_add.
    - simpl. intros H.
      assert (Int64.repr
                (Int64.unsigned (Int64.repr (Int.unsigned i)) * two_power_pos 32
                 + Int64.unsigned (Int64.repr (Int.unsigned i1))) =
              Int64.repr (Int64.unsigned (Int64.repr (Int.unsigned i0)) * two_power_pos 32 +
                            Int64.unsigned (Int64.repr (Int.unsigned i2)))) as G.
      congruence.
      clear H.
      revert G.
      rewrite !Int64.unsigned_repr_eq.
      unfold Int64.modulus, Int.modulus; simpl. unfold two_power_nat, two_power_pos. simpl.
      unfold Int.unsigned. destruct i, i1, i0, i2; simpl.
      intros H.
      assert (intval = intval1 /\ intval0 = intval2) as [? ?].
      unfold Int.modulus, two_power_nat in *; simpl in *.
      rewrite !Z.mod_small in H; try lia.
      Local Transparent Int64.repr.
      unfold Int64.repr in H. inv H.
      rewrite !Int64.Z_mod_modulus_eq in H1.
      unfold Int64.modulus, two_power_nat in H1. simpl in H1.
      rewrite !Z.mod_small in H1; try lia.
      subst.
      assert (intrange = intrange1); subst.
      { eapply Axioms.proof_irr. }
      assert (intrange0 = intrange2); subst.
      { eapply Axioms.proof_irr. }
      split; auto.
    - unfold Int.zwordsize, Int64.zwordsize; simpl. lia.
    - rewrite Int64.unsigned_repr_eq. pose proof (Int.unsigned_range i2) as H. revert H.
    unfold Int64.modulus, Int.modulus; simpl. unfold two_power_nat, two_power_pos. simpl.
    rewrite Z.mod_small; try lia.
    pose proof (Int.unsigned_range i2) as H. unfold Int.modulus, two_power_nat in H; simpl in H.
    lia.
    - unfold Int.zwordsize, Int64.zwordsize; simpl. lia.
    - rewrite Int64.unsigned_repr_eq. pose proof (Int.unsigned_range i1) as H. revert H.
    unfold Int64.modulus, Int.modulus; simpl. unfold two_power_nat, two_power_pos. simpl.
    rewrite Z.mod_small; try lia.
    pose proof (Int.unsigned_range i1) as H. unfold Int.modulus, two_power_nat in H; simpl in H.
    lia.
    Local Opaque Int64.repr.
  Qed.

  Lemma inject_distributes_longofwords:
    forall j a b a' b',
      not_ptr (Val.longofwords a b) ->
      not_ptr (Val.longofwords a' b') ->
      Val.inject j (Val.longofwords a b) (Val.longofwords a' b') ->
      Val.inject j a a' /\ Val.inject j b b'.
  Proof.
    intros.
    assert (Val.longofwords a b = Val.longofwords a' b').
    { revert H H0. unfold Val.longofwords.
      destruct a, a'; simpl; try contradiction.
      destruct b, b'; simpl; try contradiction.
      simpl in H1.
      revert H1.
      generalize (Int64.ofwords i i1).
      generalize (Int64.ofwords i0 i2).
      intros ? ? G. inv G; auto. }
    clear H1.
    eapply eq_distributes_longofwords in H2; eauto. destruct H2; subst.
    unfold not_ptr in *. revert H.
    unfold Val.longofwords.
    destruct a', b'; simpl; try contradiction. intros _. split; constructor.
  Qed.


Variant match_fundef: fundef -> fundef -> Prop :=
  | match_fundef_internal:
    forall cp sig code code',
      match_fundef (Internal {| fn_comp := cp; fn_sig := sig; fn_code := code |})
        (Internal {| fn_comp := cp; fn_sig := sig; fn_code := code' |})
  | match_fundef_external:
    forall ef,
      match_fundef (External ef) (External ef)
.

#[local] Instance has_comp_match_fundef (A: Type): has_comp_match (fun _:A => match_fundef).
intros ? x y H.
inv H; auto.
Qed.

Definition match_varinfo (_ _: unit) := True.

Variant match_globdef: globdef fundef unit -> globdef fundef unit -> Prop :=
  | match_globdef_fundef: forall f f',
      match_fundef f f' ->
      match_globdef (Gfun f) (Gfun f')
  | match_globdef_varinfo: forall v v',
      match_globvar match_varinfo v v' ->
      match_globdef (Gvar v) (Gvar v')
.

Remark match_globdef_refl: forall gd,
    match_globdef gd gd.
Proof.
  intros [[[] |]| []]; repeat constructor.
Qed.

Definition kept_genv (s: split) (ge: genv) (δ: side) (id: ident): bool :=
  match Genv.find_symbol ge id with
  | Some b =>
      match (Genv.genv_defs ge)!b with
      | None => false
      | Some (Gfun fd) => true
      | Some (Gvar v) => side_eq (s (comp_of v)) δ
      end
  | None => false
  end.

Definition kept_prog (s: split) (p: program) (δ: side) (id: ident): bool :=
  match Genv.find_symbol (Genv.globalenv p) id with
  | Some b =>
      match (Genv.genv_defs (Genv.globalenv p))!b with
      | None => false
      | Some (Gfun (External ef)) => true
      | Some gd => side_eq (s (comp_of gd)) δ
      end
  | None => false
  end.

Record match_prog (s: split) (δ: side) (p p__recomp: program): Prop := {
    match_prog_main:
    p__recomp.(prog_main) = p.(prog_main);
    match_prog_public:
    p__recomp.(prog_public) = p.(prog_public);
    match_prog_pol:
    p__recomp.(prog_pol) = p.(prog_pol);
    match_prog_def:
    forall id,
      kept_prog s p δ id = true ->
      (prog_defmap p__recomp)!id = (prog_defmap p)!id;
    match_prog_notdef:
    forall id,
      kept_prog s p δ id = false ->
      option_rel match_globdef (prog_defmap p)!id (prog_defmap p__recomp)!id ;
    (* This means that anything defined as public must be defined both in [p] and [p__recomp] *)
    match_prog_unique:
    list_norepet (prog_defs_names p__recomp)
  }.

Section MEMINJ.

  Variable s: split.
  Variable δ: side.

  Variable p p__recomp: program.
  Hypothesis MATCH: match_prog s δ p p__recomp.


  Let ge := (Genv.globalenv p).
  Let ge__recomp := (Genv.globalenv p__recomp).

  Hypothesis senv_public: forall id,
      Senv.public_symbol ge__recomp id = Senv.public_symbol ge id.

  Hypothesis senv_wf: forall id cp b,
      Senv.find_symbol ge id = Some b ->
      Senv.find_comp ge id ⊆ cp ->
      exists fd, Genv.find_def ge b = Some fd.

  Lemma transform_find_symbol_1:
    forall id b,
      Genv.find_symbol ge id = Some b ->
      exists b', Genv.find_symbol ge__recomp id = Some b'.
  Proof.
    intros id b H.
    assert (A: exists g, (prog_defmap p)!id = Some g).
    { apply prog_defmap_dom. eapply Genv.find_symbol_inversion; eauto. }
    destruct A as (g & P).
    destruct (kept_prog s p δ id) eqn:ktept.
    - apply Genv.find_symbol_exists with g.
      apply in_prog_defmap.
      erewrite match_prog_def by eauto. auto.
    - exploit match_prog_notdef; eauto.
      intros G; inv G; try congruence.
      eapply Genv.find_symbol_exists.
      apply in_prog_defmap; eauto.
  Qed.

  Lemma transform_find_symbol_2:
    forall id b,
      Genv.find_symbol ge__recomp id = Some b ->
      exists b', Genv.find_symbol ge id = Some b'.
  Proof.
    intros id b H.
    assert (A: exists g, (prog_defmap p__recomp)!id = Some g).
    { apply prog_defmap_dom. eapply Genv.find_symbol_inversion; eauto. }
    destruct A as (g & P).
    destruct (kept_prog s p δ id) eqn:kept.
    - erewrite match_prog_def in P by eauto.
      apply Genv.find_symbol_exists with g.
      apply in_prog_defmap. auto.
    - exploit match_prog_notdef; eauto.
      intros G; inv G; try congruence.
      eapply Genv.find_symbol_exists.
      apply in_prog_defmap; eauto.
  Qed.

  Hypothesis match_prog_comp_of_main:
    comp_of_main p__recomp = comp_of_main p.


  (** Injections that preserve used globals. *)
  Record meminj_preserves_globals (j: meminj): Prop := {
      symbols_inject1: forall id b b' delta,
        j b = Some (b', delta) ->
        Genv.find_symbol ge id = Some b ->
        delta = 0 /\ Genv.find_symbol ge__recomp id = Some b';
      symbols_inject2: forall id b,
        Genv.find_symbol ge id = Some b ->
        kept_genv s ge δ id = true ->
        exists b', Genv.find_symbol ge__recomp id = Some b' /\ j b = Some(b', 0);
      symbols_inject3: forall id b',
        Genv.find_symbol ge__recomp id = Some b' ->
        kept_genv s ge δ id = true ->
        exists b, Genv.find_symbol ge id = Some b /\ j b = Some (b', 0);
      defs_inject: forall b b' delta gd,
        j b = Some(b', delta) -> Genv.find_def ge b = Some gd ->
        exists gd', Genv.find_def ge__recomp b' = Some gd' /\
                 delta = 0 /\
                 match_globdef gd gd' /\
                 (forall id, Genv.find_symbol ge id = Some b -> kept_prog s p δ id = true ->
                        gd' = gd);
      defs_rev_inject: forall b b' delta gd,
        j b = Some(b', delta) -> Genv.find_def ge__recomp b' = Some gd ->
        exists gd', Genv.find_def ge b = Some gd' /\ delta = 0 /\ match_globdef gd' gd;
    }.

  Definition init_meminj: meminj :=
    fun b =>
      match Genv.invert_symbol ge b with
      | Some id =>
          if kept_genv s ge δ id then
            match Genv.find_symbol ge__recomp id with
            | Some b' => Some (b', 0)
            | None => None
            end
          else
            None
      | None => None
      end.

  Remark init_meminj_eq:
    forall id b b',
      Genv.find_symbol ge id = Some b -> Genv.find_symbol ge__recomp id = Some b' ->
      kept_genv s ge δ id = true ->
      init_meminj b = Some(b', 0).
  Proof.
    intros. unfold init_meminj. erewrite Genv.find_invert_symbol by eauto.
    rewrite H0, H1. auto.
  Qed.

  Remark init_meminj_invert:
    forall b b' delta,
      init_meminj b = Some(b', delta) ->
      delta = 0 /\ exists id, Genv.find_symbol ge id = Some b /\ Genv.find_symbol ge__recomp id = Some b'.
  Proof.
    unfold init_meminj; intros.
    destruct (Genv.invert_symbol ge b) as [id|] eqn:S; try discriminate.
    destruct (kept_genv s ge δ id) eqn:T; try discriminate.
    destruct (Genv.find_symbol ge__recomp id) as [b''|] eqn:F; inv H.
    split. auto. exists id. split. apply Genv.invert_find_symbol; auto. auto.
  Qed.

  Lemma init_meminj_preserves_globals:
    meminj_preserves_globals init_meminj.
  Proof.
    constructor; intros.
    - exploit init_meminj_invert; eauto. intros (A & id1 & B & C).
      assert (id1 = id) by (eapply (Genv.genv_vars_inj ge); eauto). subst id1.
      auto.
    - exploit transform_find_symbol_1; eauto. intros (b' & F). exists b'; split; auto.
      eapply init_meminj_eq; eauto.
    - exploit transform_find_symbol_2; eauto. intros (b & F).
      exists b; split; auto. eapply init_meminj_eq; eauto.
    - exploit init_meminj_invert; eauto. intros (A & id & B & C).
      destruct (kept_prog s p δ id) eqn:kept.
      + assert ((prog_defmap p)!id = Some gd).
        { rewrite Genv.find_def_symbol. exists b; auto. }
        assert ((prog_defmap p__recomp)!id = Some gd).
        { erewrite match_prog_def by eauto. auto. }
        rewrite Genv.find_def_symbol in H2. destruct H2 as (b1 & P & Q).
        fold ge__recomp in P. replace b' with b1 by congruence.
        exists gd. split; auto. split; auto. split; auto.
        apply match_globdef_refl.
      + assert ((prog_defmap p)!id = Some gd).
        { rewrite Genv.find_def_symbol. exists b; auto. }
        exploit match_prog_notdef; eauto.
        intros G; inv G; try congruence.
        assert (x = gd) by congruence; subst x.
        symmetry in H3. rewrite Genv.find_def_symbol in H3. destruct H3 as (b1 & P & Q).
        fold ge__recomp in P. replace b' with b1 by congruence.
        eexists. split; eauto. split; auto. split; auto.
        intros id' D. apply Genv.find_invert_symbol in B, D.
        assert (id = id') by congruence; subst id'. intros ?. congruence.
    - exploit init_meminj_invert; eauto. intros (A & id & B & C).
      destruct (kept_prog s p δ id) eqn:kept.
      + assert ((prog_defmap p__recomp)!id = Some gd).
        { rewrite Genv.find_def_symbol. exists b'; auto. }
        exists gd; split; [| split]; auto using match_globdef_refl.
        erewrite match_prog_def in H1 by eauto.
        rewrite Genv.find_def_symbol in H1. destruct H1 as (b1 & P & Q).
        fold ge in P. replace b with b1 by congruence. auto.
      + pose proof Genv.find_def_symbol as F.
        exploit Genv.find_symbol_find_def_inversion; eauto.
        intros (gd_recomp & find_gd_recomp).
        exploit Genv.find_symbol_find_def_inversion; [exact B|].
        intros (gd_base & find_gd_base).
        assert (H1: exists b, Genv.find_symbol (Genv.globalenv p) id = Some b /\
                           Genv.find_def (Genv.globalenv p) b = Some gd_base) by eauto.
        assert (H2: exists b, Genv.find_symbol (Genv.globalenv p__recomp) id = Some b /\
                           Genv.find_def (Genv.globalenv p__recomp) b = Some gd_recomp) by eauto.
        apply F in H1, H2.
        assert (gd = gd_recomp) by (unfold ge__recomp in *; congruence). subst gd_recomp.
        eexists; split; [| split]; eauto.
        exploit match_prog_notdef; eauto. rewrite H1, H2; intros D.
        inv D; auto.
  Qed.

  Lemma symbol_address_inject:
    forall j id ofs,
      meminj_preserves_globals j ->
      kept_genv s ge δ id = true ->
      Val.inject j (Genv.symbol_address ge id ofs) (Genv.symbol_address ge__recomp id ofs).
  Proof.
    intros. unfold Genv.symbol_address. destruct (Genv.find_symbol ge id) as [b|] eqn:FS; auto.
    exploit symbols_inject2; eauto. intros (b' & TFS & INJ). rewrite TFS.
    econstructor; eauto. rewrite Ptrofs.add_zero; auto.
  Qed.

  Lemma globals_symbols_inject (cp: compartment) (side_cp: s cp = δ):
    forall j, meminj_preserves_globals j -> symbols_inject j ge ge__recomp cp.
  Proof.
    intros.
    assert (E1: Genv.genv_public ge = p.(prog_public)).
    { unfold ge. apply Genv.globalenv_public. }
    assert (E2: Genv.genv_public ge__recomp = p.(prog_public)).
    { unfold ge__recomp; rewrite Genv.globalenv_public. eapply match_prog_public; eauto. }
    split; [| split; [| split; [| split]]]; intros.
    + eapply senv_public.
    + eapply symbols_inject1; eauto.
    + simpl in *; unfold Genv.public_symbol in H0.
      destruct (Genv.find_symbol ge id) as [b|] eqn:FS; try discriminate.
      rewrite E1 in H0.
      destruct (in_dec ident_eq id (prog_public p)); try discriminate. inv H1.
      exploit symbols_inject2; eauto.
      { unfold kept_genv. rewrite FS.
        exploit senv_wf; eauto. unfold Genv.find_def; intros ([] & R); rewrite R; auto.
        revert H2. unfold Genv.to_map_ident, ge, ge__recomp, Genv.globalenv.
        rewrite Genv.genv_pol_add_globals.
        unfold prog_pol_pub. simpl.
        pose proof (prog_agr_comps p) as G.
        unfold agr_comps in G. rewrite Forall_forall in G.
        specialize (G (id, Gvar v)).
        assert (X: In (id, Gvar v) (prog_defs p)).
        { apply in_prog_defmap.
          rewrite Genv.find_def_symbol. eexists; split; eauto. }
        destruct ((Policy.policy_comps (prog_pol p)) ! id) as [c |] eqn:EQ.
        - specialize (G X c EQ). simpl in G. admit.
        - admit. }
      intros (b' & A & B); exists b'; auto.
    + simpl. unfold Genv.block_is_volatile.
      destruct (Genv.find_var_info ge b1) as [[c gv]|] eqn:V1.
      rewrite Genv.find_var_info_iff in V1.
      exploit defs_inject; eauto. intros (gd & A & B & C & D).
      inv C. inv H2.
      rewrite <- Genv.find_var_info_iff in A. rewrite A; auto.
      destruct (Genv.find_var_info ge__recomp b2) as [[c gv]|] eqn:V2; auto.
      rewrite Genv.find_var_info_iff in V2.
      exploit defs_rev_inject; eauto. intros (gd & A & B & C).
      inv C.
      rewrite <- Genv.find_var_info_iff in A. congruence.
    + simpl. unfold Genv.to_map_ident. unfold ge, ge__recomp, Genv.globalenv.
      do 2 rewrite Genv.genv_pol_add_globals.
      unfold prog_pol_pub. simpl.
      erewrite <- match_prog_pol; eauto.
  Admitted.

End MEMINJ.

Section Invariants.
  Variable s: split.
  Variable cp_main: compartment.

  Definition same_content_stack m1 m3 sp1 sp3 sg :=
    forall ofs ty,
      (In (One (S Incoming ofs ty)) (loc_parameters sg) \/
        (exists l, In (Twolong (S Incoming ofs ty) l) (loc_parameters sg)) \/
        (exists l, In (Twolong l (S Incoming ofs ty)) (loc_parameters sg))) ->
      forall bofs, bofs = Stacklayout.fe_ofs_arg + 4 * ofs ->
      forall v, Mem.loadv (chunk_of_type ty) m1
             (Val.offset_ptr sp1 (Ptrofs.repr bofs)) top = Some v ->
           not_ptr v /\ Mem.loadv (chunk_of_type ty) m3
             (Val.offset_ptr sp3 (Ptrofs.repr bofs)) top = Some v.

  Definition at_most_readable (m: mem) (sp: val) :=
    match sp with
    | Vptr b _ => Mem.valid_block m b /\ forall ofs, not (Mem.perm m b ofs Max Writable)
    | _ => False
    end.

  Definition empty_perm (m: mem) (b: block) :=
    Mem.valid_block m b /\ forall ofs, not (Mem.perm m b ofs Max Nonempty).


  Variant stackframe_rel (ge3: genv) (δ: side) (j__δ j__oppδ: meminj) (m1 m2 m3: mem):
    stackframe -> stackframe -> stackframe -> Prop :=
    | stackframe_related_δ: forall cp cp' sg b1 b2 b3 sp1 sp2 sp3 ofs1 ofs2 ofs3
                              dummy_ra1 dummy_ra2 dummy_ra3 dummy_sp1 dummy_sp2 dummy_sp3,
        Genv.find_comp_of_block ge3 b3 = cp ->
        forall (NOBOTTOM: cp <> bottom)
          (NOTOP: cp <> top),
        s cp = δ ->
        Val.inject j__δ (Vptr b1 ofs1) (Vptr b3 ofs3) ->
        Val.inject j__δ sp1 sp3 ->
        Val.inject (if side_eq (s cp') δ then j__δ else j__oppδ)
          (Vptr (if side_eq (s cp') δ then dummy_ra1 else dummy_ra2) Ptrofs.zero)
          (Vptr dummy_ra3 Ptrofs.zero) ->
        Val.inject (if side_eq (s cp') δ then j__δ else j__oppδ)
          (Vptr (if side_eq (s cp') δ then dummy_sp1 else dummy_sp2) Ptrofs.zero) (Vptr dummy_sp3 Ptrofs.zero) ->
        forall (STACK_CONTENT1: same_content_stack m1 m3 sp1 sp3 sg),
        forall (STACK_CONTENT2: same_content_stack m2 m3 sp2 sp3 sg),
        forall (PERM1: at_most_readable m1 sp1),
        forall (PERM2: at_most_readable m2 sp2),
        forall (PERM3: at_most_readable m3 sp3),
        forall (EMPTY1: empty_perm m1 dummy_sp1),
        forall (EMPTY2: empty_perm m2 dummy_sp2),
        forall (EMPTY3: empty_perm m3 dummy_sp3),
        stackframe_rel ge3 δ j__δ j__oppδ m1 m2 m3
          (Stackframe b1 sg cp' sp1 ofs1 dummy_ra1 dummy_sp1)
          (Stackframe b2 sg cp' sp2 ofs2 dummy_ra2 dummy_sp2)
          (Stackframe b3 sg cp' sp3 ofs3 dummy_ra3 dummy_sp3)
    | stackframe_related_opp_δ: forall cp cp' sg b1 b2 b3 sp1 sp2 sp3 ofs1 ofs2 ofs3
                              dummy_ra1 dummy_ra2 dummy_ra3 dummy_sp1 dummy_sp2 dummy_sp3,
        Genv.find_comp_of_block ge3 b3 = cp ->
        forall (NOBOTTOM: cp <> bottom)
          (NOTOP: cp <> top),
        s cp = opposite δ ->
        Val.inject j__oppδ (Vptr b2 ofs2) (Vptr b3 ofs3) ->
        Val.inject j__oppδ sp2 sp3 ->
        Val.inject (if side_eq (s cp') δ then j__δ else j__oppδ)
          (Vptr (if side_eq (s cp') δ then dummy_ra1 else dummy_ra2) Ptrofs.zero)
          (Vptr dummy_ra3 Ptrofs.zero) ->
        Val.inject (if side_eq (s cp') δ then j__δ else j__oppδ)
          (Vptr (if side_eq (s cp') δ then dummy_sp1 else dummy_sp2) Ptrofs.zero) (Vptr dummy_sp3 Ptrofs.zero) ->
        forall (STACK_CONTENT1: same_content_stack m1 m3 sp1 sp3 sg),
        forall (STACK_CONTENT2: same_content_stack m2 m3 sp2 sp3 sg),
        forall (PERM1: at_most_readable m1 sp1),
        forall (PERM2: at_most_readable m2 sp2),
        forall (PERM3: at_most_readable m3 sp3),
        forall (EMPTY1: empty_perm m1 dummy_sp1),
        forall (EMPTY2: empty_perm m2 dummy_sp2),
        forall (EMPTY3: empty_perm m3 dummy_sp3),
        stackframe_rel ge3 δ j__δ j__oppδ m1 m2 m3
          (Stackframe b1 sg cp' sp1 ofs1 dummy_ra1 dummy_sp1)
          (Stackframe b2 sg cp' sp2 ofs2 dummy_ra2 dummy_sp2)
          (Stackframe b3 sg cp' sp3 ofs3 dummy_ra3 dummy_sp3)
  .

  Inductive stack_rel (ge3: genv) (δ: side) (j__δ j__oppδ: meminj) m1 m2 m3: stack -> stack -> stack -> Prop :=
  | stack_rel_empty:
    stack_rel ge3 δ j__δ j__oppδ m1 m2 m3 nil nil nil
  | stack_rel_cons: forall st1 st2 st3 f1 f2 f3,
      stack_rel ge3 δ j__δ j__oppδ m1 m2 m3 st1 st2 st3 ->
      stackframe_rel ge3 δ j__δ j__oppδ m1 m2 m3 f1 f2 f3 ->
      callee_comp cp_main st3 = call_comp ge3 (f3 :: st3) ->
      forall (DIFF: callee_comp cp_main st3 <> callee_comp cp_main (f3 :: st3)),
      stack_rel ge3 δ j__δ j__oppδ m1 m2 m3 (f1 :: st1) (f2 :: st2) (f3 :: st3)
  .

  Lemma stack_rel_comm (ge3: genv) (δ: side) (j__δ j__oppδ: meminj) m1 m2 m3:
    forall st1 st2 st3,
      stack_rel ge3 δ j__δ j__oppδ m1 m2 m3 st1 st2 st3 ->
      stack_rel ge3 (opposite δ) j__oppδ j__δ m2 m1 m3 st2 st1 st3.
  Proof.
    intros st1 st2 st3 H.
    induction H.
    - constructor.
    - econstructor; eauto.
      inv H0.
      + eapply stackframe_related_opp_δ; eauto.
        now destruct s.
        destruct (s cp'), (s (Genv.find_comp_of_block _ _)); eauto; congruence.
        destruct (s cp'), (s (Genv.find_comp_of_block _ _)); eauto; congruence.
      + eapply stackframe_related_δ; eauto.
        destruct δ, (s cp'); eauto; congruence.
        destruct δ, (s cp'); eauto; congruence.
  Qed.

  Lemma inject_incr_stack_rel1:
    forall ge δ j1 j1' j2 m1 m2 m3 st1 st2 st3,
      inject_incr j1 j1' ->
      stack_rel ge δ j1 j2 m1 m2 m3 st1 st2 st3 ->
      stack_rel ge δ j1' j2 m1 m2 m3 st1 st2 st3.
  Proof.
    intros * incr st_rel.
    induction st_rel.
    - constructor; eauto.
    - econstructor; eauto.
      inv H.
      + econstructor; eauto.
        destruct (side_eq); eauto.
        destruct (side_eq); eauto.
      + eapply stackframe_related_opp_δ; eauto.
        destruct (side_eq); eauto.
        destruct (side_eq); eauto.
  Qed.

  Lemma inject_incr_stack_rel2:
    forall ge δ j1 j2' j2 m1 m2 m3 st1 st2 st3,
      inject_incr j2 j2' ->
      stack_rel ge δ j1 j2 m1 m2 m3 st1 st2 st3 ->
      stack_rel ge δ j1 j2' m1 m2 m3 st1 st2 st3.
  Proof.
    intros * incr st_rel.
    induction st_rel.
    - constructor; eauto.
    - econstructor; eauto.
      inv H.
      + econstructor; eauto.
        destruct (side_eq); eauto.
        destruct (side_eq); eauto.
      + eapply stackframe_related_opp_δ; eauto.
        destruct (side_eq); eauto.
        destruct (side_eq); eauto.
  Qed.

  Definition regset_rel (j: meminj) (rs rs': regset): Prop :=
    forall r, Val.inject j (rs r) (rs' r).

  (* idea: we maintain a single injection that is only defined on the elements of δ.
This injection is going to be trivially preserved, because from elements of δ one cannot
obtain elements of (opposite δ) from it.

Then, at crossing points we will rely on globals only containing scalars to reconstruct
a bigger injection using mem_inj_disjoint_union. This injection will satisfy
meminj_preserves_globals which will allow us to prove preservation of events.
   *)
  Definition same_domain (s: split) (ge: genv) (j: meminj) (δ: side) (m: mem): Prop :=
    forall b, (j b <> None <-> ((s, m) |= b ∈ δ) \/ exists fd, Genv.find_def ge b = Some (Gfun fd)).

  Definition mem_delta_zero (j: meminj): Prop :=
    forall loc loc' delta, j loc = Some (loc', delta) -> delta = 0.

  Record mem_rel (ge1 ge2: genv) (j: meminj) (δ: side) (m1 m2: mem) :=
    { (* Uncomment as needed *)
      same_dom: same_domain s ge1 j δ m1;

      partial_mem_inject: Mem.inject j m1 m2;

      delta_zero: mem_delta_zero j;

      perm_compartment1: forall b ofs,
        Mem.perm m1 b ofs Max Nonempty ->
        exists cp', Mem.block_compartment m1 b = Comp cp';
      perm_compartment2: forall b ofs,
        Mem.perm m2 b ofs Max Nonempty ->
        exists cp', Mem.block_compartment m2 b = Comp cp';



      (* pres_globals: meminj_preserves_globals ge1 j; *)
      ple_nextblock1: Ple (Senv.nextblock ge1) (Mem.nextblock m1);
      ple_nextblock2: Ple (Senv.nextblock ge2) (Mem.nextblock m2);

      (* Functions *)
      (* funct_preserved1: forall b fd, Genv.find_funct_ptr ge1 b = Some fd -> j b = Some (b, 0); *)
      (* funct_preserved2: forall b1 b2 fd, Genv.find_funct_ptr ge2 b2 = Some fd -> j b1 = Some (b2, 0) -> b1 = b2; *)
      (* Find def valid *)
      find_def_valid1: forall b gd, Genv.find_def ge1 b = Some gd -> Mem.valid_block m1 b;
      find_def_valid2: forall b gd, Genv.find_def ge2 b = Some gd -> Mem.valid_block m2 b;

      (* Functions perm *)
      find_def_perm1: forall b fd, Genv.find_def ge1 b = Some (Gfun fd) -> forall ofs, not (Mem.perm m1 b ofs Max Readable);
      find_def_perm2: forall b fd, Genv.find_def ge2 b = Some (Gfun fd) -> forall ofs, not (Mem.perm m2 b ofs Max Readable);

      same_high_half: forall id ofs,
        Val.inject j (high_half ge1 id ofs) (high_half ge2 id ofs)
    }.

  Variant comp_of_state (ge: genv): state -> compartment -> Prop :=
    | comp_of_state_internal: forall st rs m cp comp,
        Genv.find_comp_in_genv ge (rs PC) = comp ->
        comp <> bottom ->
        comp_of_state ge (State st rs m cp) comp
    | comp_of_state_external: forall st rs m cp comp,
        Genv.find_comp_in_genv ge (rs PC) = bottom ->
        comp = Genv.find_comp_in_genv ge (rs X1) ->
        cp = comp ->
        comp_of_state ge (State st rs m cp) comp
    | comp_of_returnstate_internal: forall st rs m rec_cp,
        rec_cp <> bottom ->
        comp_of_state ge (ReturnState st rs m rec_cp) rec_cp
    | comp_of_returnstate_external: forall st rs m comp,
        comp = Genv.find_comp_in_genv ge (rs PC) ->
        comp_of_state ge (ReturnState st rs m bottom) comp
  .

  Lemma comp_of_state_unique: forall ge st cp cp',
      comp_of_state ge st cp ->
      comp_of_state ge st cp' ->
      cp = cp'.
  Proof.
    intros ge st cp cp' H H'.
    inv H; inv H'; now auto.
  Qed.

  Inductive strong_equivalence (ge ge': genv) (j: meminj) (δ: side): state -> state -> Prop :=
  | strong_equivalence_State: forall st st' rs rs' m m' cp cp',
      (* Genv.find_comp_in_genv ge (rs PC) = cp -> *)
      forall (COMP1: comp_of_state ge (State st rs m cp') cp)
        (COMP2: comp_of_state ge' (State st' rs' m' cp') cp)
        (SIDE: s cp = δ),
      forall (NOTOP: cp <> top)
        (NOBOTTOM: cp <> bottom),
      forall (NOTOP': cp' <> top)
        (NOBOTTOM': cp' <> bottom),
      forall (ST_RS: callee_comp cp_main st' = cp),
      (* forall (forall b ofs ef, *)
      (*       Genv.find_def ge b = Some (Gfun (External ef)) -> *)
      (*                cp = cp') *)
      regset_rel j rs rs' ->
      mem_rel ge ge' j δ m m' ->
      strong_equivalence ge ge' j δ (State st rs m cp') (State st' rs' m' cp')
  | strong_equivalence_ReturnState: forall st st' (rs rs': regset) m m' cp rec_cp,
      (* careful, the current comp in a returnstate is given by [rec_cp] *)
      (* (s (Genv.find_comp_in_genv ge (rs PC)) = δ) -> *)
      forall (COMP1: comp_of_state ge (ReturnState st rs m rec_cp) cp)
        (COMP2: comp_of_state ge' (ReturnState st' rs' m' rec_cp) cp)
        (SIDE: s cp = δ),
      forall (ST_RS: callee_comp cp_main st' = cp),
      regset_rel j rs rs' ->
      mem_rel ge ge' j δ m m' ->
      strong_equivalence ge ge' j δ (ReturnState st rs m rec_cp) (ReturnState st' rs' m' rec_cp)
  .


  Inductive weak_equivalence (ge ge': genv) (j: meminj) (δ: side): state -> state -> Prop :=
  | weak_equivalence_State: forall st st' rs rs' m m' cp cp' cp'',
      forall (COMP1: comp_of_state ge (State st rs m cp') cp)
        (COMP2: comp_of_state ge' (State st' rs' m' cp'') cp)
        (SIDE: s cp = opposite δ),
      forall (NOTOP: cp <> top)
        (NOBOTTOM: cp <> bottom),
      forall (NOTOP': cp' <> top)
        (NOBOTTOM': cp' <> bottom),
      forall (NOTOP'': cp'' <> top)
        (NOBOTTOM'': cp'' <> bottom),
      mem_rel ge ge' j δ m m' ->
      weak_equivalence ge ge' j δ (State st rs m cp') (State st' rs' m' cp'')
  | weak_equivalence_ReturnState: forall st st' rs rs' m m' cp rec_cp rec_cp',
      (* careful, the current comp in a returnstate is given by [callee_comp] *)
      forall (COMP1: comp_of_state ge (ReturnState st rs m rec_cp) cp)
        (COMP2: comp_of_state ge' (ReturnState st' rs' m' rec_cp') cp)
        (SIDE: s cp = opposite δ),
      forall (NOTOP: cp <> top)
        (NOBOTTOM: cp <> bottom),
      mem_rel ge ge' j δ m m' ->
      weak_equivalence ge ge' j δ (ReturnState st rs m rec_cp) (ReturnState st' rs' m' rec_cp')
  | weak_equivalence_State_ReturnState: forall st st' rs rs' m m' cp cp' rec_cp',
      forall (COMP1: comp_of_state ge (State st rs m cp') cp)
        (COMP2: comp_of_state ge' (ReturnState st' rs' m' rec_cp') cp)
        (SIDE: s cp = opposite δ),
      forall (NOTOP: cp <> top)
        (NOBOTTOM: cp <> bottom),
      forall (NOTOP': cp' <> top)
        (NOBOTTOM': cp' <> bottom),
      mem_rel ge ge' j δ m m' ->
      weak_equivalence ge ge' j δ (State st rs m cp') (ReturnState st' rs' m' rec_cp')
  | weak_equivalence_ReturnState_State: forall st st' rs rs' m m' cp cp' rec_cp,
      forall (COMP1: comp_of_state ge (ReturnState st rs m rec_cp) cp)
        (COMP2: comp_of_state ge' (State st' rs' m' cp') cp)
        (SIDE: s cp = opposite δ),
      forall (NOTOP: cp <> top)
        (NOBOTTOM: cp <> bottom),
      forall (NOTOP': cp' <> top)
        (NOBOTTOM': cp' <> bottom),
      mem_rel ge ge' j δ m m' ->
      weak_equivalence ge ge' j δ (ReturnState st rs m rec_cp) (State st' rs' m' cp')
  .

  Lemma weak_equivalence_inv1 (ge ge': genv) (j: meminj) (δ: side) (s1 s3: state) :
    weak_equivalence ge ge' j δ s1 s3 ->
    exists st1 rs1 m1,
      match s3 with
      | State st3 rs3 m3 _
      | ReturnState st3 rs3 m3 _ => mem_rel ge ge' j δ m1 m3
      end /\
        s1 = match s1 with
             | State _ _ _ cp => State st1 rs1 m1 cp
             | ReturnState _ _ _ cp => ReturnState st1 rs1 m1 cp
             end.
  Proof.
    intros weak_s1_s3.
    inv weak_s1_s3; eauto.
  Qed.

  Lemma weak_equivalence_inv (ge ge': genv) (j: meminj) (δ: side) (s1 s3: state) :
    weak_equivalence ge ge' j δ s1 s3 ->
    exists st1 st3 rs1 rs3 m1 m3,
      mem_rel ge ge' j δ m1 m3 /\
        s1 = match s1 with
             | State _ _ _ cp => State st1 rs1 m1 cp
             | ReturnState _ _ _ cp => ReturnState st1 rs1 m1 cp
             end /\
        s3 = match s3 with
             | State _ _ _ cp => State st3 rs3 m3 cp
             | ReturnState _ _ _ cp => ReturnState st3 rs3 m3 cp
             end.
  Proof.
    intros weak_s1_s3.
    inv weak_s1_s3; do 6 eexists; eauto.
  Qed.


  (* Definition def_on_addressable (ge: genv) (j: meminj) (δ: side) := *)
  (*   forall id b cp, *)
  (*     Genv.find_symbol ge id = Some b -> *)
  (*     s cp = δ -> *)
  (*     (Genv.find_comp_of_block ge b = cp \/ *)
  (*       exists fd, Genv.find_def ge b = Some (Gfun fd)) -> *)
  (*     exists b' delta, j b = Some (b', delta). *)

  (* Lemma def_on_addressable_incr: *)
  (*   forall ge j j' δ, *)
  (*     def_on_addressable ge j δ -> *)
  (*     inject_incr j j' -> *)
  (*     def_on_addressable ge j' δ. *)
  (* Proof. *)
  (*   intros ge j j' δ addr incr. *)
  (*   intros ? ? ? ? ? ?. exploit addr; eauto. *)
  (*   intros (? & ? & G). apply incr in G. eauto. *)
  (* Qed. *)

  (* Definition agrees_with (j1 j2: meminj) := *)
  (*   forall b b' b'' delta' delta'', *)
  (*     j1 b = Some (b', delta') -> *)
  (*     j2 b = Some (b'', delta'') -> *)
  (*     b' = b'' /\ delta' = delta''. *)
  
  (* Lemma agrees_with_incr1: *)
  (*   forall j j' b1 jref, *)
  (*     agrees_with j jref -> *)
  (*     j' b1 = None -> *)
  (*     (forall b : block, b <> b1 -> j' b = j b) -> *)
  (*     agrees_with j' jref. *)
  (* Proof. *)
  (*   intros j j' b1 jref agr isnone diff. *)
  (*   intros ? ? ? ? ? ? ?. exploit agr; eauto. *)
  (*   rewrite diff in H; eauto. *)
  (*   intros ?; congruence. *)
  (* Qed. *)

  (* Lemma agrees_with_incr2: *)
  (*   forall j j' b1 jref, *)
  (*     agrees_with j jref -> *)
  (*     jref b1 = None -> *)
  (*     (forall b : block, b <> b1 -> j' b = j b) -> *)
  (*     agrees_with j' jref. *)
  (* Proof. *)
  (*   intros j j' b1 jref agr isnone diff. *)
  (*   intros ? ? ? ? ? ? ?. exploit agr; eauto. *)
  (*   rewrite diff in H; eauto. *)
  (*   intros ?; congruence. *)
  (* Qed. *)

End Invariants.


Arguments opposite /.

Lemma store_preserves_weak:
  forall s ge1 ge3 cp_main j j__oppδ ch cp b ofs v m1 m1' m2 m3 st1 st2 st3
    (not_bottom: cp <> bottom)
    (not_top: cp <> top),
    Mem.store ch m1 b ofs v cp = Some m1' ->
    stack_rel s cp_main ge3 (opposite (s cp)) j j__oppδ m1 m2 m3 st1 st2 st3 ->
    mem_rel s ge1 ge3 j (opposite (s cp)) m1 m3 ->


    mem_rel s ge1 ge3 j (opposite (s cp)) m1' m3 /\
    stack_rel s cp_main ge3 (opposite (s cp)) j j__oppδ m1' m2 m3 st1 st2 st3.
Proof.
  intros s ge1 ge3 cp_main j j__oppδ ch cp b ofs v m1 m1' m2 m3 st1 st2 st3
    not_bottom not_top exec st_rel m1_m3.
  assert (j b = None).
  { pose proof (same_dom _ _ _ _ _ m1 m3 m1_m3 b) as dom.
    exploit Mem.store_valid_access_3; eauto. intros (_ & access_block & _).
    simpl in access_block, dom, m1_m3.
    exploit Mem.store_valid_access_3; eauto.
    assert (sz: ofs <= ofs < ofs + size_chunk ch) by now (destruct ch; simpl; lia).
    intros [G [_ _]]. specialize (G ofs sz).
    eapply Mem.perm_max in G. eapply Mem.perm_implies in G; eauto using perm_any_N.
    exploit perm_compartment1; eauto. intros [id x]. rewrite x in *.
    inv access_block; try contradiction.
    destruct (j b) eqn:C; auto.
    assert (H: Some p <> None) by congruence.
    apply dom in H.
    destruct H as [H | (fd & H)].
    destruct (s (Comp id)); try congruence.
    Local Transparent Mem.store.
    unfold Mem.store in exec.
    destruct Mem.valid_access_dec as [[e _] | n]; try congruence.
    eapply Mem.range_perm_max in e.
    specialize (e ofs sz). clear G.
    exploit find_def_perm1; eauto.
    eapply Mem.perm_implies; eauto; try constructor.
    now auto. }
  split.
  constructor.
  - intros b'; apply same_dom in m1_m3; specialize (m1_m3 b').
    simpl in *. erewrite Mem.store_block_compartment; eauto.
  - eapply Mem.store_unmapped_inject; eauto using partial_mem_inject.
  - eapply delta_zero; eauto.
  - intros. erewrite <- Mem.store_preserves_comp; eauto.
    eapply perm_compartment1; eauto.
    eapply Mem.perm_store_2; eauto.
  - eapply perm_compartment2; eauto.
  - erewrite Mem.nextblock_store; eauto using ple_nextblock1.
  - eapply ple_nextblock2; eauto.
  - intros. eapply Mem.store_valid_block_1; eauto using find_def_valid1.
  - intros. eapply find_def_valid2; eauto.
  - intros. eapply find_def_perm1 with (b := b0) in m1_m3; eauto.
    intros n. apply m1_m3. eapply Mem.perm_store_2; eauto.
  - intros. eapply find_def_perm2 with (b := b0) in m1_m3; eauto.
  - intros. eapply same_high_half; eauto.
  - { rename H into j_b.
      induction st_rel.
      constructor; eauto.
      constructor; eauto.
      inv H; eauto.
      - econstructor; eauto.
        + unfold same_content_stack in *.
          intros ? ? G ? G'.
          specialize (STACK_CONTENT1 _ _ G _ G').
          Opaque Stacklayout.fe_ofs_arg Z.mul. simpl in *.
          destruct sp1; simpl in *; try congruence.
          intros ? G''.
          erewrite Mem.load_store_other in G''; eauto.
          left.
          { intros ?; subst. eapply PERM1. eapply Mem.perm_max.
            exploit Mem.store_valid_access_3; eauto.
            intros [VA [_ _]]. eapply VA with (ofs := ofs).
            destruct ch; simpl; lia. }
        + unfold at_most_readable in *.
          destruct sp1; try auto.
          split. eapply Mem.store_valid_block_1; eauto; eapply PERM1.
          intros o N. eapply PERM1. now eapply Mem.perm_store_2; eauto.
        + unfold empty_perm in *.
          split. eapply Mem.store_valid_block_1; eauto; eapply EMPTY1.
          intros ? ?. eapply EMPTY1. eapply Mem.perm_store_2; eauto.
      - eapply stackframe_related_opp_δ; eauto.
        + unfold same_content_stack in *.
          intros ? ? G ? G'.
          specialize (STACK_CONTENT1 _ _ G _ G').
          Opaque Stacklayout.fe_ofs_arg Z.mul. simpl in *.
          destruct sp1; simpl in *; try congruence.
          intros ? G''.
          erewrite Mem.load_store_other in G''; eauto.
          left.
          { intros ?; subst. eapply PERM1. eapply Mem.perm_max.
            exploit Mem.store_valid_access_3; eauto.
            intros [VA [_ _]]. eapply VA with (ofs := ofs).
            destruct ch; simpl; lia. }
        + unfold at_most_readable in *.
          destruct sp1; try auto.
          split. eapply Mem.store_valid_block_1; eauto; eapply PERM1.
          intros o N. eapply PERM1. now eapply Mem.perm_store_2; eauto.
        + unfold empty_perm in *.
          split. eapply Mem.store_valid_block_1; eauto; eapply EMPTY1.
          intros ? ?. eapply EMPTY1. eapply Mem.perm_store_2; eauto.
  }
Qed.

Lemma exec_store_preserves_weak:
  forall s cp_main ge1 ge3 j j__oppδ cp ch m1 m1' m2 m3 rs1 rs1' rs ra ofs st1 st2 st3
    (not_bottom: cp <> bottom)
    (not_top: cp <> top),

    stack_rel s cp_main ge3 (opposite (s cp)) j j__oppδ m1 m2 m3 st1 st2 st3 ->
    exec_store ge1 ch rs1 m1 rs ra ofs cp = Next rs1' m1' ->
    mem_rel s ge1 ge3 j (opposite (s cp)) m1 m3 ->

    mem_rel s ge1 ge3 j (opposite (s cp)) m1' m3 /\
    stack_rel s cp_main ge3 (opposite (s cp)) j j__oppδ m1' m2 m3 st1 st2 st3.
Proof.
  intros s cp_main ge1 ge3 j j' cp ch m1 m1' m2 m3 rs1 rs1' rs ra ofs st1 st2 st3 ? ? st_rel exec m1_m3.
  unfold exec_store in exec.
  destruct Mem.storev eqn:m1_m1'; try congruence; inv exec.
  destruct (rs1 ra); simpl in *; try congruence.
  eapply store_preserves_weak; eauto.
Qed.

Lemma alloc_preserves_weak:
  forall s δ W1 (_: list_norepet (prog_defs_names W1)) W3 cp_main j j__oppδ cp lo hi m1 m2 m1' b1 m3 st1 st2 st3
    (not_bottom: cp <> bottom)
    (not_top: cp <> top),
    Mem.alloc m1 cp lo hi = (m1', b1) ->
    meminj_preserves_globals s δ W1 W3 j ->
    mem_rel s (Genv.globalenv W1) (Genv.globalenv W3) j (opposite (s cp)) m1 m3 ->
    stack_rel s cp_main (Genv.globalenv W3) (opposite (s cp)) j j__oppδ m1 m2 m3 st1 st2 st3 ->
    exists j',
    meminj_preserves_globals s δ W1 W3 j' /\
      mem_rel s (Genv.globalenv W1) (Genv.globalenv W3) j' (opposite (s cp)) m1' m3 /\ inject_incr j j' /\
    stack_rel s cp_main (Genv.globalenv W3) (opposite (s cp)) j' j__oppδ m1' m2 m3 st1 st2 st3.
Proof.
  intros s δ W1 norepet1 W3 cp_main j j__oppδ cp lo hi m1 m2 m1' b1 m3 st1 st2 st3 ? ? exec inj_pres m1_m3 st_rel.
  exploit Mem.alloc_left_unmapped_inject; eauto using partial_mem_inject.
  intros (j' & m1'_m3 & incr & j'_b1 & same_inj).
  exists j'. split; [| split; [| split]]; auto.
  { assert (G: forall s δ p1 p2 j j',
                 meminj_preserves_globals s δ p1 p2 j ->
                 (forall (id: ident) (b: block), Genv.find_symbol (Genv.globalenv p1) id = Some b ->
                                   j' b = j b) ->
                 (forall (b: block) gd, Genv.find_def (Genv.globalenv p1) b = Some gd ->
                                   j' b = j b) ->
                 (forall (b b': block) delta gd, Genv.find_def (Genv.globalenv p2) b' = Some gd ->
                                            j' b = Some (b', delta) ->
                                            j b = Some (b', delta)) ->
                 inject_incr j j' ->
                 meminj_preserves_globals s δ p1 p2 j').
      { clear.
        intros s δ p1 p2 j j' [A B C D E] rewr1 rewr2 rewr3 incr.
        constructor.
        - intros. erewrite rewr1 in H; eauto.
        - intros. exploit B; eauto. intros (? & ? & ?).
          exploit incr; eauto.
        - intros. exploit C; eauto. intros (? & ? & ?).
          exploit incr; eauto.
        - intros. erewrite rewr2 in H; eauto.
        - intros. eapply rewr3 in H; eauto. }
      eapply G; eauto.
      - clear G.
        intros. eapply same_inj.
        exploit Genv.find_symbol_find_def_inversion; eauto. intros [gd ?].
        eapply find_def_valid1 in m1_m3; eauto. unfold Mem.valid_block in m1_m3.
        eapply Mem.alloc_result in exec; subst. intros N; subst b; exploit Plt_strict; eauto.
      - clear G.
        intros. eapply same_inj.
        eapply find_def_valid1 in m1_m3; eauto. unfold Mem.valid_block in m1_m3.
        eapply Mem.alloc_result in exec; subst. intros N; subst b; exploit Plt_strict; eauto.
      - clear G.
        intros. rewrite <- same_inj; eauto.
        eapply find_def_valid2 in m1_m3; eauto. unfold Mem.valid_block in m1_m3.
        eapply Mem.alloc_result in exec; subst. intros N; subst b.
        assert (b' = Mem.nextblock m3) by congruence. subst b'.
        now exploit Plt_strict; eauto. }
  (* split; auto. *)
  constructor.
  - intros b; apply same_dom in m1_m3; specialize (m1_m3 b).
    simpl in *.
    erewrite Mem.alloc_block_compartment; eauto.
    destruct eq_block; try congruence; [| rewrite same_inj; auto].
    subst b1. rewrite j'_b1.
    assert (H: j b = None).
    { destruct (j b) as [[]|] eqn:?; auto.
      exploit incr; eauto. congruence. }
    rewrite H in m1_m3.
    rewrite m1_m3.
    destruct (s cp); simpl in *; intuition congruence.
  - auto.
  - intros b b' delta.
    destruct (eq_block b b1); try congruence.
    rewrite same_inj; eauto.
    eapply delta_zero; eauto.
  - intros.
    pose proof (Mem.perm_alloc_inv _ _ _ _ _ _ exec b ofs Max Nonempty H).
    eapply Mem.alloc_block_compartment with (b' := b) in exec.
    destruct (eq_block b b1); try subst b.
    + destruct cp; try contradiction. eauto.
    + rewrite exec. eapply perm_compartment1; eauto.
  - eapply perm_compartment2; eauto.
  - apply ple_nextblock1 in m1_m3.
    erewrite Mem.nextblock_alloc; eauto using ple_nextblock1.
    eapply Ple_trans; eauto using Ple_succ.
  - eapply ple_nextblock2; eauto.
  - intros. eapply Mem.valid_block_alloc; eauto using find_def_valid1.
  - intros. eapply find_def_valid2; eauto.
  - intros.
    pose proof (ple_nextblock1 _ _ _ _ _ m1 m3 m1_m3) as ple.
    eapply find_def_perm1 with (b := b) in m1_m3; eauto.
    intros n. apply m1_m3.
    eapply Mem.perm_alloc_4; eauto.
    eapply Genv.find_def_find_symbol_inversion in H as [id H]; eauto.
    exploit (Senv.find_symbol_below (Genv.globalenv W1)); eauto. intros ?.
    exploit Mem.alloc_result; eauto. intros ->.
    intros ->. eapply Plt_strict.
    eapply Plt_Ple_trans; eauto.
  - intros. eapply find_def_perm2; eauto.
  - intros id ofs. eapply val_inject_incr; eauto using same_high_half.
  - { eapply inject_incr_stack_rel1; eauto.
      induction st_rel.
      - constructor; eauto.
      - constructor; eauto.
        inv H.
        + econstructor; eauto.
          * unfold same_content_stack in *.
            intros ? ? G ? G' ? G''.
            specialize (STACK_CONTENT1 _ _ G _ G').
            destruct sp1; simpl in G''; try congruence.
            erewrite Mem.load_alloc_unchanged in G''; eauto.
            specialize (STACK_CONTENT1 _ G'') as [? ?]. split; auto.
            destruct sp3; inv H4; simpl in *; try congruence.
            (* erewrite Mem.load_alloc_other; eauto. *)
            eapply Mem.valid_block_inject_1; eauto using partial_mem_inject.
          * unfold at_most_readable in *. destruct sp1; try auto.
            split. eapply Mem.valid_block_alloc; eauto; eapply PERM1.
            intros ? N. eapply PERM1. eapply Mem.perm_alloc_4; eauto.
            intros <-. eapply Mem.fresh_block_alloc; eauto.
            inv H4; eapply Mem.valid_block_inject_1; eauto using partial_mem_inject.
          * unfold empty_perm in *. split.
            eapply Mem.valid_block_alloc; eauto; eapply EMPTY1.
            intros ? ?. eapply EMPTY1.
            eapply Mem.perm_alloc_4; eauto.
            intros <-. eapply Mem.fresh_block_alloc; eauto. eapply EMPTY1.
        + simpl in *.
          eapply stackframe_related_opp_δ; eauto.
          * unfold same_content_stack in *.
            intros ? ? G ? G' ? G''.
            specialize (STACK_CONTENT1 _ _ G _ G').
            destruct sp1; simpl in G''; try congruence.
            erewrite Mem.load_alloc_unchanged in G''; eauto.
            specialize (STACK_CONTENT1 _ G'') as [? ?]. split; auto.
            eapply PERM1.
          * unfold at_most_readable in *. destruct sp1; try auto.
            split. eapply Mem.valid_block_alloc; eauto; eapply PERM1.
            intros ? N. eapply PERM1. eapply Mem.perm_alloc_4; eauto.
            intros <-. eapply Mem.fresh_block_alloc; eauto.
            eapply PERM1.
          * unfold empty_perm in *. split.
            eapply Mem.valid_block_alloc; eauto; eapply EMPTY1.
            intros ? ?. eapply EMPTY1.
            eapply Mem.perm_alloc_4; eauto.
            intros <-. eapply Mem.fresh_block_alloc; eauto. eapply EMPTY1.
    }
Qed.

Lemma extcall_preserves_mem_rel_same_side:
  forall s ge1 ge2 ge3 cp_main j j' j__oppδ m1 m1' m2 m3 m3' ef vres vres' t vargs vargs' δ cp st1 st2 st3
    (not_bottom: cp <> bottom)
    (not_top: cp <> top),
    (* (callee: callee_comp cp_main st3 = cp), *)
    stack_rel s cp_main ge3 (s cp) j j__oppδ m1 m2 m3 st1 st2 st3 ->
    Mem.unchanged_on (loc_unmapped j) m1 m1' ->
    inject_incr j j' ->
    inject_separated j j' m1 m3 ->
    (forall b : block,
        (Mem.valid_block m1 b -> False) ->
        Mem.valid_block m1' b ->
        exists b' : block,
          j' b = Some (b', 0)) ->
    s cp = δ ->
    mem_rel s ge1 ge3 j δ m1 m3 ->
    mem_rel s ge2 ge3 j__oppδ (opposite δ) m2 m3 ->
    Mem.inject j' m1' m3' ->
    external_call ef ge1 cp vargs m1 t vres m1' ->
    external_call ef ge3 cp vargs' m3 t vres' m3' ->
    mem_rel s ge1 ge3 j' δ m1' m3' /\
    stack_rel s cp_main ge3 (s cp) j' j__oppδ m1' m2 m3' st1 st2 st3.
Proof.
  intros s ge1 ge2 ge3 cp_main j j' j__oppδ m1 m1' m2 m3 m3' ef vres vres' t vargs vargs' δ cp st1 st2 st3
    ? ? st_rel unchanged inj_incr inj_sep comp_new comp_ef m1_m3 m2_m3 inj_m1'_m3' extcall1 extcall3.
  split.
  clear m2_m3.
  constructor.
  - (* same domain *)
    intros b. apply same_dom in m1_m3 as m1_m3'. specialize (m1_m3' b).
    destruct (j b) as [[b0 z] |] eqn:j_b.
    + apply inj_incr in j_b as j'_b.
      split; try congruence.
      intros _. destruct m1_m3' as [side_b _].
      exploit side_b; try congruence.
      intros [? | ?]; try now auto.
      assert (Mem.valid_block m1 b).
      { destruct (Classical_Prop.classic (Mem.valid_block m1 b)); auto.
        exploit (Mem.mi_freeblocks j); eauto.
        eapply partial_mem_inject; eauto. congruence. }
      pose proof (ec_preserves_comp (external_call_spec ef cp)) as G.
      simpl. erewrite <- G; eauto. left; auto.
    + destruct m1_m3' as [C1 C2].
      simpl in C1, C2; simpl.
      split.
      * destruct (j' b) as [[] |] eqn:j'_b; try congruence; intros _.
        exploit inj_sep; eauto.
        intros [H _].
        assert (Mem.valid_block m1' b).
        { pose proof (Mem.mi_freeblocks _ _ _ inj_m1'_m3' b) as G.
          apply Classical_Prop.NNPP.
          intros ?. exploit G; eauto. congruence. }
        clear extcall3. exploit (ec_new_blocks_comp (external_call_spec ef cp)); eauto.
        intros ->. destruct cp; try contradiction.
        eauto.
      * clear C1.
        intros [H | H].
        -- assert (s (Mem.block_compartment m1 b) <> δ).
           { intros ?. exploit C2; eauto. }
           assert (not (Mem.valid_block m1 b)).
           { intros ?.
             pose proof (ec_preserves_comp (external_call_spec ef cp)) as G.
             erewrite <- G in H; eauto. }
           destruct (Classical_Prop.classic (Mem.valid_block m1' b)); auto.
           ++ exploit comp_new; eauto.
              intros [? ?]. congruence.
           ++ assert (Mem.block_compartment m1 b = top).
              { eapply Mem.nextblock_compartments. eauto. }
              assert (Mem.block_compartment m1' b = top).
              { eapply Mem.nextblock_compartments. eauto. }
              congruence.
        -- now specialize (C2 (or_intror H)).
  - (* injection *)
    assumption.
  - (* Delta zero *)
    intros b b' delta j'_b.
    apply delta_zero in m1_m3; eauto.
    destruct (j b) as [[] |] eqn:j_b.
    + exploit m1_m3; eauto. intros ->. exploit inj_incr; eauto. intros. congruence.
    + exploit inj_sep; eauto.
      intros [? ?].
      assert (Mem.valid_block m1' b).
      { pose proof (Mem.mi_freeblocks _ _ _ inj_m1'_m3' b) as G.
        apply Classical_Prop.NNPP.
        intros ?. exploit G; eauto. congruence. }
      exploit comp_new; eauto. intros [? ?]; congruence.
  - intros b ofs ?.
    destruct (Classical_Prop.classic (Mem.valid_block m1 b)).
    + pose proof (ec_preserves_comp (external_call_spec ef cp)) as G.
      erewrite <- G; eauto.
      eapply external_call_max_perm in H; eauto.
      exploit perm_compartment1; eauto.
    + exploit Mem.perm_valid_block; eauto. intros ?. clear extcall3.
      exploit (ec_new_blocks_comp (external_call_spec ef cp)); eauto.
      intros ->. destruct cp; try contradiction.
      eauto.
  - intros b ofs ?. clear extcall1.
    destruct (Classical_Prop.classic (Mem.valid_block m3 b)).
    + pose proof (ec_preserves_comp (external_call_spec ef cp)) as G.
      erewrite <- G; eauto.
      eapply external_call_max_perm in H; eauto.
      exploit perm_compartment2; eauto.
    + exploit Mem.perm_valid_block; eauto. intros ?.
      exploit (ec_new_blocks_comp (external_call_spec ef cp)); eauto.
      intros ->. destruct cp; try contradiction.
      eauto.
  - (* Ple nextblock 1 *)
    eapply Ple_trans. eapply ple_nextblock1; eauto. eapply external_call_nextblock; eauto.
  - (* Ple nextblock 2 *)
    eapply Ple_trans. eapply ple_nextblock2; eauto. eapply external_call_nextblock; eauto.
  - (* find_def valid 1 *)
    intros.
    eapply external_call_valid_block; eauto.
    eapply find_def_valid1; eauto.
  - (* find_def valid 2 *)
    intros.
    eapply external_call_valid_block; eauto.
    eapply find_def_valid2; eauto.
  - intros. intros n. eapply external_call_max_perm in n; eauto.
    exploit find_def_perm1; eauto.
    eapply find_def_valid1; eauto.
  - intros. intros n. eapply external_call_max_perm in n; eauto.
    exploit find_def_perm2; eauto.
    eapply find_def_valid2; eauto.
  - (* same high half *)
    intros. eapply same_high_half in m1_m3; eauto.
  - eapply inject_incr_stack_rel1; eauto.
    induction st_rel;
      econstructor; eauto.
    inv H.
    + econstructor; eauto.
      * unfold same_content_stack in *.
        intros ? ? G ? G' ? G''.
        destruct sp1; simpl in *; try congruence.
        eapply Mem.load_loadbytes in G'' as G'''.
        destruct G''' as [bytes [R1 R2]].
        eapply ec_readonly in R1; eauto using external_call_spec.
        eapply Mem.loadbytes_load in R1.
        specialize (STACK_CONTENT1 _ _ G _ G' _ R1) as [R R']; split; subst v; eauto.
        destruct sp3; simpl in *; try congruence.
        eapply Mem.load_loadbytes in R' as R''.
        destruct R'' as [bytes' [R1' R2']].
        eapply ec_readonly' in R1'; eauto using external_call_spec.
        rewrite R2'. eapply Mem.loadbytes_load; eauto.
        eapply Mem.load_valid_access; eauto.
        eapply PERM3. intros; eapply PERM3.
        eapply Mem.load_valid_access; eauto. eapply PERM1.
        intros; eapply PERM1.
      * unfold same_content_stack in *.
        intros ? ? G ? G' ? G''.
        destruct sp2; simpl in *; try congruence.
        specialize (STACK_CONTENT2 _ _ G _ G' _ G'') as [R R']; split; eauto.
        destruct sp3; simpl in *; try congruence.
        eapply Mem.load_loadbytes in R' as R''.
        destruct R'' as [bytes' [R1' R2']].
        eapply ec_readonly' in R1'; eauto using external_call_spec.
        rewrite R2'. eapply Mem.loadbytes_load; eauto.
        eapply Mem.load_valid_access; eauto.
        eapply PERM3. intros; eapply PERM3.
      * unfold at_most_readable in *.
        destruct sp1; try auto.
        split. eapply external_call_valid_block; eauto using external_call_spec.
        eapply PERM1.
        intros ofs N. eapply PERM1. eapply ec_max_perm; eauto using external_call_spec.
        inv H4. eapply Mem.valid_block_inject_1; eauto using partial_mem_inject.
      * unfold at_most_readable in *.
        destruct sp3; try auto.
        split. eapply external_call_valid_block; eauto using external_call_spec.
        eapply PERM3.
        intros ofs N. eapply PERM3. eapply ec_max_perm; eauto using external_call_spec.
        inv H4; try contradiction; eapply Mem.valid_block_inject_2; eauto using partial_mem_inject.
      * unfold empty_perm in *. split.
        eapply external_call_valid_block; eauto using external_call_spec.
        eapply EMPTY1.
        intros ofs N. eapply EMPTY1. eapply ec_max_perm; eauto using external_call_spec.
        eapply EMPTY1.
      * unfold empty_perm in *. split.
        eapply external_call_valid_block; eauto using external_call_spec.
        eapply EMPTY3.
        intros ofs N. eapply EMPTY3. eapply ec_max_perm; eauto using external_call_spec.
        eapply EMPTY3.
    + eapply stackframe_related_opp_δ; eauto.
      * unfold same_content_stack in *.
        intros ? ? G ? G' ? G''.
        destruct sp1; simpl in *; try congruence.
        eapply Mem.load_loadbytes in G'' as G'''.
        destruct G''' as [bytes [R1 R2]].
        eapply ec_readonly in R1; eauto using external_call_spec.
        eapply Mem.loadbytes_load in R1.
        specialize (STACK_CONTENT1 _ _ G _ G' _ R1) as [R R']; split; subst v; eauto.
        destruct sp3; simpl in *; try congruence.
        eapply Mem.load_loadbytes in R' as R''.
        destruct R'' as [bytes' [R1' R2']].
        eapply ec_readonly' in R1'; eauto using external_call_spec.
        rewrite R2'. eapply Mem.loadbytes_load; eauto.
        eapply Mem.load_valid_access; eauto.
        eapply PERM3. intros; eapply PERM3.
        eapply Mem.load_valid_access; eauto. eapply PERM1.
        intros; eapply PERM1.
      * unfold same_content_stack in *.
        intros ? ? G ? G' ? G''.
        destruct sp2; simpl in *; try congruence.
        specialize (STACK_CONTENT2 _ _ G _ G' _ G'') as [R R']; split; eauto.
        destruct sp3; simpl in *; try congruence.
        eapply Mem.load_loadbytes in R' as R''.
        destruct R'' as [bytes' [R1' R2']].
        eapply ec_readonly' in R1'; eauto using external_call_spec.
        rewrite R2'. eapply Mem.loadbytes_load; eauto.
        eapply Mem.load_valid_access; eauto. eapply PERM3.
        intros; eapply PERM3.
      * unfold at_most_readable in *.
        destruct sp1; try auto.
        split. eapply external_call_valid_block; eauto using external_call_spec.
        eapply PERM1.
        intros ofs N. eapply PERM1. eapply ec_max_perm; eauto using external_call_spec.
        eapply PERM1.
      * unfold at_most_readable in *.
        destruct sp3; try auto.
        split. eapply external_call_valid_block; eauto using external_call_spec.
        eapply PERM3.
        intros ofs N. eapply PERM3. eapply ec_max_perm; eauto using external_call_spec.
        inv H4; try contradiction; eapply Mem.valid_block_inject_2; eauto using partial_mem_inject.
      * unfold empty_perm in *. split.
        eapply external_call_valid_block; eauto using external_call_spec.
        eapply EMPTY1.
        intros ofs N. eapply EMPTY1. eapply ec_max_perm; eauto using external_call_spec.
        eapply EMPTY1.
      * unfold empty_perm in *. split.
        eapply external_call_valid_block; eauto using external_call_spec.
        eapply EMPTY3.
        intros ofs N. eapply EMPTY3. eapply ec_max_perm; eauto using external_call_spec.
        eapply EMPTY3.
Qed.

Lemma extcall_preserves_mem_rel_opp_side1: forall s cp cp_main ge1 ge3 j j__oppδ δ m1 m1' m2 m3 ef vargs t vres st1 st2 st3
    (not_bottom: cp <> bottom)
    (not_top: cp <> top),
    s cp = opposite δ ->
    mem_rel s ge1 ge3 j δ m1 m3 ->
    stack_rel s cp_main ge3 δ j j__oppδ m1 m2 m3 st1 st2 st3 ->
    external_call ef ge1 cp vargs m1 t vres m1' ->

    mem_rel s ge1 ge3 j δ m1' m3 /\
      stack_rel s cp_main ge3 δ j j__oppδ m1' m2 m3 st1 st2 st3.
Proof.
  intros s cp cp_main ge1 ge3 j j__oppδ δ m1 m1' m2 m3 ef vargs t vres st1 st2 st3 ? ? side_ef m1_m3 st_rel extcall.
  split.
  constructor.
  - (* same domain *)
    intros b. apply same_dom in m1_m3 as m1_m3'. specialize (m1_m3' b).
    destruct (j b) as [[b0 z] |] eqn:j_b.
    + split; try congruence.
      intros _. destruct m1_m3' as [side_b _].
      exploit side_b; try congruence.
      intros [? | ?]; try now auto.
      assert (Mem.valid_block m1 b).
      { destruct (Classical_Prop.classic (Mem.valid_block m1 b)); auto.
        exploit (Mem.mi_freeblocks j); eauto.
        eapply partial_mem_inject; eauto. congruence. }
      pose proof (ec_preserves_comp (external_call_spec ef cp)) as G.
      simpl. erewrite <- G; eauto. left; auto.
    + destruct m1_m3' as [C1 C2].
      simpl in C1, C2; simpl.
      split.
      * congruence.
      * clear C1.
        intros [H | H].
        -- assert (s (Mem.block_compartment m1 b) <> δ).
           { intros ?. exploit C2; eauto. }
           assert (not (Mem.valid_block m1 b)).
           { intros ?.
             pose proof (ec_preserves_comp (external_call_spec ef cp)) as G.
             erewrite <- G in H; eauto. }
           destruct (Classical_Prop.classic (Mem.valid_block m1' b)); auto.
           ++ exploit (ec_new_blocks_comp (external_call_spec ef cp)); eauto.
              intros R; rewrite R in H. destruct (s cp), δ; simpl in *; congruence.
           ++ assert (Mem.block_compartment m1 b = top).
              { eapply Mem.nextblock_compartments. eauto. }
              assert (Mem.block_compartment m1' b = top).
              { eapply Mem.nextblock_compartments. eauto. }
              congruence.
        -- now specialize (C2 (or_intror H)).
  - (* injection *)
    exploit partial_mem_inject; eauto. intros m1_inject_m3.
    assert (UNCH1: Mem.unchanged_on (fun b ofs => not (Mem.can_access_block m1 b cp)) m1 m1').
    { eapply ec_outside_comp; eauto using external_call_spec. }
    assert (UNCH: Mem.unchanged_on
                    (fun b ofs => (s, m1) |= b ∈ δ \/ (exists fd : fundef, Genv.find_def ge1 b = Some (Gfun fd))) m1 m1').
    { constructor.
      - (* unchanged_on_nextblock *)
        eapply Mem.unchanged_on_nextblock; eauto.
      - (* unchanged_on_perm *)
        intros. destruct H.
        + pose proof (Mem.unchanged_on_perm _ _ _ UNCH1).
          split.
          * intros ?.
            eapply H1; eauto.
            eapply Mem.perm_max in H2. eapply Mem.perm_implies with (p2 := Nonempty) in H2.
            exploit perm_compartment1; eauto. intros [? G].
            simpl in *; rewrite G in *. intros n. inv n; eauto. now destruct s.
            destruct p; constructor.
          * intros G.
            eapply Mem.perm_max in G as G'. eapply Mem.perm_implies with (p2 := Nonempty) in G'.
            eapply external_call_max_perm in G'; eauto.
            eapply H1; eauto.
            exploit perm_compartment1; eauto. intros [? G''].
            simpl in *; rewrite G'' in *. intros n. inv n; eauto. now destruct s.
            destruct p; constructor.
        +           assert (Mem.perm m1 b ofs k p -> p = Nonempty).
          { destruct H as [? H].
            eapply find_def_perm1 with (ofs := ofs) in H; eauto.
            intros G. eapply Mem.perm_max in G.
            destruct p; auto;
              eapply Mem.perm_implies with (p2 := Readable) in G; try contradiction; try constructor. }
          assert (Mem.perm m1' b ofs k p -> p = Nonempty).
          { destruct H as [? H].
            intros G. eapply Mem.perm_max in G.
            eapply external_call_max_perm in G; eauto.
            eapply find_def_perm1 with (ofs := ofs) in H; eauto.
            destruct p; auto;
              eapply Mem.perm_implies with (p2 := Readable) in G; try contradiction; try constructor. }
          destruct H as [? H].
          split.
          * intros G. exploit H1; eauto. intros ->.
            revert G. eapply proj1.
            eapply ec_public_not_freeable; eauto using external_call_spec.
            eapply find_def_perm1 with (ofs := ofs) in H; eauto. intros G.
            eapply Mem.perm_implies with (p2 := Readable) in G; try contradiction.
            constructor.
          * intros G. exploit H2; eauto. intros ->.
            revert G. eapply proj2.
            eapply ec_public_not_freeable; eauto using external_call_spec.
            eapply find_def_perm1 with (ofs := ofs) in H; eauto. intros G.
            eapply Mem.perm_implies with (p2 := Readable) in G; try contradiction.
            constructor.
      - (* unchanged_on_contents *)
        intros. destruct H.
        + eapply Mem.unchanged_on_contents; eauto. simpl in *.
          eapply Mem.perm_max in H0. eapply Mem.perm_implies with (p2 := Nonempty) in H0.
          exploit perm_compartment1; eauto. intros [? G].
          simpl in *; rewrite G in *. intros n. inv n; eauto. now destruct s.
          constructor.
        + (* contradiction *)
          exfalso.
          destruct H as [? H].
          eapply find_def_perm1 with (ofs := ofs) in H; eauto.
          eapply H. eapply Mem.perm_max; eauto.
      - (* unchanged_on_own *)
        eapply Mem.unchanged_on_own; eauto.
    }
    constructor.
    + apply Mem.mi_inj in m1_inject_m3 as mi_inj.
      apply same_dom in m1_m3 as domain. unfold same_domain in domain.
      constructor.
      * intros.
        eapply Mem.mi_perm; eauto.

        assert (G: j b1 <> None) by congruence.
        eapply domain in G.
        eapply Mem.perm_unchanged_on_2; eauto; eauto.
        eapply Mem.valid_block_inject_1; eauto.
      * intros.
        eapply Mem.mi_own; eauto.
        eapply ec_max_perm; eauto using external_call_spec.
        eapply Mem.valid_block_inject_1; eauto. eapply Mem.perm_max; eauto.
        simpl in *. erewrite ec_preserves_comp; eauto using external_call_spec.
        eapply Mem.valid_block_inject_1; eauto.
      * intros. exploit delta_zero; eauto. intros ->. now apply Z.divide_0_r.
      * intros.
        assert (G: j b1 <> None) by congruence.
        eapply domain in G.
        erewrite Mem.unchanged_on_contents; eauto.
        eapply Mem.mi_memval; eauto.
        eapply Mem.perm_unchanged_on_2; eauto; eauto.
        eapply Mem.valid_block_inject_1; eauto.
        eapply Mem.perm_unchanged_on_2; eauto; eauto.
        eapply Mem.valid_block_inject_1; eauto.
    + intros. destruct (j b) as [[]|] eqn:?; auto.
      exfalso.
      exploit (Mem.mi_freeblocks j m1 m3 m1_inject_m3 b); eauto.
      intros ?. exploit Mem.valid_block_unchanged_on; eauto.
      congruence.
    + intros. exploit Mem.mi_mappedblocks; eauto.
    + unfold Mem.meminj_no_overlap. intros.
      eapply ec_max_perm in H2; eauto using external_call_spec.
      eapply ec_max_perm in H3; eauto using external_call_spec.
      exploit Mem.mi_no_overlap; eauto.
      eapply Mem.valid_block_inject_1; eauto.
      eapply Mem.valid_block_inject_1; eauto.
    + intros. destruct H0 as [G | G].
      * eapply ec_max_perm in G; eauto using external_call_spec.
        eapply Mem.mi_representable; eauto.
        eapply Mem.valid_block_inject_1; eauto.
      * eapply ec_max_perm in G; eauto using external_call_spec.
        eapply Mem.mi_representable; eauto.
        eapply Mem.valid_block_inject_1; eauto.
    + intros.
      exploit Mem.mi_perm_inv; eauto. intros [G | G].
      * left.
        assert (G': j b1 <> None) by congruence.
        apply same_dom in m1_m3 as domain. unfold same_domain in domain.
        eapply domain in G'.
        eapply Mem.perm_unchanged_on; eauto.
      * right. intros N.
        eapply ec_max_perm in N; eauto using external_call_spec.
        eapply Mem.valid_block_inject_1; eauto.
  - (* Delta zero *)
    intros b b' delta j'_b.
    apply delta_zero in m1_m3; eauto.
  - intros b ofs ?.
    destruct (Classical_Prop.classic (Mem.valid_block m1 b)).
    + pose proof (ec_preserves_comp (external_call_spec ef cp)) as G.
      erewrite <- G; eauto.
      eapply external_call_max_perm in H; eauto.
      exploit perm_compartment1; eauto.
    + exploit Mem.perm_valid_block; eauto. intros ?.
      exploit (ec_new_blocks_comp (external_call_spec ef cp)); eauto.
      intros ->. destruct cp; try contradiction.
      eauto.
  - eapply perm_compartment2; eauto.
  - (* Ple nextblock 1 *)
    eapply Ple_trans. eapply ple_nextblock1; eauto. eapply external_call_nextblock; eauto.
  - (* Ple nextblock 2 *)
    eapply ple_nextblock2; eauto.
  - (* find_def valid 1 *)
    intros. eapply external_call_valid_block; eauto.
    eapply find_def_valid1; eauto.
  - (* find_def valid 2 *)
    eapply find_def_valid2; eauto.
  - (* find def perm 1 *)
    intros. intros n. eapply external_call_max_perm in n; eauto.
    exploit find_def_perm1; eauto.
    eapply find_def_valid1; eauto.
  - (* find def perm 2 *)
    eapply find_def_perm2; eauto.
  - (* same high half *)
    intros. eapply same_high_half in m1_m3; eauto.
  - induction st_rel;
      constructor; eauto.
    inv H.
    + econstructor; eauto.
      * unfold same_content_stack in *.
        intros ? ? G ? G' ? G''.
        destruct sp1; simpl in *; try congruence.
        eapply Mem.load_loadbytes in G'' as G'''.
        destruct G''' as [bytes [R1 R2]].
        eapply ec_readonly in R1; eauto using external_call_spec.
        eapply Mem.loadbytes_load in R1.
        specialize (STACK_CONTENT1 _ _ G _ G' _ R1) as [R R']; split; subst v; eauto.
        eapply Mem.load_valid_access; eauto.
        eapply PERM1. intros; eapply PERM1.
      * unfold at_most_readable in *.
        destruct sp1; try auto.
        split. eapply external_call_valid_block; eauto. eapply PERM1.
        intros ofs N. eapply PERM1. eapply ec_max_perm; eauto using external_call_spec.
        inv H4. eapply Mem.valid_block_inject_1; eauto using partial_mem_inject.
      * unfold empty_perm in *. split.
        eapply external_call_valid_block; eauto using external_call_spec.
        eapply EMPTY1.
        intros ofs N. eapply EMPTY1. eapply ec_max_perm; eauto using external_call_spec.
        eapply EMPTY1.
    + eapply stackframe_related_opp_δ; eauto.
      * unfold same_content_stack in *.
        intros ? ? G ? G' ? G''.
        destruct sp1; simpl in *; try congruence.
        eapply Mem.load_loadbytes in G'' as G'''.
        destruct G''' as [bytes [R1 R2]].
        eapply ec_readonly in R1; eauto using external_call_spec.
        eapply Mem.loadbytes_load in R1.
        specialize (STACK_CONTENT1 _ _ G _ G' _ R1) as [R R']; split; subst v; eauto.
        eapply Mem.load_valid_access; eauto.
        eapply PERM1. intros; eapply PERM1.
      * unfold at_most_readable in *.
        destruct sp1; try auto.
        split. eapply external_call_valid_block; eauto. eapply PERM1.
        intros ofs N. eapply PERM1. eapply ec_max_perm; eauto using external_call_spec.
        eapply PERM1.
      * unfold empty_perm in *. split.
        eapply external_call_valid_block; eauto using external_call_spec.
        eapply EMPTY1.
        intros ofs N. eapply EMPTY1. eapply ec_max_perm; eauto using external_call_spec.
        eapply EMPTY1.
Qed.

(** Useful simplification tactic *)
(** Taken from Asmgenproof1.v *)

Ltac Simplif :=
  ((rewrite Asmgenproof0.nextinstr_inv by eauto with asmgen)
   || (rewrite Asmgenproof0.nextinstr_inv1 by eauto with asmgen)
   || (rewrite Pregmap.gss)
   || (rewrite Asmgenproof0.nextinstr_pc)
   || (rewrite Pregmap.gso by eauto with asmgen)); auto with asmgen.

Ltac Simpl := repeat Simplif.

Ltac Simplif_all :=
  ((rewrite Asmgenproof0.nextinstr_inv in * by eauto with asmgen)
   || (rewrite Asmgenproof0.nextinstr_inv1 in * by eauto with asmgen)
   || (rewrite Pregmap.gss in * )
   || (rewrite Asmgenproof0.nextinstr_pc in * )
   || (rewrite Pregmap.gso in * by eauto with asmgen)); auto with asmgen.

Ltac Simpl_all := repeat Simplif_all.

(* Some tactics *)
Ltac simpl_nextinstr_PC r :=
  destruct (Pregmap.elt_eq r PC);
  [subst r; Simpl; eapply Val.offset_ptr_inject; eauto|
    Simpl].

Lemma ptrofs_of_int_zero:
  Ptrofs.of_int Int.zero = Ptrofs.zero.
Proof.
  Local Transparent Ptrofs.repr Int.repr.
  simpl.
  Local Opaque Ptrofs.repr Int.repr.
  reflexivity.
Qed.

Lemma lt_xx_false: forall x,
    Int.lt x x = false.
Proof.
  intros. unfold Int.lt. apply zlt_false. lia.
Qed.

Lemma ltu_xx_false: forall x,
    Int.ltu x x = false.
Proof.
  intros. unfold Int.ltu. apply zlt_false. lia.
Qed.

Lemma lt64_xx_false: forall x,
    Int64.lt x x = false.
Proof.
  intros. unfold Int64.lt. apply zlt_false. lia.
Qed.

Lemma ltu64_xx_false: forall x,
    Int64.ltu x x = false.
Proof.
  intros. unfold Int64.ltu. apply zlt_false. lia.
Qed.

(* Comparisons *)

(* TODO: rename variables *)
Lemma cmpu_bool_preserved: forall s ge ge' j δ m1' m3 v1 v2 v1' v2' op b,
    mem_rel s ge ge' j δ m1' m3 ->
    Val.inject j v1 v1' ->
    Val.inject j v2 v2' ->
    Val.cmpu_bool (Mem.valid_pointer m1') op v1 v2 = Some b ->
    Val.cmpu_bool (Mem.valid_pointer m3) op v1' v2' = Some b.
Proof.
  intros until b. intros m1_m3 inj1 inj2.
  inv inj1; simpl; inv inj2; simpl; destruct Archi.ptr64; simpl; auto; try congruence.
  - destruct Int.eq; simpl; try congruence. destruct Mem.valid_pointer eqn:valid; simpl; try congruence.
    eapply Mem.valid_pointer_inject_val in valid; eauto using partial_mem_inject; rewrite valid; simpl; auto.
    clear valid. destruct Mem.valid_pointer eqn:valid'; simpl; try congruence.
    assert (delta = 0) by (eapply delta_zero; eauto); subst.
    eapply Mem.valid_pointer_inject in valid'; eauto using partial_mem_inject.
    rewrite Ptrofs.add_zero in *. rewrite Z.add_0_r in valid'. rewrite valid'.
    now rewrite orb_true_r.
  - destruct Int.eq; simpl; try congruence. destruct Mem.valid_pointer eqn:valid; simpl; try congruence.
    eapply Mem.valid_pointer_inject_val in valid; eauto using partial_mem_inject; rewrite valid; simpl; auto.
    clear valid. destruct Mem.valid_pointer eqn:valid'; simpl; try congruence.
    assert (delta = 0) by (eapply delta_zero; eauto); subst.
    eapply Mem.valid_pointer_inject in valid'; eauto using partial_mem_inject.
    rewrite Ptrofs.add_zero in *. rewrite Z.add_0_r in valid'. rewrite valid'.
    now rewrite orb_true_r.
  - destruct eq_block; subst; simpl in *; try congruence.
    + assert (b3 = b2) by congruence; subst; simpl.
      assert (delta = delta0) by congruence; subst; simpl.
      destruct eq_block; try congruence.
      destruct Mem.valid_pointer eqn:valid; simpl; try congruence.
      eapply Mem.valid_pointer_inject_val in valid; eauto using partial_mem_inject; rewrite valid; simpl; auto.
      clear valid.
      destruct Mem.valid_pointer eqn:valid'; simpl; try congruence.
      assert (delta0 = 0) by (eapply delta_zero; eauto); subst.
      eapply Mem.valid_pointer_inject in valid'; eauto using partial_mem_inject.
      rewrite Ptrofs.add_zero in *. rewrite Z.add_0_r in valid'. rewrite valid'. rewrite Ptrofs.add_zero; auto.
      clear valid'.
      destruct Mem.valid_pointer eqn:valid''; simpl; try congruence.
      assert (delta0 = 0) by (eapply delta_zero; eauto); subst.
      eapply Mem.valid_pointer_inject in valid''; eauto using partial_mem_inject.
      rewrite Ptrofs.add_zero in *. rewrite Z.add_0_r in valid''. rewrite valid''. rewrite Ptrofs.add_zero; auto.
      now rewrite orb_true_r.
      clear valid.
      destruct Mem.valid_pointer eqn:valid'; simpl; try congruence.
      assert (delta0 = 0) by (eapply delta_zero; eauto); subst.
      eapply Mem.valid_pointer_inject in valid'; eauto using partial_mem_inject.
      rewrite Ptrofs.add_zero in *. rewrite Z.add_0_r in valid'. rewrite valid'. rewrite Ptrofs.add_zero; auto.
      rewrite orb_true_r. simpl.
      clear valid'.
      destruct Mem.valid_pointer eqn:valid''; simpl; try congruence.
      eapply Mem.valid_pointer_inject in valid''; eauto using partial_mem_inject.
      rewrite Z.add_0_r in valid''. rewrite valid''. now auto.
      clear valid''.
      destruct Mem.valid_pointer eqn:valid'''; simpl; try congruence.
      eapply Mem.valid_pointer_inject in valid'''; eauto using partial_mem_inject.
      rewrite Z.add_0_r in valid'''. rewrite valid'''.
      now rewrite orb_true_r.
    + destruct eq_block; subst; simpl in *.
      * destruct Mem.valid_pointer eqn:valid; simpl; try congruence.
        destruct (Mem.valid_pointer m1' b0) eqn:valid'; simpl; try congruence.
        assert (delta = 0) by (eapply delta_zero; eauto); subst.
        assert (delta0 = 0) by (eapply delta_zero; eauto); subst.
        eapply Mem.mi_no_overlap with (f := j) in n; [| now eapply partial_mem_inject; eauto].
        specialize (n H H0 (Mem.perm_cur_max _ _ _ _ ((proj1 (Mem.valid_pointer_nonempty_perm _ _ _)) valid))
                      (Mem.perm_cur_max _ _ _ _ ((proj1 (Mem.valid_pointer_nonempty_perm _ _ _)) valid')));
          rewrite !Z.add_0_r in n.
        destruct n; [contradiction |].
        eapply Mem.valid_pointer_inject_val in valid; eauto using partial_mem_inject; rewrite valid; simpl; auto.
        eapply Mem.valid_pointer_inject_val in valid'; eauto using partial_mem_inject; rewrite valid'; simpl; auto.
        destruct op; simpl; try congruence.
        intros. inv H2. rewrite !Ptrofs.add_zero. unfold Ptrofs.eq. destruct zeq; auto; congruence.
        intros. inv H2. rewrite !Ptrofs.add_zero. unfold Ptrofs.eq. destruct zeq; auto; congruence.
      * destruct Mem.valid_pointer eqn:valid; simpl; try congruence.
        eapply Mem.valid_pointer_inject_val in valid; eauto using partial_mem_inject; rewrite valid; simpl; auto.
        clear valid.
        destruct Mem.valid_pointer eqn:valid'; simpl; try congruence.
        assert (delta = 0) by (eapply delta_zero; eauto); subst.
        assert (delta0 = 0) by (eapply delta_zero; eauto); subst.
        eapply Mem.valid_pointer_inject in valid'; eauto using partial_mem_inject.
        rewrite Ptrofs.add_zero in *. rewrite Z.add_0_r in valid'. rewrite valid'. auto.
Qed.


Lemma cmpu_inject:
  forall s ge ge' j δ op m1 m3 v1 v1' v2 v2',
    mem_rel s ge ge' j δ m1 m3 ->
    Val.inject j v1 v1' ->
    Val.inject j v2 v2' ->
    Val.inject j (Val.cmpu (Mem.valid_pointer m1) op v1 v2)
      (Val.cmpu (Mem.valid_pointer m3) op v1' v2').
Proof.
  intros s ge ge' j δ op m1 m3 v1 v1' v2 v2' m1_m3 v1_v1' v2_v2'.
  unfold Val.cmpu.
  destruct (Val.cmpu_bool) eqn:eq_cmpu.
  - eapply cmpu_bool_preserved in eq_cmpu; eauto. rewrite eq_cmpu; now eapply Cminorgenproof.val_inject_val_of_optbool.
  - auto.
Qed.

(* TODO: this is the same proof as [cmpu_bool_preserved] above, but with [Int64] substituted for [Int] *)
Lemma cmplu_bool_preserved: forall s ge ge' j δ m1' m3 v1 v2 v1' v2' op b,
    mem_rel s ge ge' j δ m1' m3 ->
    Val.inject j v1 v1' ->
    Val.inject j v2 v2' ->
    Val.cmplu_bool (Mem.valid_pointer m1') op v1 v2 = Some b ->
    Val.cmplu_bool (Mem.valid_pointer m3) op v1' v2' = Some b.
Proof.
  intros until b. intros m1_m3 inj1 inj2.
  inv inj1; simpl; inv inj2; simpl; destruct Archi.ptr64; simpl; auto; try congruence.
  - destruct Int64.eq; simpl; try congruence. destruct Mem.valid_pointer eqn:valid; simpl; try congruence.
    eapply Mem.valid_pointer_inject_val in valid; eauto using partial_mem_inject; rewrite valid; simpl; auto.
    clear valid. destruct Mem.valid_pointer eqn:valid'; simpl; try congruence.
    assert (delta = 0) by (eapply delta_zero; eauto); subst.
    eapply Mem.valid_pointer_inject in valid'; eauto using partial_mem_inject.
    rewrite Ptrofs.add_zero in *. rewrite Z.add_0_r in valid'. rewrite valid'.
    now rewrite orb_true_r.
  - destruct Int64.eq; simpl; try congruence. destruct Mem.valid_pointer eqn:valid; simpl; try congruence.
    eapply Mem.valid_pointer_inject_val in valid; eauto using partial_mem_inject; rewrite valid; simpl; auto.
    clear valid. destruct Mem.valid_pointer eqn:valid'; simpl; try congruence.
    assert (delta = 0) by (eapply delta_zero; eauto); subst.
    eapply Mem.valid_pointer_inject in valid'; eauto using partial_mem_inject.
    rewrite Ptrofs.add_zero in *. rewrite Z.add_0_r in valid'. rewrite valid'.
    now rewrite orb_true_r.
  - destruct eq_block; subst; simpl in *; try congruence.
    + assert (b3 = b2) by congruence; subst; simpl.
      assert (delta = delta0) by congruence; subst; simpl.
      destruct eq_block; try congruence.
      destruct Mem.valid_pointer eqn:valid; simpl; try congruence.
      eapply Mem.valid_pointer_inject_val in valid; eauto using partial_mem_inject; rewrite valid; simpl; auto.
      clear valid.
      destruct Mem.valid_pointer eqn:valid'; simpl; try congruence.
      assert (delta0 = 0) by (eapply delta_zero; eauto); subst.
      eapply Mem.valid_pointer_inject in valid'; eauto using partial_mem_inject.
      rewrite Ptrofs.add_zero in *. rewrite Z.add_0_r in valid'. rewrite valid'. rewrite Ptrofs.add_zero; auto.
      clear valid'.
      destruct Mem.valid_pointer eqn:valid''; simpl; try congruence.
      assert (delta0 = 0) by (eapply delta_zero; eauto); subst.
      eapply Mem.valid_pointer_inject in valid''; eauto using partial_mem_inject.
      rewrite Ptrofs.add_zero in *. rewrite Z.add_0_r in valid''. rewrite valid''. rewrite Ptrofs.add_zero; auto.
      now rewrite orb_true_r.
      clear valid.
      destruct Mem.valid_pointer eqn:valid'; simpl; try congruence.
      assert (delta0 = 0) by (eapply delta_zero; eauto); subst.
      eapply Mem.valid_pointer_inject in valid'; eauto using partial_mem_inject.
      rewrite Ptrofs.add_zero in *. rewrite Z.add_0_r in valid'. rewrite valid'. rewrite Ptrofs.add_zero; auto.
      rewrite orb_true_r. simpl.
      clear valid'.
      destruct Mem.valid_pointer eqn:valid''; simpl; try congruence.
      eapply Mem.valid_pointer_inject in valid''; eauto using partial_mem_inject.
      rewrite Z.add_0_r in valid''. rewrite valid''. now auto.
      clear valid''.
      destruct Mem.valid_pointer eqn:valid'''; simpl; try congruence.
      eapply Mem.valid_pointer_inject in valid'''; eauto using partial_mem_inject.
      rewrite Z.add_0_r in valid'''. rewrite valid'''.
      now rewrite orb_true_r.
    + destruct eq_block; subst; simpl in *.
      * destruct Mem.valid_pointer eqn:valid; simpl; try congruence.
        destruct (Mem.valid_pointer m1' b0) eqn:valid'; simpl; try congruence.
        assert (delta = 0) by (eapply delta_zero; eauto); subst.
        assert (delta0 = 0) by (eapply delta_zero; eauto); subst.
        eapply Mem.mi_no_overlap with (f := j) in n; [| now eapply partial_mem_inject; eauto].
        specialize (n H H0 (Mem.perm_cur_max _ _ _ _ ((proj1 (Mem.valid_pointer_nonempty_perm _ _ _)) valid))
                      (Mem.perm_cur_max _ _ _ _ ((proj1 (Mem.valid_pointer_nonempty_perm _ _ _)) valid')));
          rewrite !Z.add_0_r in n.
        destruct n; [contradiction |].
        eapply Mem.valid_pointer_inject_val in valid; eauto using partial_mem_inject; rewrite valid; simpl; auto.
        eapply Mem.valid_pointer_inject_val in valid'; eauto using partial_mem_inject; rewrite valid'; simpl; auto.
        destruct op; simpl; try congruence.
        intros. inv H2. rewrite !Ptrofs.add_zero. unfold Ptrofs.eq. destruct zeq; auto; congruence.
        intros. inv H2. rewrite !Ptrofs.add_zero. unfold Ptrofs.eq. destruct zeq; auto; congruence.
      * destruct Mem.valid_pointer eqn:valid; simpl; try congruence.
        eapply Mem.valid_pointer_inject_val in valid; eauto using partial_mem_inject; rewrite valid; simpl; auto.
        clear valid.
        destruct Mem.valid_pointer eqn:valid'; simpl; try congruence.
        assert (delta = 0) by (eapply delta_zero; eauto); subst.
        assert (delta0 = 0) by (eapply delta_zero; eauto); subst.
        eapply Mem.valid_pointer_inject in valid'; eauto using partial_mem_inject.
        rewrite Ptrofs.add_zero in *. rewrite Z.add_0_r in valid'. rewrite valid'. auto.
Qed.

Lemma cmplu_inject:
  forall s ge ge' j δ op m1 m3 v1 v1' v2 v2',
    mem_rel s ge ge' j δ m1 m3 ->
    Val.inject j v1 v1' ->
    Val.inject j v2 v2' ->
    Val.inject j (Val.maketotal (Val.cmplu (Mem.valid_pointer m1) op v1 v2))
      (Val.maketotal (Val.cmplu (Mem.valid_pointer m3) op v1' v2')).
Proof.
  intros s ge ge' j δ op m1 m3 v1 v1' v2 v2' m1_m3 v1_v1' v2_v2'.
  unfold Val.cmplu.
  destruct (Val.cmplu_bool) eqn:eq_cmplu.
  - eapply cmplu_bool_preserved in eq_cmplu; eauto. rewrite eq_cmplu.
    simpl. now eapply Cop.val_inject_of_bool.
  - auto.
Qed.


Hint Resolve cmpu_inject cmplu_inject : solve_inject.
Hint Resolve Cop.val_inject_of_bool: solve_inject.

Section Lemmas.

  Context (s: split) (W1 W2 W3: Asm.program) (δ: side).

  (* Hypothesis match_W1_W3: match_prog s δ W1 W3. *)
  (* Hypothesis match_W2_W3: match_prog s (opposite δ) W2 W3. *)

  (* Notation cp_main := (comp_of_main W1). *)

  Hypothesis norepet1: list_norepet (prog_defs_names W1).
  Hypothesis norepet2: list_norepet (prog_defs_names W2).
  Hypothesis norepet3: list_norepet (prog_defs_names W3).

  (* Context (ge1 ge2: genv). *)
  Notation ge1 := (Genv.globalenv W1).
  Notation ge2 := (Genv.globalenv W2).
  Notation ge3 := (Genv.globalenv W3).

  Lemma find_funct_ptr_preserved:
    forall j__δ b b' fd,
      meminj_preserves_globals s δ W1 W3 j__δ ->
      j__δ b = Some (b', 0) ->
      Genv.find_funct_ptr ge1 b = Some fd ->
      exists fd',
        Genv.find_funct_ptr ge3 b' = Some fd' /\
          match_fundef fd fd' /\
          (forall id : ident, Genv.find_symbol ge1 id = Some b -> kept_prog s W1 δ id = true -> fd = fd').
  Proof.
    intros j b b' fd inj_pres inj_b_b' find_b_fd.
    unfold Genv.find_funct_ptr in *.
    destruct (Genv.find_def ge1 b) as [[fd' |] |] eqn:find_def_b; try discriminate.
    assert (fd' = fd) by congruence; subst fd'; clear find_b_fd.

    exploit defs_inject; eauto. intros [gd' [find_def_b' [_ [match_fd_gd' left_implies_eq]]]].
    assert (exists fd', gd' = Gfun fd' /\ match_fundef fd fd') as [fd' [gd'_fd' match_fd_fd']].
    { inv match_fd_gd'; match goal with | H: match_fundef _ _ |- _ => inv H end.
      - eexists; split; [reflexivity | constructor].
      - eexists; split; [reflexivity | constructor]. }
    subst gd'.

    rewrite find_def_b'. eexists; split; [| split]; auto.

    intros; exploit left_implies_eq; eauto. intros A; inv A; auto.
  Qed.

  Lemma find_def_preserved:
    forall j__δ b b' gd,
      meminj_preserves_globals s δ W1 W3 j__δ ->
      j__δ b = Some (b', 0) ->
      Genv.find_def ge1 b = Some gd ->
      exists gd',
        Genv.find_def ge3 b' = Some gd' /\
          match_globdef gd gd' /\
          (forall id : ident, Genv.find_symbol ge1 id = Some b -> kept_prog s W1 δ id = true -> gd' = gd).
  Proof.
    intros j__δ b b' gd inj_pres inj_b_b' find_b_gd.
    exploit defs_inject; eauto. intros [gd' [find_def_b' [_ [match_fd_gd' left_implies_eq]]]].
    eauto.
  Qed.

Lemma extcall_preserves_mem_rel_opp_side2: forall cp j m1 m3 m3' ef vargs t vres
    (not_bottom: cp <> bottom)
    (not_top: cp <> top),
    s cp = opposite δ ->
    meminj_preserves_globals s δ W1 W3 j ->
    mem_rel s ge1 ge3 j δ m1 m3 ->
    external_call ef ge3 cp vargs m3 t vres m3' ->
    mem_rel s ge1 ge3 j δ m1 m3'.
Proof.
  intros cp j m1 m3 m3' ef vargs t vres ? ? side_ef inj_pres m1_m3 extcall.
  constructor.
  - (* same dom *)
    eapply same_dom in m1_m3; eauto.
  - (* injection *)
    exploit partial_mem_inject; eauto. intros m1_inject_m3.
    assert (UNCH1: Mem.unchanged_on (fun b ofs => not (Mem.can_access_block m3 b cp)) m3 m3').
    { eapply ec_outside_comp; eauto using external_call_spec. }
    assert (UNCH: Mem.unchanged_on (fun b ofs => (s, m3) |= b ∈ δ \/ (exists fd : fundef, Genv.find_def ge3 b = Some (Gfun fd))) m3 m3').
    { constructor.
      - (* unchanged_on_nextblock *)
        eapply Mem.unchanged_on_nextblock; eauto.
      - (* unchanged_on_perm *)
        intros. destruct H.
        + pose proof (Mem.unchanged_on_perm _ _ _ UNCH1).
          split.
          * intros ?.
            eapply H1; eauto.
            eapply Mem.perm_max in H2. eapply Mem.perm_implies with (p2 := Nonempty) in H2.
            exploit perm_compartment2; eauto. intros [? G].
            simpl in *; rewrite G in *. intros n. inv n; eauto. now destruct s.
            destruct p; constructor.
          * intros G.
            eapply Mem.perm_max in G as G'. eapply Mem.perm_implies with (p2 := Nonempty) in G'.
            eapply external_call_max_perm in G'; eauto.
            eapply H1; eauto.
            exploit perm_compartment2; eauto. intros [? G''].
            simpl in *; rewrite G'' in *. intros n. inv n; eauto. now destruct s.
            destruct p; constructor.
        + assert (Mem.perm m3 b ofs k p -> p = Nonempty).
          { destruct H as [? H].
            eapply find_def_perm2 with (ofs := ofs) in H; eauto.
            intros G. eapply Mem.perm_max in G.
            destruct p; auto;
              eapply Mem.perm_implies with (p2 := Readable) in G; try contradiction; try constructor. }
          assert (Mem.perm m3' b ofs k p -> p = Nonempty).
          { destruct H as [? H].
            intros G. eapply Mem.perm_max in G.
            eapply external_call_max_perm in G; eauto.
            eapply find_def_perm2 with (ofs := ofs) in H; eauto.
            destruct p; auto;
              eapply Mem.perm_implies with (p2 := Readable) in G; try contradiction; try constructor. }
          destruct H as [? H].
          split.
          * intros G. exploit H1; eauto. intros ->.
            revert G. eapply proj1.
            eapply ec_public_not_freeable; eauto using external_call_spec.
            eapply find_def_perm2 with (ofs := ofs) in H; eauto. intros G.
            eapply Mem.perm_implies with (p2 := Readable) in G; try contradiction.
            constructor.
          * intros G. exploit H2; eauto. intros ->.
            revert G. eapply proj2.
            eapply ec_public_not_freeable; eauto using external_call_spec.
            eapply find_def_perm2 with (ofs := ofs) in H; eauto. intros G.
            eapply Mem.perm_implies with (p2 := Readable) in G; try contradiction.
            constructor.
      - (* unchanged_on_contents *)
        intros. destruct H.
        + eapply Mem.unchanged_on_contents; eauto. simpl in *.
          eapply Mem.perm_max in H0. eapply Mem.perm_implies with (p2 := Nonempty) in H0.
          exploit perm_compartment2; eauto. intros [? G].
          simpl in *; rewrite G in *. intros n. inv n; eauto. now destruct s.
          constructor.
        + (* contradiction *)
          exfalso.
          destruct H as [? H].
          eapply find_def_perm2 with (ofs := ofs) in H; eauto.
          eapply H. eapply Mem.perm_max; eauto.
      - (* unchanged_on_own *)
        eapply Mem.unchanged_on_own; eauto.
    }
    (* assert (domain': forall b b' delta, j b = Some (b', delta) <-> (s, m3) |= b' ∈ δ \/ *)
    (*                                                           exists fd, Genv.find_def ge3 b' = Some (Gfun fd)). *)
    (* { intros b b' delta. *)
    (*   eapply same_dom in m1_m3. unfold same_domain in m1_m3. *)
    (* } *)
    constructor.
    + apply Mem.mi_inj in m1_inject_m3 as mi_inj.
      apply same_dom in m1_m3 as domain. unfold same_domain in domain.

      constructor.
      * intros.
        eapply Mem.perm_unchanged_on; eauto. simpl.
        assert (G: j b1 <> None) by congruence.
        apply domain in G. simpl in G.
        destruct G as [G | G].
        -- left. exploit perm_compartment1; eauto. eapply Mem.perm_max.
           eapply Mem.perm_implies with (p1 := p); eauto. constructor.
           intros [cp' G'].
           assert (Mem.can_access_block m3 b2 (Comp cp')).
           eapply Mem.mi_own; eauto. simpl; rewrite G'; auto with comps.
           simpl in H1.
           exploit perm_compartment2; eauto. eapply Mem.perm_max.
           eapply Mem.perm_implies with (p1 := p); eauto.
           eapply Mem.mi_perm; eauto. constructor.
           intros [? G'']. rewrite G'' in *. inv H1. congruence.
        -- right. destruct G as [? G].
           exploit delta_zero; eauto. intros ->.
           exploit find_def_preserved; eauto. intros [? [? [X ?]]]; inv X.
           eauto.
        -- eapply Mem.mi_perm; eauto.
      * intros. simpl in *.
        erewrite <- ec_preserves_comp; eauto using external_call_spec.
        eapply Mem.mi_own; eauto.
        eapply Mem.valid_block_inject_2; eauto.
      * intros. exploit delta_zero; eauto. intros ->. now apply Z.divide_0_r.
      * intros.
        erewrite Mem.unchanged_on_contents with (m_after := m3'); eauto.
        eapply Mem.mi_memval; eauto. simpl.
        assert (G: j b1 <> None) by congruence.
        apply domain in G. simpl in G.
        destruct G as [G | G].
        -- left. exploit perm_compartment1; eauto. eapply Mem.perm_max.
           eapply Mem.perm_implies with (p1 := Readable); eauto. constructor.
           intros [cp' G'].
           assert (Mem.can_access_block m3 b2 (Comp cp')).
           eapply Mem.mi_own; eauto. simpl; rewrite G'; auto with comps.
           simpl in H1.
           exploit perm_compartment2; eauto. eapply Mem.perm_max.
           eapply Mem.perm_implies with (p1 := Readable); eauto.
           eapply Mem.mi_perm; eauto. constructor.
           intros [? G'']. rewrite G'' in *. inv H1. congruence.
        -- right. destruct G as [? G].
           exploit delta_zero; eauto. intros ->.
           exploit find_def_preserved; eauto. intros [? [? [X ?]]]; inv X.
           eauto.
        -- eapply Mem.mi_perm; eauto.
    + intros. destruct (j b) as [[]|] eqn:?; auto.
      exfalso.
      exploit (Mem.mi_freeblocks j m1 m3 m1_inject_m3 b); eauto. congruence.
    + intros. exploit Mem.mi_mappedblocks; eauto.
      intros. eapply Mem.valid_block_unchanged_on; eauto.
    + eapply Mem.mi_no_overlap; eauto.
    + eapply Mem.mi_representable; eauto.
    + intros.
      (* exploit Mem.perm_unchanged_on_2; eauto. *)
      simpl.
      apply same_dom in m1_m3 as domain. unfold same_domain in domain.
      assert (G: j b1 <> None) by congruence.
      apply domain in G. simpl in G.
      destruct G as [G | G].
      -- destruct (Mem.perm_dec m1 b1 ofs Max Nonempty); try now right.
         eapply Mem.perm_unchanged_on_2 in H0; try exact UNCH1; eauto.
         eapply Mem.mi_perm_inv; eauto.
         simpl.
         exploit perm_compartment2; eauto. eapply ec_max_perm; eauto using external_call_spec.
         eapply Mem.valid_block_inject_2; eauto.
         eapply Mem.perm_max.
         eapply Mem.perm_implies with (p1 := p); eauto. constructor.
         intros [cp' G'].
         exploit perm_compartment1; eauto.
         intros [cp'' G''].
         assert (cp' = cp'') as <-.
         { assert (Mem.can_access_block m3 b2 (Comp cp'')).
           { eapply Mem.mi_own; eauto. eapply Mem.mi_inj; eauto.
             simpl; rewrite G''; auto with comps. }
           simpl in H1. rewrite G' in H1. now inv H1. }
         rewrite G'. intros X; inv X. congruence. rewrite G'' in *; now destruct s.
         eapply Mem.valid_block_inject_2; eauto.
      -- destruct G as [? G].
         eapply Mem.perm_unchanged_on_2 in H0; try exact UNCH; eauto.
         eapply Mem.mi_perm_inv; eauto.
         simpl. right.
         exploit delta_zero; eauto. intros ->.
         exploit find_def_preserved; eauto. intros [? [? [X ?]]]; inv X.
         eauto.
         eapply Mem.valid_block_inject_2; eauto.
  - (* Delta zero *)
    intros b b' delta j'_b.
    apply delta_zero in m1_m3; eauto.
  - eapply perm_compartment1; eauto.
  - intros b ofs ?.
    destruct (Classical_Prop.classic (Mem.valid_block m3 b)).
    + pose proof (ec_preserves_comp (external_call_spec ef cp)) as G.
      erewrite <- G; eauto.
      eapply external_call_max_perm in H; eauto.
      exploit perm_compartment2; eauto.
    + exploit Mem.perm_valid_block; eauto. intros ?.
      exploit (ec_new_blocks_comp (external_call_spec ef cp)); eauto.
      intros ->. destruct cp; try contradiction.
      eauto.
  - (* Ple nextblock 1 *)
    eapply ple_nextblock1; eauto.
  - (* Ple nextblock 2 *)
    eapply Ple_trans. eapply ple_nextblock2; eauto. eapply external_call_nextblock; eauto.
  - (* find_def valid 1 *)
    intros. eapply find_def_valid1; eauto.
  - (* find_def valid 2 *)
    intros. eapply external_call_valid_block; eauto.
    eapply find_def_valid2; eauto.
  - (* find_def perm 1 *)
    intros. eapply find_def_perm1; eauto.
  - (* find_def valid 2 *)
    intros. intros n. eapply external_call_max_perm in n; eauto.
    exploit find_def_perm2; eauto.
    eapply find_def_valid2; eauto.
  - (* same high half *)
    intros. eapply same_high_half in m1_m3; eauto.
Qed.

  Lemma alloc_preserves_rel1:
    forall cp cp_main j__δ j__oppδ m1 m1' m2 m3 lo hi b1 rs1 rs3 st1 st2 st3
      (not_bottom: cp <> bottom)
      (not_top: cp <> top),
      s |= cp ∈ δ ->
      meminj_preserves_globals s δ W1 W3 j__δ ->
      mem_rel s ge1 ge3 j__δ δ m1 m3 ->
      mem_rel s ge2 ge3 j__oppδ (opposite δ) m2 m3 ->
      regset_rel j__δ rs1 rs3 ->
      Mem.alloc m1 cp lo hi = (m1', b1) ->
      stack_rel s cp_main ge3 δ j__δ j__oppδ m1 m2 m3 st1 st2 st3 ->
      exists j__δ' m3' b3, Mem.alloc m3 cp lo hi = (m3', b3) /\
                      meminj_preserves_globals s δ W1 W3 j__δ' /\
                      mem_rel s ge1 ge3 j__δ' δ m1' m3' /\
                      mem_rel s ge2 ge3 j__oppδ (opposite δ) m2 m3' /\
                      regset_rel j__δ' rs1 rs3 /\
                      j__δ' b1 = Some (b3, 0) /\
                      inject_incr j__δ j__δ' /\
                      stack_rel s cp_main ge3 δ j__δ' j__oppδ m1' m2 m3' st1 st2 st3.

  Proof.
    intros cp cp_main j__δ j__oppδ m1 m1' m2 m3 lo hi b1 rs1 rs3 st1 st2 st3? ?
      side_cp inj_pres m1_m3 m2_m3 rs1_rs3 alloc1 st_rel1.
    exploit (Mem.alloc_parallel_inject j__δ m1); eauto using partial_mem_inject, Z.le_refl.
    intros [j' [m3' [b3 [? [? [? [? diff]]]]]]].
    exists j', m3', b3.
    split; [| split; [| split; [| split; [| split; [| split; [| split]]]]]];
      [assumption | (* eapply agrees_with_incr2; eauto | *) (* eapply def_on_addressable_incr; eauto *) | | | intros ?; eauto using val_inject_incr | assumption | assumption |].
    { assert (G: forall s δ p1 p2 j j',
                 meminj_preserves_globals s δ p1 p2 j ->
                 (forall (id: ident) (b: block), Genv.find_symbol (Genv.globalenv p1) id = Some b ->
                                   j' b = j b) ->
                 (forall (b: block) gd, Genv.find_def (Genv.globalenv p1) b = Some gd -> j' b = j b) ->
                 (forall (b b': block) delta gd, Genv.find_def (Genv.globalenv p2) b' = Some gd ->
                                            j' b = Some (b', delta) ->
                                            j b = Some (b', delta)) ->
                 inject_incr j j' ->
                 meminj_preserves_globals s δ p1 p2 j').
      { clear.
        intros s δ p1 p2 j j' [A B C D E] rewr1 rewr2 rewr3 incr.
        constructor.
        - intros. erewrite rewr1 in H; eauto.
        (* - intros. exploit B; eauto. intros (? & ? & ?). *)
        (*   exploit incr; eauto. intros ?; split; congruence. *)
        - intros. exploit B; eauto. intros (? & ? & ?).
          exploit incr; eauto.
        - intros. exploit C; eauto. intros (? & ? & ?).
          exploit incr; eauto.
        - intros. erewrite rewr2 in H; eauto.
        - intros. eapply rewr3 in H; eauto. }
      eapply G; eauto.
      - clear G.
        intros. eapply diff.
        exploit Genv.find_symbol_find_def_inversion; eauto. intros [gd ?].
        eapply find_def_valid1 in m1_m3; eauto. unfold Mem.valid_block in m1_m3.
        eapply Mem.alloc_result in alloc1; subst. intros N; subst b; exploit Plt_strict; eauto.
      - clear G.
        intros. eapply diff.
        eapply find_def_valid1 in m1_m3; eauto. unfold Mem.valid_block in m1_m3.
        eapply Mem.alloc_result in alloc1; subst. intros N; subst b; exploit Plt_strict; eauto.
      - clear G.
        intros. rewrite <- diff; eauto.
        eapply find_def_valid2 in m1_m3; eauto. unfold Mem.valid_block in m1_m3.
        eapply Mem.alloc_result in H; subst. intros N; subst b.
        assert (b' = Mem.nextblock m3) by congruence. subst b'.
        now exploit Plt_strict; eauto.
    }
    { clear dependent j__oppδ.
      constructor.
      - intros b. destruct (Pos.eq_dec b b1); subst.
        + split; [| congruence].
          intros _. apply Mem.owned_new_block in alloc1. simpl in alloc1. left; simpl; now rewrite alloc1.
        + rewrite (diff _ n).
          eapply same_dom in m1_m3. specialize (m1_m3 b).
          eapply Mem.alloc_block_compartment with (b' := b) in alloc1.
          simpl. rewrite alloc1. rewrite peq_false; eauto.
      - assumption.
      - intros b b' delta.
        destruct (Pos.eq_dec b b1); subst.
        + congruence.
        + rewrite (diff _ n).
          intros G. exploit delta_zero; eauto.
      - intros.
        pose proof (Mem.perm_alloc_inv _ _ _ _ _ _ alloc1 b ofs Max Nonempty H3).
        eapply Mem.alloc_block_compartment with (b' := b) in alloc1.
        destruct (eq_block b b1); try subst b.
        + destruct cp; try contradiction. eauto.
        + rewrite alloc1. eapply perm_compartment1; eauto.
      - intros.
        pose proof (Mem.perm_alloc_inv _ _ _ _ _ _ H b ofs Max Nonempty H3).
        eapply Mem.alloc_block_compartment with (b' := b) in H.
        destruct (eq_block b b3); try subst b.
        + destruct cp; try contradiction. eauto.
        + rewrite H. eapply perm_compartment2; eauto.
      - erewrite Mem.nextblock_alloc; eauto using Ple_trans, Ple_succ, ple_nextblock1.
      - erewrite Mem.nextblock_alloc; eauto using Ple_trans, Ple_succ, ple_nextblock2.
      - intros. exploit find_def_valid1; eauto. eapply Mem.valid_block_alloc; eauto.
      - intros. exploit find_def_valid2; eauto. eapply Mem.valid_block_alloc; eauto.
      - intros.
        pose proof (ple_nextblock1 _ _ _ _ _ m1 m3 m1_m3) as ple.
        eapply find_def_perm1 with (b := b) in m1_m3; eauto.
        intros n. apply m1_m3.
        eapply Mem.perm_alloc_4; eauto.
        eapply Genv.find_def_find_symbol_inversion in H3 as [id H3]; eauto.
        exploit (Senv.find_symbol_below (Genv.globalenv W1)); eauto. intros ?.
        exploit (Mem.alloc_result m1); eauto. intros ->.
        intros ->. eapply Plt_strict.
        eapply Plt_Ple_trans; eauto.
      - intros.
        pose proof (ple_nextblock2 _ _ _ _ _ m1 m3 m1_m3) as ple.
        eapply find_def_perm2 with (b := b) in m1_m3; eauto.
        intros n. apply m1_m3.
        eapply Mem.perm_alloc_4; eauto.
        eapply Genv.find_def_find_symbol_inversion in H3 as [id H3]; eauto.
        exploit (Senv.find_symbol_below (Genv.globalenv W3)); eauto. intros ?.
        exploit (Mem.alloc_result m3); eauto. intros -> ->.
        eapply Plt_strict. eapply Plt_Ple_trans; eauto.
      - intros id ofs.
        exploit same_high_half; eauto. }
    { clear dependent j__δ.
      destruct m2_m3.
      constructor; eauto.
      - eapply Mem.alloc_right_inject; eauto using partial_mem_inject.
      - intros.
        pose proof (Mem.perm_alloc_inv _ _ _ _ _ _ H b ofs Max Nonempty H1).
        eapply Mem.alloc_block_compartment with (b' := b) in H.
        destruct (eq_block b b3); try subst b.
        + destruct cp; try contradiction. eauto.
        + rewrite H. eapply perm_compartment4; eauto.
      - erewrite Mem.nextblock_alloc; eauto using Ple_trans, Ple_succ, ple_nextblock1.
      - intros. eapply Mem.valid_block_alloc; eauto.
      - intros. intros n.
        eapply Mem.perm_alloc_4 in n; eauto.
        eapply find_def_perm4; eauto.
        intros ->.
        exploit (Mem.alloc_result m3); eauto. intros ->.
        eapply Genv.find_def_find_symbol_inversion in H1 as [id H1]; eauto.
        exploit (Senv.find_symbol_below (Genv.globalenv W3)); eauto. intros ?.
        eapply Plt_strict. eapply Plt_Ple_trans; eauto. }
    { eapply inject_incr_stack_rel1; eauto.
      induction st_rel1.
      - constructor; eauto.
      - constructor; eauto.
        inv H3.
        + econstructor; eauto.
          * unfold same_content_stack in *.
            intros ? ? G ? G' ? G''.
            specialize (STACK_CONTENT1 _ _ G _ G').
            destruct sp1; simpl in G''; try congruence.
            erewrite Mem.load_alloc_unchanged in G''; eauto.
            specialize (STACK_CONTENT1 _ G'') as [? ?]. split; auto.
            destruct sp3; simpl in *; try congruence.
            erewrite Mem.load_alloc_other; eauto.
            inv H8; eapply Mem.valid_block_inject_1; eauto using partial_mem_inject.
          * unfold same_content_stack in *.
            intros ? ? G ? G' ? G''.
            specialize (STACK_CONTENT2 _ _ G _ G' _ G'') as [? ?].
            split; auto.
            destruct sp3; simpl in *; try congruence.
            erewrite Mem.load_alloc_other; eauto.
          * unfold at_most_readable in *. destruct sp1; try auto.
            split. eapply Mem.valid_block_alloc; eauto. eapply PERM1.
            intros ? N. eapply PERM1. eapply Mem.perm_alloc_4; eauto.
            intros <-. eapply Mem.fresh_block_alloc with (b := b); eauto.
            eapply PERM1.
          * unfold at_most_readable in *. destruct sp3; try auto.
            split. eapply Mem.valid_block_alloc; eauto. eapply PERM3.
            intros ? N. eapply PERM3. eapply Mem.perm_alloc_4; eauto.
            intros <-. eapply Mem.fresh_block_alloc with (b := b); eauto.
            eapply PERM3.
          * unfold empty_perm in *. split.
            eapply Mem.valid_block_alloc; eauto. eapply EMPTY1.
            intros ? N. eapply EMPTY1. eapply Mem.perm_alloc_4; eauto.
            intros <-. eapply Mem.fresh_block_alloc with (b := dummy_sp1); eauto.
            eapply EMPTY1.
          * unfold empty_perm in *. split.
            eapply Mem.valid_block_alloc; eauto. eapply EMPTY3.
            intros ? N. eapply EMPTY3. eapply Mem.perm_alloc_4; eauto.
            intros <-. eapply Mem.fresh_block_alloc with (b := dummy_sp3); eauto.
            eapply EMPTY3.
        + simpl in *.
          eapply stackframe_related_opp_δ; eauto.
          * unfold same_content_stack in *.
            intros ? ? G ? G' ? G''.
            specialize (STACK_CONTENT1 _ _ G _ G').
            destruct sp1; simpl in G''; try congruence.
            erewrite Mem.load_alloc_unchanged in G''; eauto.
            specialize (STACK_CONTENT1 _ G'') as [? ?]. split; auto.
            destruct sp3; simpl in *; try congruence.
            erewrite Mem.load_alloc_other; eauto.
            eapply PERM1.
          * unfold same_content_stack in *.
            intros ? ? G ? G' ? G''.
            specialize (STACK_CONTENT2 _ _ G _ G' _ G'') as [? ?].
            split; auto.
            destruct sp3; simpl in *; try congruence.
            erewrite Mem.load_alloc_other; eauto.
          * unfold at_most_readable in *. destruct sp1; try auto.
            split. eapply Mem.valid_block_alloc; eauto. eapply PERM1.
            intros ? N. eapply PERM1. eapply Mem.perm_alloc_4; eauto.
            intros <-. eapply Mem.fresh_block_alloc with (b := b); eauto.
            eapply PERM1.
          * unfold at_most_readable in *. destruct sp3; try auto.
            split. eapply Mem.valid_block_alloc; eauto. eapply PERM3.
            intros ? N. eapply PERM3. eapply Mem.perm_alloc_4; eauto.
            intros <-. eapply Mem.fresh_block_alloc with (b := b); eauto.
            eapply PERM3.
          * unfold empty_perm in *. split.
            eapply Mem.valid_block_alloc; eauto. eapply EMPTY1.
            intros ? N. eapply EMPTY1. eapply Mem.perm_alloc_4; eauto.
            intros <-. eapply Mem.fresh_block_alloc with (b := dummy_sp1); eauto.
            eapply EMPTY1.
          * unfold empty_perm in *. split.
            eapply Mem.valid_block_alloc; eauto. eapply EMPTY3.
            intros ? N. eapply EMPTY3. eapply Mem.perm_alloc_4; eauto.
            intros <-. eapply Mem.fresh_block_alloc with (b := dummy_sp3); eauto.
            eapply EMPTY3.
    }
  Qed.

  Lemma alloc_preserves_rel2:
    forall cp cp_main j__δ j__oppδ m1 m1' m2 m3 lo hi b1 rs1 rs3 st1 st2 st3
      (not_bottom: cp <> bottom)
      (not_top: cp <> top),
      s |= cp ∈ opposite δ ->
      meminj_preserves_globals s δ W1 W3 j__δ ->
      mem_rel s ge1 ge3 j__δ δ m1 m3 ->
      mem_rel s ge2 ge3 j__oppδ (opposite δ) m2 m3 ->
      regset_rel j__δ rs1 rs3 ->
      Mem.alloc m1 cp lo hi = (m1', b1) ->
      stack_rel s cp_main ge3 δ j__δ j__oppδ m1 m2 m3 st1 st2 st3 ->
      exists j__δ' m3' b3, Mem.alloc m3 cp lo hi = (m3', b3) /\
                      meminj_preserves_globals s δ W1 W3 j__δ' /\
                      mem_rel s ge1 ge3 j__δ' δ m1' m3' /\
                      mem_rel s ge2 ge3 j__oppδ (opposite δ) m2 m3' /\
                      regset_rel j__δ' rs1 rs3 /\
                      inject_incr j__δ j__δ' /\
                      stack_rel s cp_main ge3 δ j__δ' j__oppδ m1' m2 m3' st1 st2 st3.
  Proof.
    intros cp cp_main j__δ j__oppδ m1 m1' m2 m3 lo hi b1 rs1 rs3 st1 st2 st3
      ? ? side_cp inj_pres m1_m3 m2_m3 rs1_rs3 alloc1 st_rel1.
    exploit (Mem.alloc_parallel_inject j__δ m1); eauto using partial_mem_inject, Z.le_refl.
    intros [_ [m3' [b3 [alloc3 [_ [_ [_ _]]]]]]].
    exploit (Mem.alloc_left_unmapped_inject j__δ m1); eauto using partial_mem_inject.
    intros [j' [inj [incr [isnone diff]]]].
    exploit Mem.alloc_right_inject; eauto. intros inj'.
    exists j', m3', b3.  split; [| split; [| split; [| split; [| split; [| split]]]]];
      [assumption | (* eapply agrees_with_incr1; eauto | eapply def_on_addressable_incr; eauto *) | | | intros ?; eauto using val_inject_incr | assumption |].
    { assert (G: forall s δ p1 p2 j j',
                 meminj_preserves_globals s δ p1 p2 j ->
                 (forall (id: ident) (b: block), Genv.find_symbol (Genv.globalenv p1) id = Some b ->
                                   j' b = j b) ->
                 (forall (b: block) gd, Genv.find_def (Genv.globalenv p1) b = Some gd -> j' b = j b) ->
                 (forall (b b': block) delta gd, Genv.find_def (Genv.globalenv p2) b' = Some gd ->
                                            j' b = Some (b', delta) ->
                                            j b = Some (b', delta)) ->
                 inject_incr j j' ->
                 meminj_preserves_globals s δ p1 p2 j').
      { clear.
        intros s δ p1 p2 j j' [A B C D E] rewr1 rewr2 rewr3 incr.
        constructor.
        - intros. erewrite rewr1 in H; eauto.
        - intros. exploit B; eauto. intros (? & ? & ?).
          exploit incr; eauto.
        - intros. exploit C; eauto. intros (? & ? & ?).
          exploit incr; eauto.
        - intros. erewrite rewr2 in H; eauto.
        - intros. eapply rewr3 in H; eauto. }
      eapply G; eauto.
      - clear G.
        intros. eapply diff.
        exploit Genv.find_symbol_find_def_inversion; eauto. intros [gd ?].
        eapply find_def_valid1 in m1_m3; eauto. unfold Mem.valid_block in m1_m3.
        eapply Mem.alloc_result in alloc1; subst. intros N; subst b; exploit Plt_strict; eauto.
      - clear G.
        intros. eapply diff.
        eapply find_def_valid1 in m1_m3; eauto. unfold Mem.valid_block in m1_m3.
        eapply Mem.alloc_result in alloc1; subst. intros N; subst b; exploit Plt_strict; eauto.
      - clear G.
        intros. rewrite <- diff; eauto.
        eapply find_def_valid2 in m1_m3; eauto. unfold Mem.valid_block in m1_m3.
        eapply Mem.alloc_result in alloc3; subst. intros N; subst b.
        assert (b' = Mem.nextblock m3) by congruence. subst b'.
        now exploit Plt_strict; eauto. }
    { clear dependent j__oppδ.
      constructor; auto.
      - intros b. destruct (Pos.eq_dec b b1); subst.
        + split; [congruence |].
          intros ?. apply Mem.owned_new_block in alloc1. simpl in *. rewrite alloc1 in H.
          apply same_dom in m1_m3. specialize (m1_m3 b1).
          destruct m1_m3 as [_ m1_m3].
          destruct H.
          * now destruct δ; congruence.
          * specialize (m1_m3 (or_intror H)).
            assert (exists b1' delta, j__δ b1 = Some (b1', delta)) as [b1' [? G]]
                by now (destruct (j__δ b1) as [[]|]; try congruence; eauto).
            apply incr in G. congruence.
        + rewrite (diff _ n).
          eapply same_dom in m1_m3. specialize (m1_m3 b).
          eapply Mem.alloc_block_compartment with (b' := b) in alloc1.
          simpl. rewrite alloc1. rewrite peq_false; eauto.
      - intros b b' delta.
        destruct (Pos.eq_dec b b1); subst.
        + congruence.
        + rewrite (diff _ n).
          intros G. exploit delta_zero; eauto.
      - intros.
        pose proof (Mem.perm_alloc_inv _ _ _ _ _ _ alloc1 b ofs Max Nonempty H).
        eapply Mem.alloc_block_compartment with (b' := b) in alloc1.
        destruct (eq_block b b1); try subst b.
        + destruct cp; try contradiction. eauto.
        + rewrite alloc1. eapply perm_compartment1; eauto.
      - intros.
        pose proof (Mem.perm_alloc_inv _ _ _ _ _ _ alloc3 b ofs Max Nonempty H).
        eapply Mem.alloc_block_compartment with (b' := b) in alloc3.
        destruct (eq_block b b3); try subst b.
        + destruct cp; try contradiction. eauto.
        + rewrite alloc3. eapply perm_compartment2; eauto.
      - erewrite Mem.nextblock_alloc; eauto using Ple_trans, Ple_succ, ple_nextblock1.
      - erewrite Mem.nextblock_alloc; eauto using Ple_trans, Ple_succ, ple_nextblock2.
      - intros. exploit find_def_valid1; eauto. eapply Mem.valid_block_alloc. eauto.
      - intros. exploit find_def_valid2; eauto. eapply Mem.valid_block_alloc. eauto.
      - intros. intros n. eapply find_def_perm1; eauto.
        eapply Mem.perm_alloc_4; eauto.
        intros ->.
        exploit (Mem.alloc_result m1); eauto. intros ->.
        eapply Genv.find_def_find_symbol_inversion in H as [id H]; eauto.
        exploit (Senv.find_symbol_below (Genv.globalenv W1)); eauto. intros ?.
        eapply Plt_strict. eapply Plt_Ple_trans; eauto using ple_nextblock1.
      - intros. intros n. eapply find_def_perm2; eauto.
        eapply Mem.perm_alloc_4; eauto.
        intros ->.
        exploit (Mem.alloc_result m3); eauto. intros ->.
        eapply Genv.find_def_find_symbol_inversion in H as [id H]; eauto.
        exploit (Senv.find_symbol_below (Genv.globalenv W3)); eauto. intros ?.
        eapply Plt_strict. eapply Plt_Ple_trans; eauto using ple_nextblock2.
      - intros id ofs.
        exploit same_high_half; eauto.
    }
    { clear dependent j__δ.
      destruct m2_m3.
      constructor; eauto.
      - eapply Mem.alloc_right_inject; eauto using partial_mem_inject.
      - intros.
        pose proof (Mem.perm_alloc_inv _ _ _ _ _ _ alloc3 b ofs Max Nonempty H).
        eapply Mem.alloc_block_compartment with (b' := b) in alloc3.
        destruct (eq_block b b3); try subst b.
        + destruct cp; try contradiction. eauto.
        + rewrite alloc3. eapply perm_compartment4; eauto.
      - erewrite Mem.nextblock_alloc; eauto using Ple_trans, Ple_succ, ple_nextblock1.
      - intros. eapply Mem.valid_block_alloc; eauto.
      - intros. intros n. eapply find_def_perm4; eauto.
        eapply Mem.perm_alloc_4; eauto.
        intros ->.
        exploit (Mem.alloc_result m3); eauto. intros ->.
        eapply Genv.find_def_find_symbol_inversion in H as [id H]; eauto.
        exploit (Senv.find_symbol_below (Genv.globalenv W3)); eauto. intros ?.
        eapply Plt_strict. eapply Plt_Ple_trans; eauto using ple_nextblock2. }
    {
     eapply inject_incr_stack_rel1; eauto. induction st_rel1.
      - constructor; eauto.
      - constructor; eauto.
        inv H.
        + econstructor; eauto.
          * unfold same_content_stack in *.
            intros ? ? G ? G' ? G''.
            specialize (STACK_CONTENT1 _ _ G _ G').
            destruct sp1; simpl in G''; try congruence.
            erewrite Mem.load_alloc_unchanged in G''; eauto.
            specialize (STACK_CONTENT1 _ G'') as [? ?]. split; auto.
            destruct sp3; simpl in *; try congruence.
            erewrite Mem.load_alloc_other; eauto.
            eapply PERM1.
          * unfold same_content_stack in *.
            intros ? ? G ? G' ? G''.
            specialize (STACK_CONTENT2 _ _ G _ G' _ G'') as [? ?].
            split; auto.
            destruct sp3; simpl in *; try congruence.
            erewrite Mem.load_alloc_other; eauto.
          * unfold at_most_readable in *. destruct sp1; try auto.
            split. eapply Mem.valid_block_alloc; eauto. eapply PERM1.
            intros ? N. eapply PERM1. eapply Mem.perm_alloc_4; eauto.
            intros <-. eapply Mem.fresh_block_alloc with (b := b); eauto.
            eapply PERM1.
          * unfold at_most_readable in *. destruct sp3; try auto.
            split. eapply Mem.valid_block_alloc; eauto. eapply PERM3.
            intros ? N. eapply PERM3. eapply Mem.perm_alloc_4; eauto.
            intros <-. eapply Mem.fresh_block_alloc with (b := b); eauto.
            eapply PERM3.
          * unfold empty_perm in *. split.
            eapply Mem.valid_block_alloc; eauto. eapply EMPTY1.
            intros ? N. eapply EMPTY1. eapply Mem.perm_alloc_4; eauto.
            intros <-. eapply Mem.fresh_block_alloc with (b := dummy_sp1); eauto.
            eapply EMPTY1.
          * unfold empty_perm in *. split.
            eapply Mem.valid_block_alloc; eauto. eapply EMPTY3.
            intros ? N. eapply EMPTY3. eapply Mem.perm_alloc_4; eauto.
            intros <-. eapply Mem.fresh_block_alloc with (b := dummy_sp3); eauto.
            eapply EMPTY3.
        + simpl in *.
          eapply stackframe_related_opp_δ; eauto.
          * unfold same_content_stack in *.
            intros ? ? G ? G' ? G''.
            specialize (STACK_CONTENT1 _ _ G _ G').
            destruct sp1; simpl in G''; try congruence.
            erewrite Mem.load_alloc_unchanged in G''; eauto.
            specialize (STACK_CONTENT1 _ G'') as [? ?]. split; auto.
            destruct sp3; simpl in *; try congruence.
            erewrite Mem.load_alloc_other; eauto.
            eapply PERM1.
          * unfold same_content_stack in *.
            intros ? ? G ? G' ? G''.
            specialize (STACK_CONTENT2 _ _ G _ G' _ G'') as [? ?].
            split; auto.
            destruct sp3; simpl in *; try congruence.
            erewrite Mem.load_alloc_other; eauto.
          * unfold at_most_readable in *. destruct sp1; try auto.
            split. eapply Mem.valid_block_alloc; eauto. eapply PERM1.
            intros ? N. eapply PERM1. eapply Mem.perm_alloc_4; eauto.
            intros <-. eapply Mem.fresh_block_alloc with (b := b); eauto.
            eapply PERM1.
          * unfold at_most_readable in *. destruct sp3; try auto.
            split. eapply Mem.valid_block_alloc; eauto. eapply PERM3.
            intros ? N. eapply PERM3. eapply Mem.perm_alloc_4; eauto.
            intros <-. eapply Mem.fresh_block_alloc with (b := b); eauto.
            eapply PERM3.
          * unfold empty_perm in *. split.
            eapply Mem.valid_block_alloc; eauto. eapply EMPTY1.
            intros ? N. eapply EMPTY1. eapply Mem.perm_alloc_4; eauto.
            intros <-. eapply Mem.fresh_block_alloc with (b := dummy_sp1); eauto.
            eapply EMPTY1.
          * unfold empty_perm in *. split.
            eapply Mem.valid_block_alloc; eauto. eapply EMPTY3.
            intros ? N. eapply EMPTY3. eapply Mem.perm_alloc_4; eauto.
            intros <-. eapply Mem.fresh_block_alloc with (b := dummy_sp3); eauto.
            eapply EMPTY3.
            }
  Qed.

  Lemma alloc_preserves_rel:
    forall cp cp_main j__δ j__oppδ m1 m1' m2 m3 lo hi b1 rs1 rs3 st1 st2 st3
      (not_bottom: cp <> bottom)
      (not_top: cp <> top),
      meminj_preserves_globals s δ W1 W3 j__δ ->
      mem_rel s ge1 ge3 j__δ δ m1 m3 ->
      mem_rel s ge2 ge3 j__oppδ (opposite δ) m2 m3 ->
      regset_rel j__δ rs1 rs3 ->
      stack_rel s cp_main ge3 δ j__δ j__oppδ m1 m2 m3 st1 st2 st3 ->
      Mem.alloc m1 cp lo hi = (m1', b1) ->
      exists j__δ' m3' b3, Mem.alloc m3 cp lo hi = (m3', b3) /\
                      meminj_preserves_globals s δ W1 W3 j__δ' /\
                      mem_rel s ge1 ge3 j__δ' δ m1' m3' /\
                      mem_rel s ge2 ge3 j__oppδ (opposite δ) m2 m3' /\
                      regset_rel j__δ' rs1 rs3 /\
                      (s |= cp ∈ δ -> j__δ' b1 = Some (b3, 0)) /\
                      inject_incr j__δ j__δ' /\
                      stack_rel s cp_main ge3 δ j__δ' j__oppδ m1' m2 m3' st1 st2 st3.
  Proof.
    intros.
    destruct (side_eq (s cp) δ) as [s_cp | s_cp].
    - exploit alloc_preserves_rel1; eauto.
      intros [? [? [? [? [? [? [? [? [? [? ?]]]]]]]]]].
      eexists; eexists; eexists; repeat (split; eauto).
    - exploit alloc_preserves_rel2; eauto. now simpl; destruct (s cp); destruct δ.
      intros [? [? [? [? [? [? [? [? [? ?]]]]]]]]].
      eexists; eexists; eexists; repeat (split; eauto). simpl; congruence.
  Qed.

  Lemma alloc_preserves_rel1_no_regset:
    forall cp cp_main j__δ j__oppδ m1 m1' m2 m3 lo hi b1 st1 st2 st3
      (not_bottom: cp <> bottom)
      (not_top: cp <> top),
      s |= cp ∈ δ ->
      meminj_preserves_globals s δ W1 W3 j__δ ->
      mem_rel s ge1 ge3 j__δ δ m1 m3 ->
      mem_rel s ge2 ge3 j__oppδ (opposite δ) m2 m3 ->
      stack_rel s cp_main ge3 δ j__δ j__oppδ m1 m2 m3 st1 st2 st3 ->
      Mem.alloc m1 cp lo hi = (m1', b1) ->
      exists j__δ' m3' b3, Mem.alloc m3 cp lo hi = (m3', b3) /\
                      meminj_preserves_globals s δ W1 W3 j__δ' /\
                      mem_rel s ge1 ge3 j__δ' δ m1' m3' /\
                      mem_rel s ge2 ge3 j__oppδ (opposite δ) m2 m3' /\
                      j__δ' b1 = Some (b3, 0) /\
                      inject_incr j__δ j__δ' /\
                      stack_rel s cp_main ge3 δ j__δ' j__oppδ m1' m2 m3' st1 st2 st3.
  Proof.
    intros cp cp_main j__δ j__oppδ m1 m1' m2 m3 lo hi b1 st1 st2 st3 ? ?
      side_cp inj_pres m1_m3 m2_m3 st_rel alloc1.
    exploit (Mem.alloc_parallel_inject j__δ m1); eauto using partial_mem_inject, Z.le_refl.
    intros [j' [m3' [b3 [? [? [? [? diff]]]]]]].
    exists j', m3', b3.
    split; [| split; [| split; [| split; [| split; [| split]]]]];
      [assumption | (* eapply agrees_with_incr2; eauto | *) (* eapply def_on_addressable_incr; eauto *) | | | assumption | assumption |].
    { assert (G: forall s δ p1 p2 j j',
                 meminj_preserves_globals s δ p1 p2 j ->
                 (forall (id: ident) (b: block), Genv.find_symbol (Genv.globalenv p1) id = Some b ->
                                   j' b = j b) ->
                 (forall (b: block) gd, Genv.find_def (Genv.globalenv p1) b = Some gd -> j' b = j b) ->
                 (forall (b b': block) delta gd, Genv.find_def (Genv.globalenv p2) b' = Some gd ->
                                            j' b = Some (b', delta) ->
                                            j b = Some (b', delta)) ->
                 inject_incr j j' ->
                 meminj_preserves_globals s δ p1 p2 j').
      { clear.
        intros s δ p1 p2 j j' [A B C D E] rewr1 rewr2 rewr3 incr.
        constructor.
        - intros. erewrite rewr1 in H; eauto.
        (* - intros. exploit B; eauto. intros (? & ? & ?). *)
        (*   exploit incr; eauto. intros ?; split; congruence. *)
        - intros. exploit B; eauto. intros (? & ? & ?).
          exploit incr; eauto.
        - intros. exploit C; eauto. intros (? & ? & ?).
          exploit incr; eauto.
        - intros. erewrite rewr2 in H; eauto.
        - intros. eapply rewr3 in H; eauto. }
      eapply G; eauto.
      - clear G.
        intros. eapply diff.
        exploit Genv.find_symbol_find_def_inversion; eauto. intros [gd ?].
        eapply find_def_valid1 in m1_m3; eauto. unfold Mem.valid_block in m1_m3.
        eapply Mem.alloc_result in alloc1; subst. intros N; subst b; exploit Plt_strict; eauto.
      - clear G.
        intros. eapply diff.
        eapply find_def_valid1 in m1_m3; eauto. unfold Mem.valid_block in m1_m3.
        eapply Mem.alloc_result in alloc1; subst. intros N; subst b; exploit Plt_strict; eauto.
      - clear G.
        intros. rewrite <- diff; eauto.
        eapply find_def_valid2 in m1_m3; eauto. unfold Mem.valid_block in m1_m3.
        eapply Mem.alloc_result in H; subst. intros N; subst b.
        assert (b' = Mem.nextblock m3) by congruence. subst b'.
        now exploit Plt_strict; eauto.
    }
    { clear dependent j__oppδ.
      constructor.
      - intros b. destruct (Pos.eq_dec b b1); subst.
        + split; [| congruence].
          intros _. apply Mem.owned_new_block in alloc1. simpl in alloc1. left; simpl; now rewrite alloc1.
        + rewrite (diff _ n).
          eapply same_dom in m1_m3. specialize (m1_m3 b).
          eapply Mem.alloc_block_compartment with (b' := b) in alloc1.
          simpl. rewrite alloc1. rewrite peq_false; eauto.
      - assumption.
      - intros b b' delta.
        destruct (Pos.eq_dec b b1); subst.
        + congruence.
        + rewrite (diff _ n).
          intros G. exploit delta_zero; eauto.
      - intros.
        pose proof (Mem.perm_alloc_inv _ _ _ _ _ _ alloc1 b ofs Max Nonempty H3).
        eapply Mem.alloc_block_compartment with (b' := b) in alloc1.
        destruct (eq_block b b1); try subst b.
        + destruct cp; try contradiction. eauto.
        + rewrite alloc1. eapply perm_compartment1; eauto.
      - intros.
        pose proof (Mem.perm_alloc_inv _ _ _ _ _ _ H b ofs Max Nonempty H3).
        eapply Mem.alloc_block_compartment with (b' := b) in H.
        destruct (eq_block b b3); try subst b.
        + destruct cp; try contradiction. eauto.
        + rewrite H. eapply perm_compartment2; eauto.
      - erewrite Mem.nextblock_alloc; eauto using Ple_trans, Ple_succ, ple_nextblock1.
      - erewrite Mem.nextblock_alloc; eauto using Ple_trans, Ple_succ, ple_nextblock2.
      - intros. exploit find_def_valid1; eauto. eapply Mem.valid_block_alloc; eauto.
      - intros. exploit find_def_valid2; eauto. eapply Mem.valid_block_alloc; eauto.
      - intros.
        pose proof (ple_nextblock1 _ _ _ _ _ m1 m3 m1_m3) as ple.
        eapply find_def_perm1 with (b := b) in m1_m3; eauto.
        intros n. apply m1_m3.
        eapply Mem.perm_alloc_4; eauto.
        eapply Genv.find_def_find_symbol_inversion in H3 as [id H3]; eauto.
        exploit (Senv.find_symbol_below (Genv.globalenv W1)); eauto. intros ?.
        exploit (Mem.alloc_result m1); eauto. intros ->.
        intros ->. eapply Plt_strict.
        eapply Plt_Ple_trans; eauto.
      - intros.
        pose proof (ple_nextblock2 _ _ _ _ _ m1 m3 m1_m3) as ple.
        eapply find_def_perm2 with (b := b) in m1_m3; eauto.
        intros n. apply m1_m3.
        eapply Mem.perm_alloc_4; eauto.
        eapply Genv.find_def_find_symbol_inversion in H3 as [id H3]; eauto.
        exploit (Senv.find_symbol_below (Genv.globalenv W3)); eauto. intros ?.
        exploit (Mem.alloc_result m3); eauto. intros -> ->.
        eapply Plt_strict. eapply Plt_Ple_trans; eauto.
      - intros id ofs.
        exploit same_high_half; eauto. }
    { clear dependent j__δ.
      destruct m2_m3.
      constructor; eauto.
      - eapply Mem.alloc_right_inject; eauto using partial_mem_inject.
      - intros.
        pose proof (Mem.perm_alloc_inv _ _ _ _ _ _ H b ofs Max Nonempty H1).
        eapply Mem.alloc_block_compartment with (b' := b) in H.
        destruct (eq_block b b3); try subst b.
        + destruct cp; try contradiction. eauto.
        + rewrite H. eapply perm_compartment4; eauto.
      - erewrite Mem.nextblock_alloc; eauto using Ple_trans, Ple_succ, ple_nextblock1.
      - intros. eapply Mem.valid_block_alloc; eauto.
      - intros. intros n.
        eapply Mem.perm_alloc_4 in n; eauto.
        eapply find_def_perm4; eauto.
        intros ->.
        exploit (Mem.alloc_result m3); eauto. intros ->.
        eapply Genv.find_def_find_symbol_inversion in H1 as [id H1]; eauto.
        exploit (Senv.find_symbol_below (Genv.globalenv W3)); eauto. intros ?.
        eapply Plt_strict. eapply Plt_Ple_trans; eauto. }
    { eapply inject_incr_stack_rel1; eauto.
      induction st_rel.
      - constructor; eauto.
      - constructor; eauto.
        inv H3.
        + econstructor; eauto.
          * unfold same_content_stack in *.
            intros ? ? G ? G' ? G''.
            specialize (STACK_CONTENT1 _ _ G _ G').
            destruct sp1; simpl in G''; try congruence.
            erewrite Mem.load_alloc_unchanged in G''; eauto.
            specialize (STACK_CONTENT1 _ G'') as [? ?]. split; auto.
            destruct sp3; simpl in *; try congruence.
            erewrite Mem.load_alloc_other; eauto.
            eapply PERM1.
          * unfold same_content_stack in *.
            intros ? ? G ? G' ? G''.
            specialize (STACK_CONTENT2 _ _ G _ G' _ G'') as [? ?].
            split; auto.
            destruct sp3; simpl in *; try congruence.
            erewrite Mem.load_alloc_other; eauto.
          * unfold at_most_readable in *. destruct sp1; try auto.
            split. eapply Mem.valid_block_alloc; eauto. eapply PERM1.
            intros ? N. eapply PERM1. eapply Mem.perm_alloc_4; eauto.
            intros <-. eapply Mem.fresh_block_alloc with (b := b); eauto.
            eapply PERM1.
          * unfold at_most_readable in *. destruct sp3; try auto.
            split. eapply Mem.valid_block_alloc; eauto. eapply PERM3.
            intros ? N. eapply PERM3. eapply Mem.perm_alloc_4; eauto.
            intros <-. eapply Mem.fresh_block_alloc with (b := b); eauto.
            eapply PERM3.
          * unfold empty_perm in *. split.
            eapply Mem.valid_block_alloc; eauto. eapply EMPTY1.
            intros ? N. eapply EMPTY1. eapply Mem.perm_alloc_4; eauto.
            intros <-. eapply Mem.fresh_block_alloc with (b := dummy_sp1); eauto.
            eapply EMPTY1.
          * unfold empty_perm in *. split.
            eapply Mem.valid_block_alloc; eauto. eapply EMPTY3.
            intros ? N. eapply EMPTY3. eapply Mem.perm_alloc_4; eauto.
            intros <-. eapply Mem.fresh_block_alloc with (b := dummy_sp3); eauto.
            eapply EMPTY3.
        + simpl in *.
          eapply stackframe_related_opp_δ; eauto.
          * unfold same_content_stack in *.
            intros ? ? G ? G' ? G''.
            specialize (STACK_CONTENT1 _ _ G _ G').
            destruct sp1; simpl in G''; try congruence.
            erewrite Mem.load_alloc_unchanged in G''; eauto.
            specialize (STACK_CONTENT1 _ G'') as [? ?]. split; auto.
            destruct sp3; simpl in *; try congruence.
            erewrite Mem.load_alloc_other; eauto.
            eapply PERM1.
          * unfold same_content_stack in *.
            intros ? ? G ? G' ? G''.
            specialize (STACK_CONTENT2 _ _ G _ G' _ G'') as [? ?].
            split; auto.
            destruct sp3; simpl in *; try congruence.
            erewrite Mem.load_alloc_other; eauto.
          * unfold at_most_readable in *. destruct sp1; try auto.
            split. eapply Mem.valid_block_alloc; eauto. eapply PERM1.
            intros ? N. eapply PERM1. eapply Mem.perm_alloc_4; eauto.
            intros <-. eapply Mem.fresh_block_alloc with (b := b); eauto.
            eapply PERM1.
          * unfold at_most_readable in *. destruct sp3; try auto.
            split. eapply Mem.valid_block_alloc; eauto. eapply PERM3.
            intros ? N. eapply PERM3. eapply Mem.perm_alloc_4; eauto.
            intros <-. eapply Mem.fresh_block_alloc with (b := b); eauto.
            eapply PERM3.
          * unfold empty_perm in *. split.
            eapply Mem.valid_block_alloc; eauto. eapply EMPTY1.
            intros ? N. eapply EMPTY1. eapply Mem.perm_alloc_4; eauto.
            intros <-. eapply Mem.fresh_block_alloc with (b := dummy_sp1); eauto.
            eapply EMPTY1.
          * unfold empty_perm in *. split.
            eapply Mem.valid_block_alloc; eauto. eapply EMPTY3.
            intros ? N. eapply EMPTY3. eapply Mem.perm_alloc_4; eauto.
            intros <-. eapply Mem.fresh_block_alloc with (b := dummy_sp3); eauto.
            eapply EMPTY3.
    }
  Qed.

  Lemma alloc_preserves_rel2_no_regset:
    forall cp cp_main j__δ j__oppδ m1 m1' m2 m3 lo hi b1 st1 st2 st3
      (not_bottom: cp <> bottom)
      (not_top: cp <> top),
      s |= cp ∈ opposite δ ->
      meminj_preserves_globals s δ W1 W3 j__δ ->
      mem_rel s ge1 ge3 j__δ δ m1 m3 ->
      mem_rel s ge2 ge3 j__oppδ (opposite δ) m2 m3 ->
      stack_rel s cp_main ge3 δ j__δ j__oppδ m1 m2 m3 st1 st2 st3 ->
      Mem.alloc m1 cp lo hi = (m1', b1) ->
      exists j__δ' m3' b3, Mem.alloc m3 cp lo hi = (m3', b3) /\
                      meminj_preserves_globals s δ W1 W3 j__δ' /\
                      mem_rel s ge1 ge3 j__δ' δ m1' m3' /\
                      mem_rel s ge2 ge3 j__oppδ (opposite δ) m2 m3' /\
                      inject_incr j__δ j__δ' /\
                      stack_rel s cp_main ge3 δ j__δ' j__oppδ m1' m2 m3' st1 st2 st3.
  Proof.
    intros cp cp_main j__δ j__oppδ m1 m1' m2 m3 lo hi b1 st1 st2 st3
      ? ? side_cp inj_pres m1_m3 m2_m3 st_rel alloc1.
    exploit (Mem.alloc_parallel_inject j__δ m1); eauto using partial_mem_inject, Z.le_refl.
    intros [_ [m3' [b3 [alloc3 [_ [_ [_ _]]]]]]].
    exploit (Mem.alloc_left_unmapped_inject j__δ m1); eauto using partial_mem_inject.
    intros [j' [inj [incr [isnone diff]]]].
    exploit Mem.alloc_right_inject; eauto. intros inj'.
    exists j', m3', b3.  split; [| split; [| split; [| split; [| split]]]];
      [assumption | | | | assumption |].
    { assert (G: forall s δ p1 p2 j j',
                 meminj_preserves_globals s δ p1 p2 j ->
                 (forall (id: ident) (b: block), Genv.find_symbol (Genv.globalenv p1) id = Some b ->
                                   j' b = j b) ->
                 (forall (b: block) gd, Genv.find_def (Genv.globalenv p1) b = Some gd -> j' b = j b) ->
                 (forall (b b': block) delta gd, Genv.find_def (Genv.globalenv p2) b' = Some gd ->
                                            j' b = Some (b', delta) ->
                                            j b = Some (b', delta)) ->
                 inject_incr j j' ->
                 meminj_preserves_globals s δ p1 p2 j').
      { clear.
        intros s δ p1 p2 j j' [A B C D E] rewr1 rewr2 rewr3 incr.
        constructor.
        - intros. erewrite rewr1 in H; eauto.
        - intros. exploit B; eauto. intros (? & ? & ?).
          exploit incr; eauto.
        - intros. exploit C; eauto. intros (? & ? & ?).
          exploit incr; eauto.
        - intros. erewrite rewr2 in H; eauto.
        - intros. eapply rewr3 in H; eauto. }
      eapply G; eauto.
      - clear G.
        intros. eapply diff.
        exploit Genv.find_symbol_find_def_inversion; eauto. intros [gd ?].
        eapply find_def_valid1 in m1_m3; eauto. unfold Mem.valid_block in m1_m3.
        eapply Mem.alloc_result in alloc1; subst. intros N; subst b; exploit Plt_strict; eauto.
      - clear G.
        intros. eapply diff.
        eapply find_def_valid1 in m1_m3; eauto. unfold Mem.valid_block in m1_m3.
        eapply Mem.alloc_result in alloc1; subst. intros N; subst b; exploit Plt_strict; eauto.
      - clear G.
        intros. rewrite <- diff; eauto.
        eapply find_def_valid2 in m1_m3; eauto. unfold Mem.valid_block in m1_m3.
        eapply Mem.alloc_result in alloc3; subst. intros N; subst b.
        assert (b' = Mem.nextblock m3) by congruence. subst b'.
        now exploit Plt_strict; eauto. }
    { clear dependent j__oppδ.
      constructor; auto.
      - intros b. destruct (Pos.eq_dec b b1); subst.
        + split; [congruence |].
          intros ?. apply Mem.owned_new_block in alloc1. simpl in *. rewrite alloc1 in H.
          apply same_dom in m1_m3. specialize (m1_m3 b1).
          destruct m1_m3 as [_ m1_m3].
          destruct H.
          * now destruct δ; congruence.
          * specialize (m1_m3 (or_intror H)).
            assert (exists b1' delta, j__δ b1 = Some (b1', delta)) as [b1' [? G]]
                by now (destruct (j__δ b1) as [[]|]; try congruence; eauto).
            apply incr in G. congruence.
        + rewrite (diff _ n).
          eapply same_dom in m1_m3. specialize (m1_m3 b).
          eapply Mem.alloc_block_compartment with (b' := b) in alloc1.
          simpl. rewrite alloc1. rewrite peq_false; eauto.
      - intros b b' delta.
        destruct (Pos.eq_dec b b1); subst.
        + congruence.
        + rewrite (diff _ n).
          intros G. exploit delta_zero; eauto.
      - intros.
        pose proof (Mem.perm_alloc_inv _ _ _ _ _ _ alloc1 b ofs Max Nonempty H).
        eapply Mem.alloc_block_compartment with (b' := b) in alloc1.
        destruct (eq_block b b1); try subst b.
        + destruct cp; try contradiction. eauto.
        + rewrite alloc1. eapply perm_compartment1; eauto.
      - intros.
        pose proof (Mem.perm_alloc_inv _ _ _ _ _ _ alloc3 b ofs Max Nonempty H).
        eapply Mem.alloc_block_compartment with (b' := b) in alloc3.
        destruct (eq_block b b3); try subst b.
        + destruct cp; try contradiction. eauto.
        + rewrite alloc3. eapply perm_compartment2; eauto.
      - erewrite Mem.nextblock_alloc; eauto using Ple_trans, Ple_succ, ple_nextblock1.
      - erewrite Mem.nextblock_alloc; eauto using Ple_trans, Ple_succ, ple_nextblock2.
      - intros. exploit find_def_valid1; eauto. eapply Mem.valid_block_alloc. eauto.
      - intros. exploit find_def_valid2; eauto. eapply Mem.valid_block_alloc. eauto.
      - intros. intros n. eapply find_def_perm1; eauto.
        eapply Mem.perm_alloc_4; eauto.
        intros ->.
        exploit (Mem.alloc_result m1); eauto. intros ->.
        eapply Genv.find_def_find_symbol_inversion in H as [id H]; eauto.
        exploit (Senv.find_symbol_below (Genv.globalenv W1)); eauto. intros ?.
        eapply Plt_strict. eapply Plt_Ple_trans; eauto using ple_nextblock1.
      - intros. intros n. eapply find_def_perm2; eauto.
        eapply Mem.perm_alloc_4; eauto.
        intros ->.
        exploit (Mem.alloc_result m3); eauto. intros ->.
        eapply Genv.find_def_find_symbol_inversion in H as [id H]; eauto.
        exploit (Senv.find_symbol_below (Genv.globalenv W3)); eauto. intros ?.
        eapply Plt_strict. eapply Plt_Ple_trans; eauto using ple_nextblock2.
      - intros id ofs.
        exploit same_high_half; eauto.
    }
    { clear dependent j__δ.
      destruct m2_m3.
      constructor; eauto.
      - eapply Mem.alloc_right_inject; eauto using partial_mem_inject.
      - intros.
        pose proof (Mem.perm_alloc_inv _ _ _ _ _ _ alloc3 b ofs Max Nonempty H).
        eapply Mem.alloc_block_compartment with (b' := b) in alloc3.
        destruct (eq_block b b3); try subst b.
        + destruct cp; try contradiction. eauto.
        + rewrite alloc3. eapply perm_compartment4; eauto.
      - erewrite Mem.nextblock_alloc; eauto using Ple_trans, Ple_succ, ple_nextblock1.
      - intros. eapply Mem.valid_block_alloc; eauto.
      - intros. intros n. eapply find_def_perm4; eauto.
        eapply Mem.perm_alloc_4; eauto.
        intros ->.
        exploit (Mem.alloc_result m3); eauto. intros ->.
        eapply Genv.find_def_find_symbol_inversion in H as [id H]; eauto.
        exploit (Senv.find_symbol_below (Genv.globalenv W3)); eauto. intros ?.
        eapply Plt_strict. eapply Plt_Ple_trans; eauto using ple_nextblock2. }

     { eapply inject_incr_stack_rel1; eauto. induction st_rel.
      - constructor; eauto.
      - constructor; eauto.
        inv H.
        + econstructor; eauto.
          * unfold same_content_stack in *.
            intros ? ? G ? G' ? G''.
            specialize (STACK_CONTENT1 _ _ G _ G').
            destruct sp1; simpl in G''; try congruence.
            erewrite Mem.load_alloc_unchanged in G''; eauto.
            specialize (STACK_CONTENT1 _ G'') as [? ?]. split; auto.
            destruct sp3; simpl in *; try congruence.
            erewrite Mem.load_alloc_other; eauto.
            eapply PERM1.
          * unfold same_content_stack in *.
            intros ? ? G ? G' ? G''.
            specialize (STACK_CONTENT2 _ _ G _ G' _ G'') as [? ?].
            split; auto.
            destruct sp3; simpl in *; try congruence.
            erewrite Mem.load_alloc_other; eauto.
          * unfold at_most_readable in *. destruct sp1; try auto.
            split. eapply Mem.valid_block_alloc; eauto. eapply PERM1.
            intros ? N. eapply PERM1. eapply Mem.perm_alloc_4; eauto.
            intros <-. eapply Mem.fresh_block_alloc with (b := b); eauto.
            eapply PERM1.
          * unfold at_most_readable in *. destruct sp3; try auto.
            split. eapply Mem.valid_block_alloc; eauto. eapply PERM3.
            intros ? N. eapply PERM3. eapply Mem.perm_alloc_4; eauto.
            intros <-. eapply Mem.fresh_block_alloc with (b := b); eauto.
            eapply PERM3.
          * unfold empty_perm in *. split.
            eapply Mem.valid_block_alloc; eauto. eapply EMPTY1.
            intros ? N. eapply EMPTY1. eapply Mem.perm_alloc_4; eauto.
            intros <-. eapply Mem.fresh_block_alloc with (b := dummy_sp1); eauto.
            eapply EMPTY1.
          * unfold empty_perm in *. split.
            eapply Mem.valid_block_alloc; eauto. eapply EMPTY3.
            intros ? N. eapply EMPTY3. eapply Mem.perm_alloc_4; eauto.
            intros <-. eapply Mem.fresh_block_alloc with (b := dummy_sp3); eauto.
            eapply EMPTY3.
        + simpl in *.
          eapply stackframe_related_opp_δ; eauto.
          * unfold same_content_stack in *.
            intros ? ? G ? G' ? G''.
            specialize (STACK_CONTENT1 _ _ G _ G').
            destruct sp1; simpl in G''; try congruence.
            erewrite Mem.load_alloc_unchanged in G''; eauto.
            specialize (STACK_CONTENT1 _ G'') as [? ?]. split; auto.
            destruct sp3; simpl in *; try congruence.
            erewrite Mem.load_alloc_other; eauto.
            eapply PERM1.
          * unfold same_content_stack in *.
            intros ? ? G ? G' ? G''.
            specialize (STACK_CONTENT2 _ _ G _ G' _ G'') as [? ?].
            split; auto.
            destruct sp3; simpl in *; try congruence.
            erewrite Mem.load_alloc_other; eauto.
          * unfold at_most_readable in *. destruct sp1; try auto.
            split. eapply Mem.valid_block_alloc; eauto. eapply PERM1.
            intros ? N. eapply PERM1. eapply Mem.perm_alloc_4; eauto.
            intros <-. eapply Mem.fresh_block_alloc with (b := b); eauto.
            eapply PERM1.
          * unfold at_most_readable in *. destruct sp3; try auto.
            split. eapply Mem.valid_block_alloc; eauto. eapply PERM3.
            intros ? N. eapply PERM3. eapply Mem.perm_alloc_4; eauto.
            intros <-. eapply Mem.fresh_block_alloc with (b := b); eauto.
            eapply PERM3.
          * unfold empty_perm in *. split.
            eapply Mem.valid_block_alloc; eauto. eapply EMPTY1.
            intros ? N. eapply EMPTY1. eapply Mem.perm_alloc_4; eauto.
            intros <-. eapply Mem.fresh_block_alloc with (b := dummy_sp1); eauto.
            eapply EMPTY1.
          * unfold empty_perm in *. split.
            eapply Mem.valid_block_alloc; eauto. eapply EMPTY3.
            intros ? N. eapply EMPTY3. eapply Mem.perm_alloc_4; eauto.
            intros <-. eapply Mem.fresh_block_alloc with (b := dummy_sp3); eauto.
            eapply EMPTY3.
    }
  Qed.

  Lemma alloc_preserves_rel_no_regset:
    forall cp cp_main j__δ j__oppδ m1 m1' m2 m3 lo hi b1 st1 st2 st3
      (not_bottom: cp <> bottom)
      (not_top: cp <> top),
      meminj_preserves_globals s δ W1 W3 j__δ ->
      mem_rel s ge1 ge3 j__δ δ m1 m3 ->
      mem_rel s ge2 ge3 j__oppδ (opposite δ) m2 m3 ->
      stack_rel s cp_main ge3 δ j__δ j__oppδ m1 m2 m3 st1 st2 st3 ->
      Mem.alloc m1 cp lo hi = (m1', b1) ->
      exists j__δ' m3' b3, Mem.alloc m3 cp lo hi = (m3', b3) /\
                      meminj_preserves_globals s δ W1 W3 j__δ' /\
                      mem_rel s ge1 ge3 j__δ' δ m1' m3' /\
                      mem_rel s ge2 ge3 j__oppδ (opposite δ) m2 m3' /\
                      (s |= cp ∈ δ -> j__δ' b1 = Some (b3, 0)) /\
                      inject_incr j__δ j__δ' /\
                      stack_rel s cp_main ge3 δ j__δ' j__oppδ m1' m2 m3' st1 st2 st3.
  Proof.
    intros.
    destruct (side_eq (s cp) δ) as [s_cp | s_cp].
    - exploit alloc_preserves_rel1_no_regset; eauto.
      intros [? [? [? [? [? [? [? [? [? ?]]]]]]]]].
      eexists; eexists; eexists; repeat (split; eauto).
    - exploit alloc_preserves_rel2_no_regset; eauto. now simpl; destruct (s cp); destruct δ.
      intros [? [? [? [? [? [? [? [? ?]]]]]]]].
      eexists; eexists; eexists; repeat (split; eauto). simpl; congruence.
  Qed.

  Lemma free_preserves_rel:
    forall cp cp_main j__δ j__oppδ m1 m1' m2 m3 lo hi b1 b3 st1 st2 st3,
      meminj_preserves_globals s δ W1 W3 j__δ ->
      meminj_preserves_globals s (opposite δ) W2 W3 j__oppδ ->
      j__δ b1 = Some (b3, 0) -> (* we are necessarily in the δ case *)
      mem_rel s ge1 ge3 j__δ δ m1 m3 ->
      mem_rel s ge2 ge3 j__oppδ (opposite δ) m2 m3 ->
      stack_rel s cp_main ge3 δ j__δ j__oppδ m1 m2 m3 st1 st2 st3 ->
      Mem.free m1 b1 lo hi cp = Some m1' ->
      exists m3', Mem.free m3 b3 lo hi cp = Some m3' /\
               mem_rel s ge1 ge3 j__δ δ m1' m3' /\
               mem_rel s ge2 ge3 j__oppδ (opposite δ) m2 m3' /\
               stack_rel s cp_main ge3 δ j__δ j__oppδ m1' m2 m3' st1 st2 st3.
  Proof.
    intros cp cp_main j__δ j__oppδ m1 m1' m2 m3 lo hi b1 b3 st1 st2 st3
      pres_globs1 pres_globs2 ptr_inj m1_m3 m2_m3 st_rel1 free1 .
    exploit (Mem.free_parallel_inject j__δ m1); eauto using partial_mem_inject.
    intros [m3' [free3 m1'_m3']].
    rewrite 2!Z.add_0_r in free3.
    exists m3'; split; [| split; [| split]]; [assumption | | |].
    { clear dependent j__oppδ.
      constructor.
      - intros b. apply same_dom in m1_m3.
        specialize (m1_m3 b).
        simpl in *. apply Mem.free_result in free1. unfold Mem.unchecked_free in free1.
        destruct (zle hi lo); now subst.
      - assumption.
      - intros b b' delta.
        intros G. exploit delta_zero; eauto.
      - intros. erewrite <- Mem.free_preserves_comp; eauto.
        exploit perm_compartment1; eauto.
        eapply Mem.perm_free_3; eauto.
      - intros. erewrite <- Mem.free_preserves_comp; eauto.
        exploit perm_compartment2; eauto.
        eapply Mem.perm_free_3; eauto.
      - erewrite Mem.nextblock_free; eauto using Ple_trans, Ple_succ, ple_nextblock1.
      - erewrite Mem.nextblock_free; eauto using Ple_trans, Ple_succ, ple_nextblock2.
      - intros. exploit find_def_valid1; eauto. eapply Mem.valid_block_free_1; eauto.
      - intros. exploit find_def_valid2; eauto. eapply Mem.valid_block_free_1; eauto.
      - intros. intros n.
        eapply find_def_perm1; eauto.
        eapply Mem.perm_free_3; eauto.
      - intros. intros n.
        eapply find_def_perm2; eauto.
        eapply Mem.perm_free_3; eauto.
      - intros id ofs.
        exploit same_high_half; eauto. }
    { destruct m2_m3.
      constructor; auto.
      - eapply Mem.free_right_inject; eauto.
        intros.
        apply Mem.mi_inj in partial_mem_inject0.
        eapply Mem.mi_own with (cp := (Mem.block_compartment m2 b0)) in partial_mem_inject0; eauto.
        (*   [| now destruct Mem.block_compartment eqn:?]; eauto. *)
        specialize (same_dom0 b0).
        assert (X: j__oppδ b0 <> None) by congruence.
        apply same_dom0 in X. simpl in *.
        apply same_dom in m1_m3 as G.
        specialize (G b1).
        assert (Y: j__δ b1 <> None) by congruence.
        apply G in Y. simpl in *. clear G.
        assert (m1_m3' := m1_m3).
        apply partial_mem_inject in m1_m3.
        apply Mem.mi_inj in m1_m3.
        eapply Mem.mi_own with (cp := (Mem.block_compartment m1 b1)) in m1_m3; eauto.
        (*   [| now destruct (Mem.block_compartment m1 b1) eqn:?]; eauto. *)
        unfold Mem.can_access_block in *.
        assert (R1: Mem.block_compartment m3 b3 = Mem.block_compartment m1 b1).
        { exploit Mem.free_range_perm; eauto. intros P.
          apply Mem.perm_max in P. apply Mem.perm_implies with (p2 := Nonempty) in P;
            try now constructor.
          exploit perm_compartment4; eauto. intros [? G].
          clear free3 P.
          exploit Mem.free_range_perm; eauto. intros P'.
          apply Mem.perm_max in P'. apply Mem.perm_implies with (p2 := Nonempty) in P';
            try now constructor.
          exploit perm_compartment1; eauto. intros [? G'].
          rewrite G, G' in m1_m3. inv m1_m3. congruence. }
        assert (R2: Mem.block_compartment m3 b3 = Mem.block_compartment m2 b0).
        { exploit Mem.free_range_perm; eauto. intros P.
          apply Mem.perm_max in P. apply Mem.perm_implies with (p2 := Nonempty) in P;
            try now constructor.
          exploit perm_compartment4; eauto. intros [? G].
          apply Mem.perm_max in H0. apply Mem.perm_implies with (p2 := Nonempty) in H0;
            try now constructor.
          exploit perm_compartment3; eauto. intros [? G'].
          rewrite G, G' in partial_mem_inject0. inv partial_mem_inject0. congruence. }
        (* destruct X as [X | X]; destruct Y as [Y | Y]. *)
        { destruct X as [? | [? X]], Y as [? | [? Y]], δ; simpl in *; try congruence.
          - exploit find_def_perm1; eauto.
            instantiate (1 := (ofs + delta)).
            exploit Mem.free_range_perm. exact free1. eauto.
            intros R. eapply Mem.perm_cur_max. eapply Mem.perm_implies.
            eapply R. constructor.
          - exploit find_def_perm1; eauto.
            instantiate (1 := (ofs + delta)).
            exploit Mem.free_range_perm. exact free1. eauto.
            intros R. eapply Mem.perm_cur_max. eapply Mem.perm_implies.
            eapply R. constructor.
          - clear m1_m3'.
            assert (exists x', Genv.find_def ge3 b3 = Some (Gfun x')) as [? ?].
            { exploit defs_inject; eauto. intros [? [? [_ [G _]]]].
              inv G; eauto. }
            exploit find_def_perm4; eauto.
            instantiate (1 := (ofs + delta)).
            exploit Mem.free_range_perm. exact free3. eauto.
            intros R. eapply Mem.perm_cur_max. eapply Mem.perm_implies.
            eapply R. constructor.
          - clear m1_m3'.
            assert (exists x', Genv.find_def ge3 b3 = Some (Gfun x')) as [? ?].
            { exploit defs_inject; eauto. intros [? [? [_ [G _]]]].
              inv G; eauto. }
            exploit find_def_perm4; eauto.
            instantiate (1 := (ofs + delta)).
            exploit Mem.free_range_perm. exact free3. eauto.
            intros R. eapply Mem.perm_cur_max. eapply Mem.perm_implies.
            eapply R. constructor.
          - clear m1_m3'.
            assert (exists x', Genv.find_def ge3 b3 = Some (Gfun x')) as [? ?].
            { exploit defs_inject; eauto. intros [? [? [_ [G _]]]].
              inv G; eauto. }
            exploit find_def_perm4; eauto.
            instantiate (1 := (ofs + delta)).
            exploit Mem.free_range_perm. exact free3. eauto.
            intros R. eapply Mem.perm_cur_max. eapply Mem.perm_implies.
            eapply R. constructor.
          - clear m1_m3'.
            assert (exists x', Genv.find_def ge3 b3 = Some (Gfun x')) as [? ?].
            { exploit defs_inject; eauto. intros [? [? [_ [G _]]]].
              inv G; eauto. }
            exploit find_def_perm4; eauto.
            instantiate (1 := (ofs + delta)).
            exploit Mem.free_range_perm. exact free3. eauto.
            intros R. eapply Mem.perm_cur_max. eapply Mem.perm_implies.
            eapply R. constructor.
        }
        assert (delta = 0). { eapply delta_zero0; eauto. }
        eapply Mem.free_range_perm in free1. eapply free1. instantiate (1 := ofs). lia.

        simpl in *.
        simpl; auto with comps.
        simpl; auto with comps.
      - intros. erewrite <- Mem.free_preserves_comp; eauto.
        exploit perm_compartment4; eauto.
        eapply Mem.perm_free_3; eauto.
      - erewrite Mem.nextblock_free; eauto using Ple_trans, Ple_succ, ple_nextblock1.
      - intros. eapply Mem.valid_block_free_1; eauto.
      - intros. intros n.
        eapply find_def_perm4; eauto.
        eapply Mem.perm_free_3; eauto. }
    { induction st_rel1.
      - constructor; eauto.
      - constructor; eauto.
        inv H.
        + econstructor; eauto.
          * unfold same_content_stack in *.
            intros ? ? G ? G' ? G''.
            specialize (STACK_CONTENT1 _ _ G _ G').
            destruct sp1; simpl in G''; try congruence.
            eapply Mem.load_free_2 in G'' as G'''; eauto.
            specialize (STACK_CONTENT1 _ G''') as [? ?]. split; auto.
            destruct sp3; simpl in *; try congruence.
            erewrite Mem.load_free; eauto.
            (* intros ?; subst. *)
            destruct (zlt lo hi).
            exploit Mem.free_range_perm; eauto. instantiate (1 := lo); lia.
            intros ?. left; intros ?; subst.
            eapply PERM3, Mem.perm_max, Mem.perm_implies; eauto. constructor.
            right; left; auto.
          * unfold same_content_stack in *.
            intros ? ? G ? G' ? G''.
            specialize (STACK_CONTENT2 _ _ G _ G' _ G'') as [? ?].
            split; auto.
            destruct sp3; simpl in *; try congruence.
            erewrite Mem.load_free; eauto.
            (* intros ?; subst. *)
            destruct (zlt lo hi).
            exploit Mem.free_range_perm; eauto. instantiate (1 := lo); lia.
            intros ?. left; intros ?; subst.
            eapply PERM3, Mem.perm_max, Mem.perm_implies; eauto. constructor.
            right; left; auto.
          * unfold at_most_readable in *. destruct sp1; try auto.
            split. eapply Mem.valid_block_free_1; eauto. eapply PERM1.
            intros ? N. eapply PERM1.
            eapply Mem.perm_free_3; eauto.
          * unfold at_most_readable in *. destruct sp3; try auto.
            split. eapply Mem.valid_block_free_1; eauto. eapply PERM3.
            intros ? N. eapply PERM3.
            eapply Mem.perm_free_3; eauto.
          * split.
            eapply Mem.valid_block_free_1; eauto. eapply EMPTY1.
            intros ? N. eapply EMPTY1.
            eapply Mem.perm_free_3; eauto.
          * split.
            eapply Mem.valid_block_free_1; eauto. eapply EMPTY3.
            intros ? N. eapply EMPTY3.
            eapply Mem.perm_free_3; eauto.
        + simpl in *.
          eapply stackframe_related_opp_δ; eauto.
          * unfold same_content_stack in *.
            intros ? ? G ? G' ? G''.
            specialize (STACK_CONTENT1 _ _ G _ G').
            destruct sp1; simpl in G''; try congruence.
            eapply Mem.load_free_2 in G'' as G'''; eauto.
            specialize (STACK_CONTENT1 _ G''') as [? ?]. split; auto.
            destruct sp3; simpl in *; try congruence.
            erewrite Mem.load_free; eauto.
            (* intros ?; subst. *)
            destruct (zlt lo hi).
            exploit Mem.free_range_perm; eauto. instantiate (1 := lo); lia.
            intros ?. left; intros ?; subst.
            eapply PERM3, Mem.perm_max, Mem.perm_implies; eauto. constructor.
            right; left; auto.
          * unfold same_content_stack in *.
            intros ? ? G ? G' ? G''.
            specialize (STACK_CONTENT2 _ _ G _ G' _ G'') as [? ?].
            split; auto.
            destruct sp3; simpl in *; try congruence.
            erewrite Mem.load_free; eauto.
            (* intros ?; subst. *)
            destruct (zlt lo hi).
            exploit Mem.free_range_perm; eauto. instantiate (1 := lo); lia.
            intros ?. left; intros ?; subst.
            eapply PERM3, Mem.perm_max, Mem.perm_implies; eauto. constructor.
            right; left; auto.
          * unfold at_most_readable in *. destruct sp1; try auto.
            split. eapply Mem.valid_block_free_1; eauto. eapply PERM1.
            intros ? N. eapply PERM1.
            eapply Mem.perm_free_3; eauto.
          * unfold at_most_readable in *. destruct sp3; try auto.
            split. eapply Mem.valid_block_free_1; eauto. eapply PERM3.
            intros ? N. eapply PERM3.
            eapply Mem.perm_free_3; eauto.
          * split.
            eapply Mem.valid_block_free_1; eauto. eapply EMPTY1.
            intros ? N. eapply EMPTY1.
            eapply Mem.perm_free_3; eauto.
          * split.
            eapply Mem.valid_block_free_1; eauto. eapply EMPTY3.
            intros ? N. eapply EMPTY3.
            eapply Mem.perm_free_3; eauto.
    }
  Qed.

  Lemma store_preserves_rel:
    forall cp cp_main (j__δ j__oppδ: meminj) m1 m1' m2 m3 ch ofs v1 v3 b1 b3 st1 st2 st3
      (not_bottom: cp <> bottom)
      (not_top: cp <> top),
      meminj_preserves_globals s δ W1 W3 j__δ ->
      meminj_preserves_globals s (opposite δ) W2 W3 j__oppδ ->
      j__δ b1 = Some (b3, 0) -> (* we are necessarily in the δ case *)
      mem_rel s ge1 ge3 j__δ δ m1 m3 ->
      mem_rel s ge2 ge3 j__oppδ (opposite δ) m2 m3 ->
      Val.inject j__δ v1 v3 ->
      stack_rel s cp_main ge3 δ j__δ j__oppδ m1 m2 m3 st1 st2 st3 ->
      Mem.store ch m1 b1 ofs v1 cp = Some m1' ->
      exists m3', Mem.store ch m3 b3 ofs v3 cp = Some m3' /\
               mem_rel s ge1 ge3 j__δ δ m1' m3' /\
               mem_rel s ge2 ge3 j__oppδ (opposite δ) m2 m3' /\
               stack_rel s cp_main ge3 δ j__δ j__oppδ m1' m2 m3' st1 st2 st3.
Proof.
    intros cp cp_main j__δ j__oppδ m1 m1' m2 m3 ch ofs v1 v3 b1 b3 st1 st2 st3 ? ?
      pres_globs1 pres_globs2 ptr_inj m1_m3 m2_m3 val_inj st_rel store1.
    exploit (Mem.store_mapped_inject j__δ); eauto using partial_mem_inject.
    intros [m3' [store3 ?]].
    rewrite Z.add_0_r in store3.
    exists m3'; split; [| split; [| split]]; [assumption | | |].
    { clear dependent j__oppδ.
      constructor.
      - intros b. apply same_dom in m1_m3.
        specialize (m1_m3 b). simpl in *.
        eapply Mem.store_block_compartment in store1. now rewrite store1.
      - assumption.
      - now eapply delta_zero; eauto.
      - intros. erewrite <- Mem.store_preserves_comp; eauto.
        eapply perm_compartment1; eauto.
        eapply Mem.perm_store_2; eauto.
      - intros. erewrite <- Mem.store_preserves_comp; eauto.
        eapply perm_compartment2; eauto.
        eapply Mem.perm_store_2; eauto.
      - erewrite Mem.nextblock_store; eauto using Ple_trans, Ple_succ, ple_nextblock1.
      - erewrite Mem.nextblock_store; eauto using Ple_trans, Ple_succ, ple_nextblock2.
      - intros. exploit find_def_valid1; eauto. eapply Mem.store_valid_block_1; eauto.
      - intros. exploit find_def_valid2; eauto. eapply Mem.store_valid_block_1; eauto.
      - intros; intros n. exploit find_def_perm1; eauto.
        eapply Mem.perm_store_2; eauto.
      - intros; intros n. exploit find_def_perm2; eauto.
        eapply Mem.perm_store_2; eauto.
      - intros id ofs0.
        exploit same_high_half; eauto. }
    { destruct m2_m3.
      constructor; eauto.
      - eapply Mem.store_outside_inject; eauto.
        intros.
        apply Mem.mi_inj in partial_mem_inject0.
        eapply Mem.mi_own with (cp := (Mem.block_compartment m2 b')) in partial_mem_inject0; eauto.
          (* [| now destruct Mem.block_compartment eqn:?]; eauto. *)
        specialize (same_dom0 b').
        assert (X: j__oppδ b' <> None) by congruence.
        apply same_dom0 in X. simpl in *.
        apply same_dom in m1_m3 as G.
        specialize (G b1).
        assert (Y: j__δ b1 <> None) by congruence.
        apply G in Y. simpl in *. clear G.
        assert (m1_m3' := m1_m3).
        apply partial_mem_inject in m1_m3.
        apply Mem.mi_inj in m1_m3.
        eapply Mem.mi_own with (cp := (Mem.block_compartment m1 b1)) in m1_m3; eauto.
          (* [| now destruct (Mem.block_compartment m1 b1) eqn:?]; eauto. *)
        simpl in m1_m3.
        assert (R1: Mem.block_compartment m3 b3 = Mem.block_compartment m1 b1).
        { exploit Mem.store_valid_access_3; eauto.
          intros [G [_ _]]. specialize (G ofs). exploit G; try lia.
          intros P.
          apply Mem.perm_max in P. apply Mem.perm_implies with (p2 := Nonempty) in P;
            try now constructor.
          exploit perm_compartment4; eauto. intros [? G'].
          clear store3 P.
          exploit Mem.store_valid_access_3; eauto.
          intros [A [_ _]]. specialize (A ofs). exploit A; try lia.
          intros P'.
          apply Mem.perm_max in P'. apply Mem.perm_implies with (p2 := Nonempty) in P';
            try now constructor.
          exploit perm_compartment1; eauto. intros [? A'].
          rewrite G', A' in m1_m3. inv m1_m3. congruence. }
        assert (R2: Mem.block_compartment m3 b3 = Mem.block_compartment m2 b').
        { exploit Mem.store_valid_access_3; eauto.
          intros [G [_ _]]. specialize (G ofs). exploit G; try lia.
          intros P.
          apply Mem.perm_max in P. apply Mem.perm_implies with (p2 := Nonempty) in P;
            try now constructor.
          exploit perm_compartment4; eauto. intros [? G'].
          clear store3 P.
          apply Mem.perm_max in H1. apply Mem.perm_implies with (p2 := Nonempty) in H1;
            try now constructor.
          exploit perm_compartment3; eauto. intros [? A'].
          rewrite A', G' in partial_mem_inject0. inv partial_mem_inject0. congruence. }
        rewrite <- R1, <- R2 in *.
        { destruct X as [? | [? X]], Y as [? | [? Y]], δ; simpl in *; try congruence.
          - exploit find_def_perm1; eauto.
            exploit Mem.store_valid_access_4. exact store1. intros [].
            instantiate (1 := ofs).
            eapply Mem.perm_cur_max. eapply Mem.perm_implies.
            eapply H4. lia. constructor.
          - exploit find_def_perm1; eauto.
            exploit Mem.store_valid_access_4. exact store1. intros [].
            instantiate (1 := ofs).
            eapply Mem.perm_cur_max. eapply Mem.perm_implies.
            eapply H4. lia. constructor.
          - clear m1_m3'.
            assert (exists x', Genv.find_def ge3 b3 = Some (Gfun x')) as [? ?].
            { exploit defs_inject; eauto. intros [? [? [_ [G _]]]].
              inv G; eauto. }
            exploit find_def_perm4; eauto.
            exploit Mem.store_valid_access_4. exact store3. intros [].
            instantiate (1 := ofs).
            eapply Mem.perm_cur_max. eapply Mem.perm_implies.
            eapply H5. lia. constructor.
          - clear m1_m3'.
            assert (exists x', Genv.find_def ge3 b3 = Some (Gfun x')) as [? ?].
            { exploit defs_inject; eauto. intros [? [? [_ [G _]]]].
              inv G; eauto. }
            exploit find_def_perm4; eauto.
            exploit Mem.store_valid_access_4. exact store3. intros [].
            instantiate (1 := ofs).
            eapply Mem.perm_cur_max. eapply Mem.perm_implies.
            eapply H5. lia. constructor.
          - exploit find_def_perm1; eauto.
            exploit Mem.store_valid_access_4. exact store1. intros [].
            instantiate (1 := ofs).
            eapply Mem.perm_cur_max. eapply Mem.perm_implies.
            eapply H3. lia. constructor.
          - exploit find_def_perm1; eauto.
            exploit Mem.store_valid_access_4. exact store1. intros [].
            instantiate (1 := ofs).
            eapply Mem.perm_cur_max. eapply Mem.perm_implies.
            eapply H3. lia. constructor. }
        eapply Mem.store_valid_access_3; eauto.
        simpl; auto with comps.
        simpl; auto with comps.
      - intros. erewrite <- Mem.store_preserves_comp; eauto.
        exploit perm_compartment4; eauto.
        eapply Mem.perm_store_2; eauto.
      - erewrite Mem.nextblock_store; eauto using Ple_trans, Ple_succ, ple_nextblock1.
      - intros. exploit find_def_valid2; eauto. eapply Mem.store_valid_block_1; eauto.
      - intros; intros n. exploit find_def_perm2; eauto.
        eapply Mem.perm_store_2; eauto. }
  - { induction st_rel.
      constructor; eauto.
      constructor; eauto.
      inv H0; eauto.
      - econstructor; eauto.
        + unfold same_content_stack in *.
          intros ? ? G ? G'.
          specialize (STACK_CONTENT1 _ _ G _ G').
          Opaque Stacklayout.fe_ofs_arg Z.mul. simpl in *.
          destruct sp1; simpl in *; try congruence.
          intros ? G''.
          erewrite Mem.load_store_other in G''; eauto.
          specialize (STACK_CONTENT1 _ G'') as [? R].
          split; auto.
          destruct sp3; simpl in *; try congruence.
          erewrite Mem.load_store_other; eauto.
          { left.
            intros ?; subst.
            exploit Mem.store_valid_access_3; eauto. intros [VA [? ?]].
            eapply PERM3, Mem.perm_max, VA; eauto.
            instantiate (1 := ofs).
            destruct ch; simpl; lia. }
          { left.
            intros ?; subst.
            eapply Mem.store_valid_access_3 in store1; eauto.
            destruct store1 as [VA [? ?]].
            eapply PERM1, Mem.perm_max, VA; eauto.
            instantiate (1 := ofs).
            destruct ch; simpl; lia. }
        + unfold same_content_stack in *.
          intros ? ? G ? G' ? G''.
          specialize (STACK_CONTENT2 _ _ G _ G' _ G'') as [? R].
          Opaque Stacklayout.fe_ofs_arg Z.mul. simpl in *.
          split; auto.
          destruct sp3; simpl in *; try congruence.
          erewrite Mem.load_store_other; eauto.
          { left.
            intros ?; subst.
            exploit Mem.store_valid_access_3; eauto. intros [VA [? ?]].
            eapply PERM3, Mem.perm_max, VA; eauto.
            instantiate (1 := ofs).
            destruct ch; simpl; lia. }
        + unfold at_most_readable in *.
          destruct sp1; try auto.
          split. eapply Mem.store_valid_block_1; eauto. eapply PERM1.
          intros o N. eapply PERM1. now eapply Mem.perm_store_2; eauto.
        + unfold at_most_readable in *.
          destruct sp3; try auto.
          split. eapply Mem.store_valid_block_1; eauto. eapply PERM3.
          intros o N. eapply PERM3. now eapply Mem.perm_store_2; eauto.
        + split. eapply Mem.store_valid_block_1; eauto. eapply EMPTY1.
          intros o N. eapply EMPTY1. now eapply Mem.perm_store_2; eauto.
        + split. eapply Mem.store_valid_block_1; eauto. eapply EMPTY3.
          intros o N. eapply EMPTY3. now eapply Mem.perm_store_2; eauto.
      - eapply stackframe_related_opp_δ; eauto.
        + unfold same_content_stack in *.
          intros ? ? G ? G'.
          specialize (STACK_CONTENT1 _ _ G _ G').
          Opaque Stacklayout.fe_ofs_arg Z.mul. simpl in *.
          destruct sp1; simpl in *; try congruence.
          intros ? G''.
          erewrite Mem.load_store_other in G''; eauto.
          specialize (STACK_CONTENT1 _ G'') as [? R].
          split; auto.
          destruct sp3; simpl in *; try congruence.
          erewrite Mem.load_store_other; eauto.
          { left.
            intros ?; subst.
            exploit Mem.store_valid_access_3; eauto. intros [VA [? ?]].
            eapply PERM3, Mem.perm_max, VA; eauto.
            instantiate (1 := ofs).
            destruct ch; simpl; lia. }
          { left.
            intros ?; subst.
            eapply Mem.store_valid_access_3 in store1; eauto.
            destruct store1 as [VA [? ?]].
            eapply PERM1, Mem.perm_max, VA; eauto.
            instantiate (1 := ofs).
            destruct ch; simpl; lia. }
        + unfold same_content_stack in *.
          intros ? ? G ? G' ? G''.
          specialize (STACK_CONTENT2 _ _ G _ G' _ G'') as [? R].
          Opaque Stacklayout.fe_ofs_arg Z.mul. simpl in *.
          split; auto.
          destruct sp3; simpl in *; try congruence.
          erewrite Mem.load_store_other; eauto.
          { left.
            intros ?; subst.
            exploit Mem.store_valid_access_3; eauto. intros [VA [? ?]].
            eapply PERM3, Mem.perm_max, VA; eauto.
            instantiate (1 := ofs).
            destruct ch; simpl; lia. }
        + unfold at_most_readable in *.
          destruct sp1; try auto.
          split. eapply Mem.store_valid_block_1; eauto. eapply PERM1.
          intros o N. eapply PERM1. now eapply Mem.perm_store_2; eauto.
        + unfold at_most_readable in *.
          destruct sp3; try auto.
          split. eapply Mem.store_valid_block_1; eauto. eapply PERM3.
          intros o N. eapply PERM3. now eapply Mem.perm_store_2; eauto.
        + split. eapply Mem.store_valid_block_1; eauto. eapply EMPTY1.
          intros o N. eapply EMPTY1. now eapply Mem.perm_store_2; eauto.
        + split. eapply Mem.store_valid_block_1; eauto. eapply EMPTY3.
          intros o N. eapply EMPTY3. now eapply Mem.perm_store_2; eauto.
  }
Qed.

  Lemma regset_rel_inject: forall j rs1 rs3 rd v v',
      regset_rel j rs1 rs3 ->
      Val.inject j v v' ->
      regset_rel j (rs1 # rd <- v) (rs3 # rd <- v').
  Proof.
    intros.
    intros r.
    destruct (Pregmap.elt_eq r rd); now try subst r; Simpl.
  Qed.


  Lemma find_comp_of_block_preserved:
    forall j__δ b b' delta
      (inj_pres: meminj_preserves_globals s δ W1 W3 j__δ)
      (delta_zero: mem_delta_zero j__δ),
      j__δ b = Some (b', delta) ->
      Genv.find_comp_of_block ge1 b = Genv.find_comp_of_block ge3 b'.
  Proof.
    intros j b b' delta inj_pres delta_zero j_b.
    exploit delta_zero; eauto; intros ->.
    unfold Genv.find_comp_of_block.
    destruct (Genv.find_def _ b) as [gd |] eqn:?.
    - exploit find_def_preserved; eauto.
      intros (gd' & -> & H & ?).
      destruct H as [? ? H | ? ? H]; now inv H.
    - destruct (Genv.find_def _ b') as [gd |] eqn:?; [| reflexivity].
      exploit defs_rev_inject; eauto. intros (gd' & ? & ?); congruence.
  Qed.


  Lemma find_comp_preserved:
    forall j__δ v v'
      (inj_pres: meminj_preserves_globals s δ W1 W3 j__δ)
      (delta_zero: mem_delta_zero j__δ),
      v <> Vundef ->
      Val.inject j__δ v v' ->
      Genv.find_comp_in_genv ge1 v = Genv.find_comp_in_genv ge3 v'.
  Proof.
    intros j v v' inj_pres delta_zero nundef H.
    inv H; simpl; auto; try congruence.
    exploit find_comp_of_block_preserved; eauto.
  Qed.


  Lemma update_stack_call_preserved_internal:
    forall j__δ sg rs1 rs1' rs3 st1 st1' m1 m1' m3 st3 cp
      (inj_pres: meminj_preserves_globals s δ W1 W3 j__δ)
      (delta_zero: mem_delta_zero j__δ),
      (rs1 PC <> Vundef) ->
      Genv.find_comp_in_genv ge1 (rs1 PC) ⊆ cp ->
      regset_rel j__δ rs1 rs3 ->
      update_stack_call ge1 st1 sg cp rs1 m1 = Some (st1', rs1', m1') ->
      st1' = st1 /\ rs1' = rs1 /\ m1' = m1 /\
        update_stack_call ge3 st3 sg cp rs3 m3 = Some (st3, rs3, m3).
  Proof.
    intros * inj_pres delta_zero nundef samecomp rs1_rs3.
    unfold update_stack_call.
    destruct (flowsto_dec); try contradiction.
    intros R; inv R.
    repeat split; eauto.
    erewrite <- find_comp_preserved; eauto.
    destruct flowsto_dec; try contradiction. reflexivity.
  Qed.

  Lemma set_perm_preserves_rel: forall cp_main j j' m1 m2 m3 m1' m2' b1 b2 b3 delta st1 st2 st3,
    j b1 = Some (b3, delta) ->
    Mem.set_perm m1 b1 Readable = Some m1' ->
    Mem.set_perm m2 b2 Readable = Some m2' ->
    mem_rel s ge1 ge3 j δ m1 m3 ->
    mem_rel s ge2 ge3 j' (opposite δ) m2 m3 ->
    stack_rel s cp_main ge3 δ j j' m1 m2 m3 st1 st2 st3 ->
    exists m3', Mem.set_perm m3 b3 Readable = Some m3' /\
    mem_rel s ge1 ge3 j δ m1' m3' /\
      mem_rel s ge2 ge3 j' (opposite δ) m2' m3' /\
      stack_rel s cp_main ge3 δ j j' m1' m2' m3' st1 st2 st3.
  Admitted.

  (* Lemma set_perm_preserves_rel': forall cp_main j j' m1 m2 m3 m1' m2' b1 b2 b3 delta st1 st2 st3, *)
  (*   j' b1 = Some (b3, delta) -> *)
  (*   Mem.set_perm m1 b1 Readable = Some m1' -> *)
  (*   Mem.set_perm m2 b2 Readable = Some m2' -> *)
  (*   mem_rel s ge1 ge3 j (opposite δ) m1 m3 -> *)
  (*   mem_rel s ge2 ge3 j' δ m2 m3 -> *)
  (*   stack_rel s cp_main ge3 δ j' j m1 m2 m3 st1 st2 st3 -> *)
  (*   exists m3', Mem.set_perm m3 b3 Readable = Some m3' /\ *)
  (*   mem_rel s ge1 ge3 j (opposite δ) m1' m3' /\ *)
  (*     mem_rel s ge2 ge3 j' δ m2' m3' /\ *)
  (*     stack_rel s cp_main ge3 δ j' j m1' m2' m3' st1 st2 st3. *)
  (* Admitted. *)

  (* Lemma set_perm_ok: forall cp_main j__δ j__oppδ v v0 v' m1 m2 m3 st1 st2 st3, *)
  (*     Val.inject j__δ v v' -> *)
  (*     mem_rel s ge1 ge3 j__δ δ m1 m3 -> *)
  (*     mem_rel s ge2 ge3 j__oppδ (opposite δ) m2 m3 -> *)
  (*     stack_rel s cp_main ge3 δ j__δ j__oppδ m1 m2 m3 st1 st2 st3 -> *)

  (*     (mem_rel s ge1 ge3 j__δ δ *)
  (*        match v with *)
  (*        | Vptr bsp _ => Mem.set_perm m1 bsp Readable *)
  (*        | _ => m1 *)
  (*        end match v' with *)
  (*        | Vptr bsp _ => Mem.set_perm m3 bsp Readable *)
  (*        | _ => m3 *)
  (*        end) /\ *)
  (*         (mem_rel s ge2 ge3 j__oppδ (opposite δ) *)
  (*            match v0 with *)
  (*            | Vptr bsp _ => Mem.set_perm m2 bsp Readable *)
  (*            | _ => m2 *)
  (*            end match v' with *)
  (*            | Vptr bsp _ => Mem.set_perm m3 bsp Readable *)
  (*            | _ => m3 *)
  (*            end) /\ *)
  (*       (stack_rel s cp_main ge3 δ j__δ j__oppδ *)
  (*   match v with *)
  (*   | Vptr bsp _ => Mem.set_perm m1 bsp Readable *)
  (*   | _ => m1 *)
  (*   end match v0 with *)
  (*       | Vptr bsp _ => Mem.set_perm m2 bsp Readable *)
  (*       | _ => m2 *)
  (*       end match v' with *)
  (*           | Vptr bsp _ => Mem.set_perm m3 bsp Readable *)
  (*           | _ => m3 *)
  (*           end st1 st2 st3). *)
  (*   Admitted. *)

End Lemmas.

Ltac eexists_and_split :=
  fun k =>
    match goal with
    | m1_m3: mem_rel _ _ _ ?j _ ?m1 ?m3,
        rs1_rs3: regset_rel ?j ?rs1 ?rs3 |- _ =>
        exists j; eexists; eexists; split; [| split; [| split; [| split; [| split; [| split]]]]]; eauto;
        k j rs1 rs3 rs1_rs3 m1 m3 m1_m3
    end.

Ltac simpl_before_exists :=
  repeat (Simpl_all;
          match goal with
          (* Goto *)
          | _: goto_label _ _ ?rs _ = Next _ _ |- _ =>
              unfold goto_label in *; destruct label_pos; try congruence
          | _: eval_branch _ _ ?rs _ _ = Next _ _ |- _ =>
              unfold eval_branch in *; simpl in *
          | _: exec_load _ _ _ _ _ _ _ _ _ = Next _ _ |- _ =>
              unfold exec_load in *; simpl in *
          | _: exec_store _ _ _ _ _ _ _ _ = Next _ _ |- _ =>
              unfold exec_store in *; simpl in *
          | _: context [Val.cmp_bool] |- _ =>
              unfold Val.cmp_bool in *; simpl in *
          | _: context [Val.cmpl_bool] |- _ =>
              unfold Val.cmpl_bool in *; simpl in *
          | _: context [eval_offset _ ?ofs] |- _ =>
              destruct ofs eqn:?; subst; simpl in *

          | _: context [low_half] |- _ =>
              unfold low_half in *; simpl in *
          (* rewrite same_low_half1 in * *)


          | H: Mem.alloc ?m1 ?cp ?lo1 ?hi1 = (?m1', ?b1),
              m1_m3: mem_rel _ _ _ ?j__δ ?δ ?m1 ?m3,
                m2_m3: mem_rel _ _ _ ?j__oppδ (opposite ?δ) ?m2 ?m3,
                  (* agr: agrees_with ?j__δ (init_meminj _ _), *)
                  (* addr: def_on_addressable _ _ ?j__δ ?δ, *)
                  inj_pres : meminj_preserves_globals _ ?δ _ _ ?j__δ,
                  rs1_rs3: regset_rel _ _ _,
                  not_bottom: ?cp <> bottom,
                  not_top: ?cp <> top,
            st_rel: stack_rel _ _ _ _ _ _ _ _ _ _ _ _ |- _ =>
              idtac "alloc case";
              let j__δ' := fresh "j__δ" in
              let m3' := fresh "m3" in
              let b3 := fresh "b3" in
              let alloc3 := fresh "alloc3" in
              (* let agr' := fresh "agr" in *)
              (* let addr' := fresh "addr" in *)
              let inj_pres' := fresh "inj_pres" in
              let m1'_m3' := fresh "m1'_m3'" in
              let m2_m3' := fresh "m2_m3'" in
              let proj := fresh "proj" in
              let incr := fresh "incr" in
              let st_rel' := fresh "st_rel" in
              eapply (alloc_preserves_rel _ _ _ _ _ _ _ _ _ _ _ _ _ _ _ _ _ _ _ _ _ _ _
                                          not_bottom not_top
                                          inj_pres m1_m3 m2_m3 rs1_rs3 st_rel) in H as
                  [j__δ' [m3' [b3 [alloc3 [inj_pres' [m1'_m3' [m2_m3' [? [proj [incr st_rel']]]]]]]]]];
              idtac "done with alloc";
              clear m1_m3 rs1_rs3 m2_m3 inj_pres st_rel
          | H: ?s ?cp = ?δ -> _,
              side_cp: ?s ?cp = ?δ |- _ =>
              specialize (H side_cp)
          | H: ?x = ?x -> _ |- _ =>
              specialize (H eq_refl)

          | H: Mem.store ?ch ?m1 ?b1 ?ofs (?rs1 ?r) ?cp = Some ?m1',
              m1_m3: mem_rel _ _ _ ?j__δ ?δ ?m1 ?m3,
                m2_m3: mem_rel _ _ _ ?j__oppδ (opposite ?δ) ?m2 ?m3,
                  ptr_inj: ?j__δ ?b1 = Some (?b3, 0),
                  (* inj_pres : meminj_preserves_globals _ ?δ _ _ ?j__δ, *)
                  inj_pres1 : meminj_preserves_globals _ ?δ _ _ ?j__δ,
                  inj_pres2 : meminj_preserves_globals _ (opposite ?δ) _ _ ?j__oppδ,
                    rs1_rs3: regset_rel ?j__δ ?rs1 ?rs3,
            st_rel: stack_rel _ _ _ _ _ _ _ _ _ _ _ _,
                  not_bottom: ?cp <> bottom,
                  not_top: ?cp <> top |- _ =>
              idtac "store case";
              let m3' := fresh "m3" in
              eapply (store_preserves_rel _ _ _ _ _ _ _ _ _ _ _ _ _ _ _ _ _ _ _ _ _ _
                        not_bottom not_top
                        inj_pres1 inj_pres2 ptr_inj m1_m3 m2_m3 (rs1_rs3 r) st_rel) in H as
                  [m3' [? [? [? ?]]]];
              idtac "done with store";
              clear m1_m3 m2_m3

          | H: Mem.free ?m1 ?b1 ?lo ?hi ?cp = Some ?m1',
              m1_m3: mem_rel _ _ _ ?j__δ ?δ ?m1 ?m3,
                m2_m3: mem_rel _ _ _ ?j__oppδ (opposite ?δ) ?m2 ?m3,
                  inj_pres1 : meminj_preserves_globals _ ?δ _ _ ?j__δ,
                  inj_pres2 : meminj_preserves_globals _ (opposite ?δ) _ _ ?j__oppδ,
            st_rel: stack_rel _ _ _ _ _ _ _ _ _ _ _ _,
                  ptr_inj: ?j__δ ?b1 = Some (?b3, 0) |- _ =>
              (* rs1_rs3: regset_rel ?j ?rs1 ?rs3 |- _ => *)
              idtac "free case";
              let m3' := fresh "m3" in
              eapply (free_preserves_rel _ _ _ _ _ _ _ _ _ _ _ _ _ _ _ _ _ _ _ _
                        inj_pres1 inj_pres2 ptr_inj m1_m3 m2_m3 st_rel) in H as
                  [m3' [? [? ?]]];
              idtac "done with free";
              clear m1_m3

          | H: Mem.load ?ch ?m1 ?b1 ?ofs ?cp = Some ?v1,
              m1_m3: mem_rel _ _ _ ?j _ ?m1 ?m3,
                ptr_inj: ?j ?b1 = Some (?b3, 0) |- _ =>
              idtac "load case";
              let v3 := fresh "v3" in
              let load3 := fresh "load3" in
              destruct (Mem.load_inject _ _ _ _ _ _ _ _ _ _ (partial_mem_inject _ _ _ _ _ _ _ m1_m3) H ptr_inj) as
                [v3 [load3 ?]];
              rewrite Z.add_0_r in load3;
              idtac "done with load";
              clear H

          | H: Val.cmpu_bool (Mem.valid_pointer ?m1) ?op (?rs1 ?r) (?rs1 ?r') = Some ?b,
              m1_m3: mem_rel _ _ _ ?j _ ?m1 ?m3,
                rs1_rs3: regset_rel ?j ?rs1 ?rs3 |- _ =>
              (* idtac "Val.cmpu_bool case 0"; *)
              eapply cmpu_bool_preserved with (m3 := m3) in H; eauto using rs1_rs3;
              try rewrite H in *;
              (* idtac "done with Val.cmpu_bool 0"; *)
              try congruence

          | H: Val.cmpu_bool (Mem.valid_pointer ?m1) ?op (Vint ?x) (?rs1 ?r') = Some ?b,
              m1_m3: mem_rel _ _ _ ?j _ ?m1 ?m3,
                rs1_rs3: regset_rel ?j ?rs1 ?rs3 |- _ =>
              (* idtac "Val.cmpu_bool case 1"; *)
              eapply cmpu_bool_preserved with (m3 := m3) (v1' := Vint x) in H; eauto using rs1_rs3;
              try rewrite H in *;
              (* idtac "done with Val.cmpu_bool 1"; *)
              try congruence

          | H: Val.cmpu_bool (Mem.valid_pointer ?m1) ?op (?rs1 ?r) (Vint ?x) = Some ?b,
              m1_m3: mem_rel _ _ _ ?j _ ?m1 ?m3,
                rs1_rs3: regset_rel ?j ?rs1 ?rs3 |- _ =>
              (* idtac "Val.cmpu_bool case 2"; *)
              eapply cmpu_bool_preserved with (m3 := m3) (v2' := Vint x) in H; eauto using rs1_rs3;
              try rewrite H in *;
              (* idtac "done with Val.cmpu_bool 2"; *)
              try congruence

          | H: Val.cmpu_bool (Mem.valid_pointer ?m1) ?op (Vint ?x) (Vint ?y) = Some ?b,
              m1_m3: mem_rel _ _ _ ?j _ ?m1 ?m3,
                rs1_rs3: regset_rel ?j ?rs1 ?rs3 |- _ =>
              (* idtac "Val.cmpu_bool case 3"; *)
              eapply cmpu_bool_preserved with (m3 := m3) (v1' := Vint x) (v2' := Vint y) in H; eauto using rs1_rs3;
              try rewrite H in *;
              (* idtac "done with Val.cmpu_bool 3"; *)
              try congruence

          | H: Val.cmplu_bool (Mem.valid_pointer ?m1) ?op (?rs1 ?r) (?rs1 ?r') = Some ?b,
              m1_m3: mem_rel _ _ _ ?j _ ?m1 ?m3,
                rs1_rs3: regset_rel ?j ?rs1 ?rs3 |- _ =>
              (* idtac "Val.cmplu_bool case 0"; *)
              eapply cmplu_bool_preserved with (m3 := m3) in H; eauto using rs1_rs3;
              try rewrite H in *;
              (* idtac "done with Val.cmplu_bool 0"; *)
              try congruence

          | H: Val.cmplu_bool (Mem.valid_pointer ?m1) ?op (Vlong ?x) (?rs1 ?r') = Some ?b,
              m1_m3: mem_rel _ _ _ ?j _ ?m1 ?m3,
                rs1_rs3: regset_rel ?j ?rs1 ?rs3 |- _ =>
              (* idtac "Val.cmplu_bool case 1"; *)
              eapply cmplu_bool_preserved with (m3 := m3) (v1' := Vlong x) in H; eauto using rs1_rs3;
              try rewrite H in *;
              (* idtac "done with Val.cmplu_bool 1"; *)
              try congruence

          | H: Val.cmplu_bool (Mem.valid_pointer ?m1) ?op (?rs1 ?r) (Vlong ?x) = Some ?b,
              m1_m3: mem_rel _ _ _ ?j _ ?m1 ?m3,
                rs1_rs3: regset_rel ?j ?rs1 ?rs3 |- _ =>
              (* idtac "Val.cmplu_bool case 2"; *)
              eapply cmplu_bool_preserved with (m3 := m3) (v2' := Vlong x) in H; eauto using rs1_rs3;
              try rewrite H in *;
              (* idtac "done with Val.cmplu_bool 2"; *)
              try congruence

          | H: Val.cmplu_bool (Mem.valid_pointer ?m1) ?op (Vlong ?x) (Vlong ?y) = Some ?b,
              m1_m3: mem_rel _ _ _ ?j _ ?m1 ?m3,
                rs1_rs3: regset_rel ?j ?rs1 ?rs3 |- _ =>
              (* idtac "Val.cmplu_bool case 3"; *)
              eapply cmplu_bool_preserved with (m3 := m3) (v1' := Vlong x) (v2' := Vlong y) in H; eauto using rs1_rs3;
              try rewrite H in *;
              (* idtac "done with Val.cmplu_bool 3"; *)
              try congruence

          | H: Val.cmp_bool ?op (?rs1 ?r) (?rs1 ?r') = Some ?b,
              m1_m3: mem_rel _ _ _ ?j _ ?m1 ?m3,
                rs1_rs3: regset_rel ?j ?rs1 ?rs3 |- _ =>
              (* idtac "Val.cmp_bool case"; *)
              eapply Val.cmp_bool_inject in H; eauto using rs1_rs3;
              try rewrite H in *;
              (* idtac "done with Val.cmp_bool"; *)
              try congruence

          | d: Z |- _ =>
              match goal with
              | H: ?j _ = Some (_, d) ,
                  m1_m3: mem_rel _ _ _ ?j _ ?m1 ?m3 |- _ =>
                  let G := fresh "G" in
                  pose proof (delta_zero _ _ _ _ _ _ _ m1_m3 _ _ _ H) as G;
                  subst d
              end


          | |- context [Ptrofs.repr 0] => replace (Ptrofs.repr 0) with Ptrofs.zero by reflexivity; auto
          | H: context [Ptrofs.repr 0] |- _ => replace (Ptrofs.repr 0) with Ptrofs.zero in H by reflexivity; auto
          | |- context [Ptrofs.add _ Ptrofs.zero] => rewrite Ptrofs.add_zero; auto
          | H: context [Ptrofs.add _ Ptrofs.zero] |- _ => rewrite Ptrofs.add_zero in H; simpl in *; try congruence
          | |- context [Ptrofs.sub _ Ptrofs.zero] => rewrite Ptrofs.sub_zero_l; auto
          | H: context [Ptrofs.sub _ Ptrofs.zero] |- _ => rewrite Ptrofs.sub_zero_l in H; simpl in *; try congruence

          (* hypothesis manipulation *)
          | rs1_rs3: regset_rel ?j ?rs1 ?rs3,
              _: context [match ?rs1 ?i with | _ => _ end] |- _ =>
              let H := fresh "rs1_rs3" in
              assert (H := rs1_rs3 i);
              destruct (rs1 i); inv H; try congruence; simpl in *; eauto

          | rs1_rs3: regset_rel ?j ?rs1 ?rs3,
              _: context [Val.offset_ptr (?rs1 ?i) _] |- _ =>
              let H := fresh "rs1_rs3" in
              assert (H := rs1_rs3 i);
              destruct (rs1 i); inv H; try congruence; simpl in *; eauto

          | H: Next _ _ = Next _ _ |- _ => inv H
          | H: Some _ = Some _ |- _ => inv H
          | H: Some _ = None |- _ => inv H
          | H: None = Some _ |- _ => inv H
          | H: Stuck = Next _ _ |- _ => inv H
          | H: Next _ _ = Stuck |- _ => inv H
          | H: negb _ = true |- _ => apply negb_true_iff in H
          | H: negb _ = false |- _ => apply negb_false_iff in H
          | H: Int.eq ?x ?x = false |- _ => rewrite Int.eq_true in H
          | H: Int64.eq ?x ?x = false |- _ => rewrite Int64.eq_true in H
          | H: Int.lt ?x ?x = true |- _ => rewrite lt_xx_false in H
          | H: Int64.lt ?x ?x = true |- _ => rewrite lt64_xx_false in H
          | H: Int.ltu ?x ?x = true |- _ => rewrite ltu_xx_false in H
          | H: Int64.ltu ?x ?x = true |- _ => rewrite ltu64_xx_false in H
          | H: false = true |- _ => congruence
          | H: true = false |- _ => congruence
          | H: ?x = false, H': ?x = true |- _ => congruence
          | H: match ?x with | _ => _ end = Next _ _ |- _ =>
              let eq := fresh "eq" in
              destruct x eqn:eq; simpl in *; try congruence
          (* | H: (let (_) := ?x in _) = Next _ _ |- _ => *)
          (*     let eq := fresh "eq" in *)
          (*     destruct x eqn:eq; simpl in *; try congruence *)
          | _: context [?rs1 ### ?rs] |- context [?rs3 ### ?rs] =>
              let i := fresh "i" in destruct rs as [| i]; simpl in *
          | _: context [?rs1 ## ?rs] |- context [?rs3 ## ?rs] =>
              let i := fresh "i" in destruct rs as [| i]; simpl in *
          | H: ?x = _ |- context [if ?x then _ else _] =>
              setoid_rewrite H; simpl
          | H: ?x = _ |- context [match ?x with | _ => _ end] =>
              setoid_rewrite H; simpl
          | |- context [(if ?x then _ else _) = Next _ _] =>
              let eq := fresh "eq" in destruct x eqn:eq; simpl in *
          | |- context [(match ?x with | _ => _ end) = Next _ _] =>
              let eq := fresh "eq" in destruct x eqn:eq; simpl in *

          end);
  simpl.

Ltac solve_simple_regset_rel j rs1 rs3 rs1_rs3 m1 m3 m1_m3:=
  repeat (Simpl;
          match goal with
          | |- regset_rel j (nextinstr _) (nextinstr _) => unfold nextinstr
          | |- regset_rel j (_ # _ <- _) (_ # _ <- _) => eapply regset_rel_inject
          | |- regset_rel j rs1 rs3 => assumption

          | |- stack_rel _ _ _ _ _ _ _ _ _ => eauto using inject_incr_stack_rel1, inject_incr_stack_rel2, inject_incr_refl

          | _: ?x |- ?x => assumption

          | d: Z |- _ =>
              match goal with
              | H: j _ = Some (_, d) |- _ =>
                  let G := fresh "G" in
                  pose proof (delta_zero _ _ _ _ _ _ _ m1_m3 _ _ _ H) as G;
                  subst d
              end


          | |- Ptrofs.add (Ptrofs.add ?ofs1 ?delta) ?imm = Ptrofs.add (Ptrofs.add ?ofs1 ?imm) ?delta =>
              now rewrite (Ptrofs.add_assoc ofs1 delta imm), (Ptrofs.add_commut delta imm), <- Ptrofs.add_assoc

          | |- context [_ ### ?rs] =>
              let i := fresh "i" in destruct rs as [| i]; simpl in *
          | |- context [_ ## ?rs] =>
              let i := fresh "i" in destruct rs as [| i]; simpl in *

          | |- context [Ptrofs.sub (Ptrofs.add _ _) _] => rewrite Ptrofs.sub_add_l; simpl; auto
          | |- context [Ptrofs.repr 0] => replace (Ptrofs.repr 0) with Ptrofs.zero by reflexivity; auto
          | |- context [Ptrofs.add _ Ptrofs.zero] => rewrite Ptrofs.add_zero; auto
          | |- context [Ptrofs.sub _ Ptrofs.zero] => rewrite Ptrofs.sub_zero_l; auto



          | |- Val.inject _ _ _ => eauto using Ptrofs.add_zero with solve_inject
          end).


Section Theorems.

  Context (s: split) (W1 W2 W3: Asm.program) (δ: side).

  Hypothesis match_W1_W3: match_prog s δ W1 W3.
  Hypothesis match_W2_W3: match_prog s (opposite δ) W2 W3.

  Notation cp_main := (comp_of_main W1).

  Hypothesis norepet1: list_norepet (prog_defs_names W1).
  Hypothesis norepet2: list_norepet (prog_defs_names W2).

  Notation ge1 := (Genv.globalenv W1).
  Notation ge2 := (Genv.globalenv W2).
  Notation ge3 := (Genv.globalenv W3).

  Hypothesis no_bottom1: forall b f,
      Genv.find_def ge1 b = Some (Gfun (Internal f)) ->
      comp_of f <> bottom.
  Hypothesis no_top1: forall b f,
      Genv.find_def ge1 b = Some (Gfun (Internal f)) ->
      comp_of f <> top.
  Hypothesis no_bottom2: forall b f,
      Genv.find_def ge2 b = Some (Gfun (Internal f)) ->
      comp_of f <> bottom.
  Hypothesis no_top2: forall b f,
      Genv.find_def ge2 b = Some (Gfun (Internal f)) ->
      comp_of f <> top.
  Hypothesis no_bottom3: forall b f,
      Genv.find_def ge3 b = Some (Gfun (Internal f)) ->
      comp_of f <> bottom.
  Hypothesis no_top3: forall b f,
      Genv.find_def ge3 b = Some (Gfun (Internal f)) ->
      comp_of f <> top.


  Hypothesis no_bottom1': forall b v,
      Genv.find_def ge1 b = Some (Gvar v) ->
      comp_of v <> bottom.
  Hypothesis no_top1': forall b v,
      Genv.find_def ge1 b = Some (Gvar v) ->
      comp_of v <> top.
  Hypothesis no_bottom2': forall b v,
      Genv.find_def ge2 b = Some (Gvar v) ->
      comp_of v <> bottom.
  Hypothesis no_top2': forall b v,
      Genv.find_def ge2 b = Some (Gvar v) ->
      comp_of v <> top.
  Hypothesis no_bottom3': forall b v,
      Genv.find_def ge3 b = Some (Gvar v) ->
      comp_of v <> bottom.
  Hypothesis no_top3': forall b v,
      Genv.find_def ge3 b = Some (Gvar v) ->
      comp_of v <> top.

  Local Opaque Val.add Val.addl Val.sub Val.subl
    Val.mul Val.mulhs Val.mulhu Val.mull Val.mullhs Val.mullhu
    Val.and Val.or Val.xor Val.andl Val.orl Val.xorl
    Val.shl Val.shru Val.shr Val.shll Val.shrlu Val.shrl
    Val.cmp Val.cmpl Val.cmpf Val.cmpfs
    Val.cmpu Val.cmplu
    Val.divs Val.divu Val.divls Val.divlu
    Val.mods Val.modu Val.modls Val.modlu
    Val.negfs Val.negf Val.absfs Val.absf
    Val.addfs Val.addf Val.subfs Val.subf Val.mulfs Val.mulf
    Val.divfs Val.divf.

  Local Arguments comp_of /.

  (* Hypothesis first_instr1: *)
  (*   forall b f i, *)
  (*     s (comp_of f) = δ -> *)
  (*     Genv.find_def ge1 b = Some (Gfun (Internal f)) -> *)
  (*     find_instr (Ptrofs.unsigned Ptrofs.zero) (fn_code f) = Some i -> *)
  (*     match i with *)
  (*     | Pallocframe _ _ => True *)
  (*     | _ => False *)
  (*     end. *)

  (* Hypothesis first_instr2: *)
  (*   forall b f i, *)
  (*     s (comp_of f) = opposite δ -> *)
  (*     Genv.find_def ge1 b = Some (Gfun (Internal f)) -> *)
  (*     find_instr (Ptrofs.unsigned Ptrofs.zero) (fn_code f) = Some i -> *)
  (*     match i with *)
  (*     | Pallocframe _ _ => True *)
  (*     | _ => False *)
  (*     end. *)

  (* Calls *)
  Lemma allowed_call_preserved:
    forall j__δ cp v v'
      (inj_pres: meminj_preserves_globals s δ W1 W3 j__δ)
      (delta_zero: mem_delta_zero j__δ),
      v <> Vundef ->
      Val.inject j__δ v v' ->
      Genv.allowed_call ge1 cp v ->
      Genv.allowed_call ge3 cp v'.
  Proof.
    intros * inj_pres delta_zero nundef H allowed.
    exploit find_comp_preserved; eauto.
    intros same_comp.
    destruct allowed as [eq_comp | cross_call].
    - left; congruence.
    - right.
      inv H; auto; try congruence.
      exploit delta_zero; eauto; intros ->; rewrite Ptrofs.add_zero in *.
      clear nundef.
      destruct cross_call as [id [cp' [inv_symb ?]]].
      exists id, cp'. split.
      + apply Genv.invert_find_symbol in inv_symb.
        apply Genv.find_invert_symbol.
        exploit symbols_inject1; eauto; intros []; auto.
      + replace (Genv.genv_policy ge3) with (prog_pol W3) by (symmetry; apply Genv.genv_pol_add_globals).
        replace (Genv.genv_policy ge1) with (prog_pol W1) in * by (symmetry; apply Genv.genv_pol_add_globals).
        rewrite (match_prog_pol _ _ _ _ match_W1_W3), <- same_comp. auto.
  Qed.

  Lemma call_arguments_preserved:
    forall j__δ m1 m3 rs1 rs3,
      mem_rel s ge1 ge3 j__δ δ m1 m3 ->
      regset_rel j__δ rs1 rs3 ->
      forall sig args, call_arguments rs1 m1 sig args ->
                  exists args', Val.inject_list j__δ args args'
                           /\ call_arguments rs3 m3 sig args'.
  Proof.
    intros * m1_m3 rs1_rs3 sig args H.
    unfold call_arguments in H.
    unfold call_arguments.
    induction H.
    - exists nil. split; auto. constructor.
    - assert (exists b1', Val.inject j__δ b1 b1' /\ call_arg_pair rs3 m3 a1 b1').
      { inv H.
        - inv H1.
          + specialize (rs1_rs3 (preg_of r)).
            exists (rs3 (preg_of r)). split; eauto. constructor; constructor.
          + exploit Mem.loadv_inject; eauto using partial_mem_inject.
            eapply Val.offset_ptr_inject. eapply rs1_rs3.
            intros [b1' [? ?]].
            exists b1'; split. eauto. constructor. econstructor; eauto.
        - inv H1; inv H2.
          + pose proof (rs1_rs3 (preg_of r)).
            pose proof (rs1_rs3 (preg_of r0)).
            eexists; split; [eapply Val.longofwords_inject; eauto |].
            constructor; constructor; eauto.
          + pose proof (rs1_rs3 (preg_of r)).
            exploit Mem.loadv_inject; eauto using partial_mem_inject.
            eapply Val.offset_ptr_inject. eapply rs1_rs3.
            intros [b1' [? ?]].
            eexists; split; [eapply Val.longofwords_inject; eauto |].
            constructor; econstructor; eauto.
          + pose proof (rs1_rs3 (preg_of r)).
            exploit Mem.loadv_inject; eauto using partial_mem_inject.
            eapply Val.offset_ptr_inject. eapply rs1_rs3.
            intros [b1' [? ?]].
            eexists; split; [eapply Val.longofwords_inject; eauto |].
            constructor; econstructor; eauto.
          + exploit Mem.loadv_inject; eauto using partial_mem_inject.
            eapply Val.offset_ptr_inject. eapply rs1_rs3. clear H1.
            exploit Mem.loadv_inject; eauto using partial_mem_inject.
            eapply Val.offset_ptr_inject. eapply rs1_rs3.
            intros [b1' [? ?]].
            intros [b0' [? ?]].
            eexists; split; [eapply Val.longofwords_inject; eauto |].
            constructor; econstructor; eauto. }
      destruct IHlist_forall2 as [? [? ?]].
      destruct H1 as [? [? ?]].
      eexists (cons _ _); split.
      + constructor; eassumption.
      + constructor; eauto.
  Qed.

  Lemma call_trace_preserved:
    forall j__δ cp cp' v v' args args' sig t
      (inj_pres: meminj_preserves_globals s δ W1 W3 j__δ)
      (delta_zero: mem_delta_zero j__δ),
      Val.inject j__δ v v' ->
      Val.inject_list j__δ args args' ->
      (Genv.type_of_call cp cp' = Genv.CrossCompartmentCall -> Forall not_ptr args) ->
      call_trace ge1 cp cp' v args (sig_args sig) t ->
      call_trace ge3 cp cp' v' args' (sig_args sig) t.
  Proof.
    intros j__δ cp cp' v v' args args' sig t inj_pres delta_zero inj_v inj_args NPTR EV.
    inv EV.
    - constructor; auto.
    - specialize (NPTR H).
      inv inj_v; eauto.
      econstructor; eauto. apply Genv.find_invert_symbol.
      eapply symbols_inject1; eauto. eapply Genv.invert_find_symbol; eauto.
      remember (sig_args sig) as tys.
      clear -inj_args NPTR H2.
      revert args args' tys vl inj_args NPTR H2.
      induction args;intros args' tys vl inj_args NPTR Hmatch.
      + inv inj_args; inv Hmatch; constructor.
      + inv inj_args; inv Hmatch; inv NPTR.
        constructor; eauto.
        inv H1; inv H5; try contradiction; econstructor; eauto.
  Qed.

  (* (* Returns *) *)
  (* Lemma update_stack_return_preserved_internal: *)
  (*   forall j__δ rs1 rs3 st1 st1' st3 cp *)
  (*     (inj_pres: meminj_preserves_globals s δ W1 W3 j__δ) *)
  (*     (delta_zero: mem_delta_zero j__δ), *)
  (*     (rs1 PC <> Vundef) -> *)
  (*     Genv.find_comp ge1 (rs1 PC) = Some cp -> *)
  (*     regset_rel j__δ rs1 rs3 -> *)
  (*     update_stack_return st1 = Some st1' -> *)
  (*     st1' = st1 /\ *)
  (*       update_stack_return st3 = Some st3. *)
  (* Proof. *)
  (*   intros * inj_pres delta_zero nundef samecomp rs1_rs3 (* st_rel *). *)
  (*   unfold update_stack_return. *)
  (*   (* rewrite samecomp, Pos.eqb_refl. *) *)
  (*   intros R; inv R. *)
  (*   split; eauto. *)
  (*   erewrite <- find_comp_preserved, samecomp, Pos.eqb_refl; eauto. *)
  (* Qed. *)

  (* State inversion *)
  Lemma strong_equiv_state_internal_inv:
    forall j__δ st1 rs1 m1 s3 b ofs f i cp,
      meminj_preserves_globals s δ W1 W3 j__δ ->
      (* agrees_with j__δ (init_meminj W1 W3) -> *)
      strong_equivalence s cp_main ge1 ge3 j__δ δ (State st1 rs1 m1 cp) s3 ->
      rs1 PC = Vptr b ofs ->
      Genv.find_def ge1 b = Some (Gfun (Internal f)) ->
      find_instr (Ptrofs.unsigned ofs) (fn_code f) = Some i ->
      exists st3 rs3 m3 b' f',
        s3 = State st3 rs3 m3 cp /\
          rs3 PC = Vptr b' ofs /\
          Genv.find_def ge3 b' = Some (Gfun (Internal f')) /\
          (match_fundef (Internal f) (Internal f') /\
             (forall id : ident, Genv.find_symbol ge1 id = Some b -> kept_prog s W1 δ id = true -> f = f')) /\
          mem_rel s ge1 ge3 j__δ δ m1 m3 /\
          regset_rel j__δ rs1 rs3 /\
          s (comp_of f) = δ.
  Proof.
    intros * inj_pres equiv eq_pc find_fun find_ins (* inj_b_b' *).
    assert (exists b', j__δ b = Some (b', 0)) as [b' inj_b_b'].
    { inv equiv.
      specialize (H4 PC). inv H4; try congruence.
      exploit delta_zero; eauto; intros ->; rewrite Ptrofs.add_zero in *.
      exists b2. congruence. }
    exploit find_def_preserved; eauto.
    (* exploit (agrees_with_init_meminj_find_def_preserved s W1 W3); eauto. *)
    intros [fd' [find_fun' [match_f_f' left_implies_eq]]].
    assert (exists f', fd' = (Gfun (Internal f'))) as [f' ?] by
        now inversion match_f_f' as [? ? H | ? ? H]; inv H; eauto.
    subst fd'.
    inv match_f_f'; inv equiv.
    eexists; eexists; eexists; eexists; eexists; split; eauto.
    pose proof (H5 PC) as inj.
    rewrite eq_pc in *; simpl in *. inv inj.
    assert (b' = b2) by congruence; subst b2;
      assert (delta = 0) by congruence; subst delta.
    rewrite Ptrofs.add_zero. split; auto.
    rewrite find_fun'.
    repeat (split; auto).
    - intros; exploit left_implies_eq; eauto. congruence.
    - inv COMP1.
      { rewrite eq_pc in H9; simpl in H9.
        unfold Genv.find_comp_of_block in H9; rewrite find_fun in H9; simpl in H9.
        congruence. }
      { rewrite eq_pc in H9; simpl in H9.
        unfold Genv.find_comp_of_block in H9; rewrite find_fun in H9; simpl in H9.
        exploit no_bottom1; eauto. contradiction. }
  Qed.

  Lemma strong_equiv_state_external_inv:
    forall j__δ st1 rs1 m1 s3 b ofs f cp,
      meminj_preserves_globals s δ W1 W3 j__δ ->
      strong_equivalence s cp_main ge1 ge3 j__δ δ (State st1 rs1 m1 cp) s3 ->
      rs1 PC = Vptr b ofs ->
      Genv.find_def ge1 b = Some (Gfun (External f)) ->
      exists st3 rs3 m3 b',
        s3 = State st3 rs3 m3 cp /\
          rs3 PC = Vptr b' ofs /\
          Genv.find_def ge3 b' = Some (Gfun (External f)) /\
          mem_rel s ge1 ge3 j__δ δ m1 m3 /\
          regset_rel j__δ rs1 rs3.
  Proof.
    intros * inj_pres equiv eq_pc find_fun (* inj_b_b' *).
    assert (exists b', j__δ b = Some (b', 0)) as [b' inj_b_b'].
    { inv equiv.
      specialize (H4 PC). inv H4; try congruence.
      exploit delta_zero; eauto; intros ->; rewrite Ptrofs.add_zero in *.
      exists b2. congruence. }
    exploit find_def_preserved; eauto.
    (* exploit (agrees_with_init_meminj_find_def_preserved s W1 W3); eauto. *)
    intros [fd' [find_fun' [match_f_f' left_implies_eq]]].
    inv equiv; inv match_f_f'. inv H0.
    eexists; eexists; eexists; eexists; split; eauto.
    pose proof (H4 PC) as inj.
    rewrite eq_pc in *; simpl in *. inv inj.
    assert (b' = b2) by congruence; subst b2;
      assert (delta = 0) by congruence; subst delta.
    rewrite Ptrofs.add_zero. split; auto.
  Qed.

  Lemma strong_equiv_returnstate_inv:
    forall j__δ st1 rs1 m1 s3 rec_cp,
      strong_equivalence s cp_main ge1 ge3 j__δ δ (ReturnState st1 rs1 m1 rec_cp) s3 ->
      exists st3 rs3 m3,
        s3 = ReturnState st3 rs3 m3 rec_cp /\
          mem_rel s ge1 ge3 j__δ δ m1 m3 /\
          regset_rel j__δ rs1 rs3.
  Proof.
    intros * equiv.
    inv equiv.
    eexists; eexists; eexists; split; eauto.
  Qed.

  (* Builtins and external calls arguments *)
  Lemma eval_builtin_arg_inject:
    forall cp (rs: regset) m j__δ rs' m' a v
      (eval: eval_builtin_arg ge1 cp rs (rs X2) m a v)
      (sideof: s cp = δ)
      (no_top: cp <> top)
      (inj_pres: meminj_preserves_globals s δ W1 W3 j__δ)
      (delta_zero: mem_delta_zero j__δ),
      regset_rel j__δ rs rs' ->
      Mem.inject j__δ m m' ->
      exists v',
        eval_builtin_arg ge3 cp rs' (rs' X2) m' a v'
        /\ Val.inject j__δ v v'.
  Proof.
    induction 1; intros SIDE NOTOP MINJ DZ (* SP  *)RS MI.
    - exists rs'#x; split; auto. constructor.
    - econstructor; eauto with barg.
    - econstructor; eauto with barg.
    - econstructor; eauto with barg.
    - econstructor; eauto with barg.
    - specialize (RS X2); destruct (rs X2); inv RS; simpl in H; try congruence.
      exploit DZ; eauto; intros ->.
      rewrite Ptrofs.add_zero in *.
      exploit Mem.load_inject; eauto.
      intros (v' & A & B). exists v'; split; auto with barg.
      rewrite Z.add_0_r in A.
      econstructor. simpl; eauto.
    - econstructor; split; eauto with barg.
      eapply Val.offset_ptr_inject. now apply RS.
    - assert (Val.inject j__δ (Genv.symbol_address ge1 id ofs) (Genv.symbol_address ge3 id ofs)).
      { unfold Senv.symbol_address; simpl; unfold Genv.symbol_address.
        destruct (Genv.find_symbol ge1 id) as [b|] eqn:FS; auto.
        exploit symbols_inject2; eauto.
        { revert H. unfold kept_genv, Genv.symbol_address.
          rewrite FS; simpl.
          intros H. eapply Mem.load_valid_access in H.
          destruct H as [PERM [H _]]. simpl in H, PERM.
          specialize (PERM (Ptrofs.unsigned ofs)).
          fold (Genv.find_def ge1 b).
          exploit Genv.find_symbol_find_def_inversion; eauto. intros [g G]. rewrite G.
          destruct g; auto.
          assert (has_comp_globvar v0 = cp) as ->.
          { exploit perm_compartment1; eauto. admit.
            admit.
            intros [? ?]. admit. }
          now destruct side_eq. }
        intros (b' & A & B). rewrite A.
        econstructor; eauto. rewrite Ptrofs.add_zero; auto. }
      exploit Mem.loadv_inject; eauto. intros (v' & A & B). exists v'; split; auto with barg.
    - assert (KEPT: kept_genv s ge1 δ id = true).
      { revert H. unfold kept_genv, Genv.allowed_addrof, Genv.allowed_addrof_b.
        destruct (Genv.find_symbol ge1 id) as [b|] eqn:FS; auto.
        fold (Genv.find_def ge1 b).
        destruct Genv.find_def as [[] |] eqn:FIND; try discriminate; auto.
        simpl. intros H.
        assert (has_comp_globvar v = cp) as ->.
        { clear -FIND H no_bottom1' NOTOP.
          destruct flowsto_dec as [G |]; try discriminate.
          clear H. inv G; auto.
          exploit no_bottom1'; eauto; contradiction.
          congruence. }
        now destruct side_eq. }
      econstructor; split; eauto with barg.
      econstructor; eauto.
      { revert H.
        unfold Genv.allowed_addrof, Genv.allowed_addrof_b. clear match_W2_W3.
        destruct (Genv.find_symbol ge1 id) as [b|] eqn:FS; try discriminate.
        exploit symbols_inject2; eauto.
        intros (b' & TFS & INJ). rewrite TFS.
        destruct (Genv.find_def ge1 b) eqn:FIND; try discriminate.
        exploit defs_inject; eauto. intros [g' [-> [_ [MATCH _]]]].
        inv MATCH; auto. inv H; auto. }
      unfold Senv.symbol_address; simpl; unfold Genv.symbol_address.
      destruct (Genv.find_symbol ge1 id) as [b|] eqn:FS; auto.
      exploit symbols_inject2; eauto.
      intros (b' & A & B). rewrite A.
      econstructor; eauto. now rewrite Ptrofs.add_zero.
    - destruct IHeval1 as (v1' & A1 & B1); eauto using in_or_app.
      destruct IHeval2 as (v2' & A2 & B2); eauto using in_or_app.
      exists (Val.longofwords v1' v2'); split; auto with barg.
      apply Val.longofwords_inject; auto.
    - destruct IHeval1 as (v1' & A1 & B1); eauto using in_or_app.
      destruct IHeval2 as (v2' & A2 & B2); eauto using in_or_app.
      econstructor; split; eauto with barg.
      destruct Archi.ptr64; auto using Val.add_inject, Val.addl_inject.
  Admitted.

  Lemma eval_builtin_args_inject:
    forall cp (rs: regset) m j__δ rs' m' al vl
      (eval: eval_builtin_args ge1 cp rs (rs X2) m al vl)
      (sideof: s cp = δ)
      (no_top: cp <> top)
      (inj_pres: meminj_preserves_globals s δ W1 W3 j__δ)
      (delta_zero: mem_delta_zero j__δ),
      regset_rel j__δ rs rs' ->
      Mem.inject j__δ m m' ->
      exists vl',
        eval_builtin_args ge3 cp rs' (rs' X2) m' al vl'
        /\ Val.inject_list j__δ vl vl'.
  Proof.
    induction 1; intros.
    - exists (@nil val); split; constructor.
    - exploit eval_builtin_arg_inject; eauto using in_or_app. intros (v1' & A & B).
      destruct IHeval as (vl' & C & D); eauto using in_or_app.
      exists (v1' :: vl'); split; constructor; auto.
  Qed.

  Lemma extcall_arguments_preserved:
    forall j__δ δ m1 m3 rs1 rs3,
      mem_rel s ge1 ge3 j__δ δ m1 m3 ->
      regset_rel j__δ rs1 rs3 ->
      forall sig args, extcall_arguments rs1 m1 sig args ->
                  exists args', Val.inject_list j__δ args args'
                           /\ extcall_arguments rs3 m3 sig args'.
  Proof.
    intros * m1_m3 rs1_rs3 sig args H.
    unfold extcall_arguments in H.
    unfold extcall_arguments.
    induction H.
    - exists nil. split; auto. constructor.
    - assert (exists b1', Val.inject j__δ b1 b1' /\ extcall_arg_pair rs3 m3 a1 b1').
      { inv H.
        - inv H1.
          + specialize (rs1_rs3 (preg_of r)).
            exists (rs3 (preg_of r)). split; eauto. constructor; constructor.
          + exploit Mem.loadv_inject; eauto using partial_mem_inject.
            eapply Val.offset_ptr_inject. eapply rs1_rs3.
            intros [b1' [? ?]].
            exists b1'; split. eauto. constructor. econstructor; eauto.
        - inv H1; inv H2.
          + pose proof (rs1_rs3 (preg_of r)).
            pose proof (rs1_rs3 (preg_of r0)).
            eexists; split; [eapply Val.longofwords_inject; eauto |].
            constructor; constructor; eauto.
          + pose proof (rs1_rs3 (preg_of r)).
            exploit Mem.loadv_inject; eauto using partial_mem_inject.
            eapply Val.offset_ptr_inject. eapply rs1_rs3.
            intros [b1' [? ?]].
            eexists; split; [eapply Val.longofwords_inject; eauto |].
            constructor; econstructor; eauto.
          + pose proof (rs1_rs3 (preg_of r)).
            exploit Mem.loadv_inject; eauto using partial_mem_inject.
            eapply Val.offset_ptr_inject. eapply rs1_rs3.
            intros [b1' [? ?]].
            eexists; split; [eapply Val.longofwords_inject; eauto |].
            constructor; econstructor; eauto.
          + exploit Mem.loadv_inject; eauto using partial_mem_inject.
            eapply Val.offset_ptr_inject. eapply rs1_rs3. clear H1.
            exploit Mem.loadv_inject; eauto using partial_mem_inject.
            eapply Val.offset_ptr_inject. eapply rs1_rs3.
            intros [b1' [? ?]].
            intros [b0' [? ?]].
            eexists; split; [eapply Val.longofwords_inject; eauto |].
            constructor; econstructor; eauto. }
      destruct IHlist_forall2 as [? [? ?]].
      destruct H1 as [? [? ?]].
      eexists (cons _ _); split.
      + constructor; eassumption.
      + constructor; eauto.
  Qed.

  Lemma exec_instr_preserved:
    forall j__δ j__oppδ f i rs1 rs1' rs3 m1 m1' m2 m3 st1 st2 st3
      (not_bottom: has_comp_function f <> bottom)
      (not_top: has_comp_function f <> top),
      s |= has_comp_function f ∈ δ ->
      meminj_preserves_globals s δ W1 W3 j__δ ->
      meminj_preserves_globals s (opposite δ) W2 W3 j__oppδ ->
      mem_rel s ge1 ge3 j__δ δ m1 m3 ->
      mem_rel s ge2 ge3 j__oppδ (opposite δ) m2 m3 ->
      regset_rel j__δ rs1 rs3 ->
      stack_rel s cp_main ge3 δ j__δ j__oppδ m1 m2 m3 st1 st2 st3 ->
      exec_instr ge1 f i rs1 m1 (has_comp_function f) = Next rs1' m1' ->
      exists j__δ' rs3' m3',
        exec_instr ge3 f i rs3 m3 (has_comp_function f) = Next rs3' m3' /\
          meminj_preserves_globals s δ W1 W3 j__δ' /\
          mem_rel s ge1 ge3 j__δ' δ m1' m3' /\
          mem_rel s ge2 ge3 j__oppδ (opposite δ) m2 m3' /\
          regset_rel j__δ' rs1' rs3' /\
          stack_rel s cp_main ge3 δ j__δ' j__oppδ m1' m2 m3' st1 st2 st3 /\
          inject_incr j__δ j__δ'.
  Proof.
    intros until st3.
    intros ? ? side_cp inj_pres1 inj_pres2 m1_m3 m2_m3 rs1_rs3 st1_st3 exec.

    Local Opaque Val.cmpu_bool Val.cmplu_bool.
    Local Opaque opposite.


    destruct i; inv exec; simpl in *;
      try now (simpl_before_exists; (eexists_and_split
                                       ltac:(fun j rs1 rs3 rs1_rs3 m1 m3 m1_m3 =>
                                               (simpl; try reflexivity; try eassumption;
                                                solve_simple_regset_rel j rs1 rs3 rs1_rs3 m1 m3 m1_m3; try reflexivity)))).
    - destruct (Genv.allowed_addrof_b) eqn:EQ; try discriminate.
      assert (KEPT: kept_genv s ge1 δ symb = true).
      { revert EQ. unfold kept_genv, Genv.allowed_addrof_b.
        destruct (Genv.find_symbol); try discriminate.
        fold (Genv.find_def ge1 b).
        destruct Genv.find_def as [[] |] eqn:FIND; try discriminate; auto.
        simpl. intros H.
        assert (has_comp_globvar v = has_comp_function f) as ->.
        { clear -FIND H no_bottom1' not_top.
          destruct flowsto_dec as [G |]; try discriminate.
          clear H. inv G; auto.
          exploit no_bottom1'; eauto; contradiction.
          congruence. }
        now destruct side_eq. }
      assert (Genv.allowed_addrof_b ge3 (has_comp_function f) symb = true) as ->.
      { revert EQ.
        unfold Genv.allowed_addrof_b. clear match_W2_W3 inj_pres2.
        destruct (Genv.find_symbol ge1 symb) as [b|] eqn:FS; try discriminate.
        exploit symbols_inject2; eauto.
        intros (b' & TFS & INJ). rewrite TFS.
        destruct (Genv.find_def ge1 b) eqn:FIND; try discriminate.
        exploit defs_inject; eauto. intros [g' [-> [_ [MATCH _]]]].
        inv MATCH; auto. inv H; auto. }
      inv H0.
      (eexists_and_split
         ltac:(fun j rs1 rs3 rs1_rs3 m1 m3 m1_m3 =>
                 (simpl; try reflexivity; try eassumption;
                  solve_simple_regset_rel j rs1 rs3 rs1_rs3 m1 m3 m1_m3; try reflexivity))).
      exploit (symbol_address_inject s (s (has_comp_function f)) W1 W3 j__δ symb Ptrofs.zero);
        eauto using delta_zero.
    - destruct (Genv.allowed_addrof_b) eqn:EQ; try discriminate.
      assert (KEPT: kept_genv s ge1 δ symb = true).
      { revert EQ. unfold kept_genv, Genv.allowed_addrof_b.
        destruct (Genv.find_symbol); try discriminate.
        fold (Genv.find_def ge1 b).
        destruct Genv.find_def as [[] |] eqn:FIND; try discriminate; auto.
        simpl. intros H.
        assert (has_comp_globvar v = has_comp_function f) as ->.
        { clear -FIND H no_bottom1' not_top.
          destruct flowsto_dec as [G |]; try discriminate.
          clear H. inv G; auto.
          exploit no_bottom1'; eauto; contradiction.
          congruence. }
        now destruct side_eq. }
      assert (Genv.allowed_addrof_b ge3 (has_comp_function f) symb = true) as ->.
      { revert EQ.
        unfold Genv.allowed_addrof_b. clear match_W2_W3 inj_pres2.
        destruct (Genv.find_symbol ge1 symb) as [b|] eqn:FS; try discriminate.
        exploit symbols_inject2; eauto.
        intros (b' & TFS & INJ). rewrite TFS.
        destruct (Genv.find_def ge1 b) eqn:FIND; try discriminate.
        exploit defs_inject; eauto. intros [g' [-> [_ [MATCH _]]]].
        inv MATCH; auto. inv H; auto. }
      inv H0.
      (eexists_and_split
         ltac:(fun j rs1 rs3 rs1_rs3 m1 m3 m1_m3 =>
                 (simpl; try reflexivity; try eassumption;
                  solve_simple_regset_rel j rs1 rs3 rs1_rs3 m1 m3 m1_m3; try reflexivity))).
      exploit (symbol_address_inject s (s (has_comp_function f)) W1 W3 j__δ symb Ptrofs.zero);
        eauto using delta_zero.
    - destruct (Genv.allowed_addrof_b) eqn:EQ; try discriminate.
      assert (KEPT: kept_genv s ge1 δ id = true).
      { revert EQ. unfold kept_genv, Genv.allowed_addrof_b.
        destruct (Genv.find_symbol); try discriminate.
        fold (Genv.find_def ge1 b).
        destruct Genv.find_def as [[] |] eqn:FIND; try discriminate; auto.
        simpl. intros H.
        assert (has_comp_globvar v = has_comp_function f) as ->.
        { clear -FIND H no_bottom1' not_top.
          destruct flowsto_dec as [G |]; try discriminate.
          clear H. inv G; auto.
          exploit no_bottom1'; eauto; contradiction.
          congruence. }
        now destruct side_eq. }
      assert (Genv.allowed_addrof_b ge3 (has_comp_function f) id = true) as ->.
      { revert EQ.
        unfold Genv.allowed_addrof_b. clear match_W2_W3 inj_pres2.
        destruct (Genv.find_symbol ge1 id) as [b|] eqn:FS; try discriminate.
        exploit symbols_inject2; eauto.
        intros (b' & TFS & INJ). rewrite TFS.
        destruct (Genv.find_def ge1 b) eqn:FIND; try discriminate.
        exploit defs_inject; eauto. intros [g' [-> [_ [MATCH _]]]].
        inv MATCH; auto. inv H; auto. }
      inv H0.
      (eexists_and_split
         ltac:(fun j rs1 rs3 rs1_rs3 m1 m3 m1_m3 =>
                 (simpl; try reflexivity; try eassumption;
                  solve_simple_regset_rel j rs1 rs3 rs1_rs3 m1 m3 m1_m3; try reflexivity))).
      exploit (symbol_address_inject s (s (has_comp_function f)) W1 W3 j__δ id ofs);
        eauto using delta_zero.
    - replace (high_half ge1 id ofs) with (Genv.symbol_address ge1 id ofs) by reflexivity.
      replace (high_half ge3 id ofs) with (Genv.symbol_address ge3 id ofs) by reflexivity.
      destruct (Genv.allowed_addrof_b) eqn:EQ; try discriminate.
      assert (KEPT: kept_genv s ge1 δ id = true).
      { revert EQ. unfold kept_genv, Genv.allowed_addrof_b.
        destruct (Genv.find_symbol); try discriminate.
        fold (Genv.find_def ge1 b).
        destruct Genv.find_def as [[] |] eqn:FIND; try discriminate; auto.
        simpl. intros H.
        assert (has_comp_globvar v = has_comp_function f) as ->.
        { clear -FIND H no_bottom1' not_top.
          destruct flowsto_dec as [G |]; try discriminate.
          clear H. inv G; auto.
          exploit no_bottom1'; eauto; contradiction.
          congruence. }
        now destruct side_eq. }
      assert (Genv.allowed_addrof_b ge3 (has_comp_function f) id = true) as ->.
      { revert EQ.
        unfold Genv.allowed_addrof_b. clear match_W2_W3 inj_pres2.
        destruct (Genv.find_symbol ge1 id) as [b|] eqn:FS; try discriminate.
        exploit symbols_inject2; eauto.
        intros (b' & TFS & INJ). rewrite TFS.
        destruct (Genv.find_def ge1 b) eqn:FIND; try discriminate.
        exploit defs_inject; eauto. intros [g' [-> [_ [MATCH _]]]].
        inv MATCH; auto. inv H; auto. }
      inv H0.
      (eexists_and_split
         ltac:(fun j rs1 rs3 rs1_rs3 m1 m3 m1_m3 =>
                 (simpl; try reflexivity; try eassumption;
                  solve_simple_regset_rel j rs1 rs3 rs1_rs3 m1 m3 m1_m3; try reflexivity))).
      exploit (symbol_address_inject s (s (has_comp_function f)) W1 W3 j__δ id ofs);
        eauto using delta_zero.
      Unshelve.
      all: try assumption.
      all: eapply match_prog_unique; eauto.
  Qed.

  Lemma exec_instr_preserves_weak:
    forall j__δ j__oppδ f i rs2 rs2' m1 m2 m2' m3 st1 st2 st3
      (not_bottom: has_comp_function f <> bottom)
      (not_top: has_comp_function f <> top),
      s (has_comp_function f) = δ ->
      exec_instr ge2 f i rs2 m2 (has_comp_function f) = Next rs2' m2' ->
      meminj_preserves_globals s (opposite δ) W2 W3 j__oppδ ->
      mem_rel s ge2 ge3 j__oppδ (opposite δ) m2 m3 ->
      stack_rel s cp_main ge3 δ j__δ j__oppδ m1 m2 m3 st1 st2 st3 ->
      exists j__oppδ',
      meminj_preserves_globals s (opposite δ) W2 W3 j__oppδ' /\
        mem_rel s ge2 ge3 j__oppδ' (opposite δ) m2' m3 /\
          stack_rel s cp_main ge3 δ j__δ j__oppδ' m1 m2' m3 st1 st2 st3.
  Proof.
    intros j__δ j__oppδ f i rs2 rs2' m1 m2 m2' m3 st1 st2 st3
      ? ? side_f exec (* agr addr *) inj_pres m2_m3 st_rel.

    destruct i; inv exec; simpl in *;
      try (now simpl_before_exists; eauto);
      try (now exploit exec_store_preserves_weak; eauto; intros []).
    - eapply exec_store_preserves_weak in H0 as [A B]; eauto.
      eapply stack_rel_comm in B; eauto. eexists; split; eauto.
      split; eauto. destruct s; eauto.
      eapply stack_rel_comm; eauto.
    - eapply exec_store_preserves_weak in H0 as [A B]; eauto.
      eapply stack_rel_comm in B; eauto. eexists; split; eauto.
      split; eauto. destruct s; eauto.
      eapply stack_rel_comm; eauto.
    - eapply exec_store_preserves_weak in H0 as [A B]; eauto.
      eapply stack_rel_comm in B; eauto. eexists; split; eauto.
      split; eauto. destruct s; eauto.
      eapply stack_rel_comm; eauto.
    - eapply exec_store_preserves_weak in H0 as [A B]; eauto.
      eapply stack_rel_comm in B; eauto. eexists; split; eauto.
      split; eauto. destruct s; eauto.
      eapply stack_rel_comm; eauto.
    - eapply exec_store_preserves_weak in H0 as [A B]; eauto.
      eapply stack_rel_comm in B; eauto. eexists; split; eauto.
      split; eauto. destruct s; eauto.
      eapply stack_rel_comm; eauto.
    - eapply exec_store_preserves_weak in H0 as [A B]; eauto.
      eapply stack_rel_comm in B; eauto. eexists; split; eauto.
      split; eauto. destruct s; eauto.
      eapply stack_rel_comm; eauto.
    - eapply exec_store_preserves_weak in H0 as [A B]; eauto.
      eapply stack_rel_comm in B; eauto. eexists; split; eauto.
      split; eauto. destruct s; eauto.
      eapply stack_rel_comm; eauto.
    - eapply exec_store_preserves_weak in H0 as [A B]; eauto.
      eapply stack_rel_comm in B; eauto. eexists; split; eauto.
      split; eauto. destruct s; eauto.
      eapply stack_rel_comm; eauto.
    - eapply exec_store_preserves_weak in H0 as [A B]; eauto.
      eapply stack_rel_comm in B; eauto. eexists; split; eauto.
      split; eauto. destruct s; eauto.
      eapply stack_rel_comm; eauto.
    - simpl_before_exists.
      exploit alloc_preserves_weak; eauto. eapply stack_rel_comm; eauto.
      intros [j' [? [? [A B]]]].
      exploit store_preserves_weak; eauto. intros [C D].
      exists j'; split; [| split]; eauto using inject_incr_stack_rel2.
      eapply stack_rel_comm in B, D.
      replace (opposite (opposite (s (has_comp_function f)))) with (s (has_comp_function f)) in *; eauto.
      now destruct s.
    - simpl_before_exists.
      exists j__oppδ; split; [| split]; auto.
      { constructor.
        + intros b'. apply same_dom in m2_m3.
          specialize (m2_m3 b').
          simpl in *. erewrite Mem.free_result with (m2 := m2'); eauto.  unfold Mem.unchecked_free in *.
          destruct (zle sz 0); now subst.
        + eapply Mem.free_left_inject; eauto using partial_mem_inject.
        + eapply delta_zero; eauto.
        + intros. erewrite <- Mem.free_preserves_comp; eauto.
          exploit perm_compartment1; eauto.
          eapply Mem.perm_free_3; eauto.
        + eapply perm_compartment2; eauto.
        + erewrite Mem.nextblock_free; eauto using ple_nextblock1.
        + eapply ple_nextblock2; eauto.
        + intros. eapply Mem.valid_block_free_1; eauto using find_def_valid1.
        + intros. eapply find_def_valid2; eauto.
        + intros. intros n.
          eapply find_def_perm1; eauto.
          eapply Mem.perm_free_3; eauto.
        + intros. eapply find_def_perm2; eauto.
        + intros. eapply same_high_half; eauto. }
      { induction st_rel.
        constructor.
        constructor; eauto.
        inv H.
        - econstructor; eauto.
          + unfold same_content_stack in *.
            intros ? ? G ? G' ? G''.
            specialize (STACK_CONTENT2 _ _ G _ G').
            destruct sp2; simpl in G''; try congruence.
            eapply Mem.load_free_2 in G'' as G'''; eauto.
            specialize (STACK_CONTENT2 _ G''') as [? ?]. split; auto.
          + unfold at_most_readable in *. destruct sp2; try auto.
            split. eapply Mem.valid_block_free_1; eauto. eapply PERM2.
            intros ? N. eapply PERM2.
            eapply Mem.perm_free_3; eauto.
          + split. eapply Mem.valid_block_free_1; eauto. eapply EMPTY2.
            intros ? N. eapply EMPTY2.
            eapply Mem.perm_free_3; eauto.
        - eapply stackframe_related_opp_δ; eauto. simpl in *.
          + unfold same_content_stack in *.
            intros ? ? G ? G' ? G''.
            specialize (STACK_CONTENT2 _ _ G _ G').
            destruct sp2; simpl in G''; try congruence.
            eapply Mem.load_free_2 in G'' as G'''; eauto.
            specialize (STACK_CONTENT2 _ G''') as [? ?]. split; auto.
          + unfold at_most_readable in *. destruct sp2; try auto.
            split. eapply Mem.valid_block_free_1; eauto. eapply PERM2.
            intros ? N. eapply PERM2.
            eapply Mem.perm_free_3; eauto.
          + split. eapply Mem.valid_block_free_1; eauto. eapply EMPTY2.
            intros ? N. eapply EMPTY2.
            eapply Mem.perm_free_3; eauto.
      }
  Qed.

  Hypothesis senv_public: forall id,
      Senv.public_symbol ge3 id = Senv.public_symbol ge1 id.

  Hypothesis senv_wf: forall id cp b,
      Senv.find_symbol ge1 id = Some b ->
      Senv.find_comp ge1 id ⊆ cp ->
      exists fd, Genv.find_def ge1 b = Some fd.

  Hypothesis same_cp_main: comp_of_main W3 = comp_of_main W1.

  (* External calls preserved *)
  Lemma external_call_inject_left:
    forall ef cp vargs m1 t vres m2 j__δ j__oppδ m1' vargs' m3 rs1 rs3 st1 st2 st3
      (not_bottom: cp <> bottom)
      (not_top: cp <> top),
      s cp = δ ->
      meminj_preserves_globals s δ W1 W3 j__δ ->
      meminj_preserves_globals s (opposite δ) W2 W3 j__oppδ ->
      external_call ef ge1 cp vargs m1 t vres m1' ->
      Val.inject_list j__δ vargs vargs' ->

      mem_rel s ge1 ge3 j__δ δ m1 m3 ->
      mem_rel s ge2 ge3 j__oppδ (opposite δ) m2 m3 ->
      regset_rel j__δ rs1 rs3 ->
      stack_rel s cp_main ge3 δ j__δ j__oppδ m1 m2 m3 st1 st2 st3 ->

      exists j__δ', exists vres', exists m3',
        external_call ef ge3 cp vargs' m3 t vres' m3'
        /\ Val.inject j__δ' vres vres'
        /\ Mem.unchanged_on (loc_unmapped j__δ) m1 m1'
        /\ Mem.unchanged_on (loc_out_of_reach j__δ m1) m3 m3'
        /\ inject_incr j__δ j__δ'
        /\ inject_separated j__δ j__δ' m1 m3 /\
          meminj_preserves_globals s δ W1 W3 j__δ' /\
          mem_rel s ge1 ge3 j__δ' δ m1' m3' /\
          mem_rel s ge2 ge3 j__oppδ (opposite δ) m2 m3' /\
          regset_rel j__δ' rs1 rs3 /\
          stack_rel s cp_main ge3 δ j__δ' j__oppδ m1' m2 m3' st1 st2 st3.
  Proof.
    intros * s_ef inj_pres inj_pres' extcall1 inj_args m1_m3 m2_m3 rs1_rs3 st_rel.
    exploit external_call_mem_inject_gen; eauto using partial_mem_inject.
    eapply globals_symbols_inject; eauto.
    intros (j__δ' & vres' & m3' & extcall3 & inj_res & inj_mem & unchanged1 & unchanged2 & incr & inj_sep).

    eexists; eexists; eexists; intuition eauto.
    - assert (meminj_preserves_globals s δ W1 W3 j__δ ->
              mem_rel s ge1 ge3 j__δ δ m1 m3 ->
              inject_incr j__δ j__δ' ->
              inject_separated j__δ j__δ' m1 m3 ->
              meminj_preserves_globals s δ W1 W3 j__δ').
      { clear. intros m1_m3 inj_pres incr inj_sep.
        constructor.
        - (* symbols_inject1 *)
          intros.
          assert (j__δ b = Some (b', delta)).
          { destruct (j__δ b) as [[] |] eqn:j_b.
            exploit incr; eauto. congruence.
            exploit inj_sep; eauto.
            intros [].
            exploit Genv.find_symbol_find_def_inversion; eauto. intros [? ?].
            exploit find_def_valid1; eauto. congruence. }

          exploit symbols_inject1; eauto.
        - (* symbols_inject2 *)
          intros.
          exploit symbols_inject2; eauto.
          intros [? [? ?]].
          now erewrite (incr b) in *; eauto.
        - (* symbols_inject3 *)
          intros.
          exploit symbols_inject3; eauto.
          intros [? [? ?]]. eexists.
          erewrite (incr x) in *; eauto.
        - (* defs_inject *)
          intros. exploit defs_inject; eauto.
          destruct (j__δ b) as [[] |] eqn:j_b; [erewrite (incr b) in *; eauto |].
          exfalso.
          exploit inj_sep; eauto. exploit find_def_valid1; eauto. intros ? [? ?]; congruence.
        - (* defs_rev_inject *)
          intros. exploit defs_rev_inject; eauto.
          destruct (j__δ b) as [[] |] eqn:j_b; [erewrite (incr b) in *; eauto |].
          exfalso.
          exploit inj_sep; eauto. exploit find_def_valid2; eauto. intros ? [? ?]; congruence. }
      eauto.
    - exploit extcall_preserves_mem_rel_same_side; eauto.
      rewrite inj_pres'; eauto. intros G. exploit G; eauto. intros []; eauto.
    - exploit (extcall_preserves_mem_rel_opp_side2 s W2 W3); eauto.
      now destruct δ.
    - intros x. exploit val_inject_incr; eauto.
    - exploit extcall_preserves_mem_rel_same_side; eauto.
      rewrite inj_pres'; eauto. intros G. exploit G; eauto. intros []; eauto.
      rewrite inj_pres' in *; eauto.
  Qed.

  (* Lemmas about correct register invalidation *)
  Lemma regset_rel_return_from_builtin:
    forall j rs1 rs2 vres vres' ef res
      (RES_NOT_PC : exists reg : builtin_res mreg, res = map_builtin_res preg_of reg),
      regset_rel j rs1 rs2 ->
      Val.inject j vres vres' ->
      regset_rel j
        (nextinstr (set_res res vres (undef_regs (map preg_of (destroyed_by_builtin ef)) (rs1 # X1 <- Vundef) # X31 <- Vundef)))
        (nextinstr (set_res res vres' (undef_regs (map preg_of (destroyed_by_builtin ef)) (rs2 # X1 <- Vundef) # X31 <- Vundef))).
  Proof.
    intros j rs1 rs2 vres vres' ef res RES_NOT_PC H res_inj.
    apply regset_rel_inject; auto.
    - assert (H': regset_rel j
                    (undef_regs (map preg_of (destroyed_by_builtin ef)) (rs1 # X1 <- Vundef) # X31 <- Vundef)
                    (undef_regs (map preg_of (destroyed_by_builtin ef)) (rs2 # X1 <- Vundef) # X31 <- Vundef)).
      { remember (map preg_of (destroyed_by_builtin ef)) as pregs eqn:X. clear X.
        assert (rel: regset_rel j ((rs1 # X1 <- Vundef) # X31 <- Vundef) ((rs2 # X1 <- Vundef) # X31 <- Vundef)).
        { do 2 (apply regset_rel_inject; auto). }
        remember ((rs2 # X1 <- Vundef) # X31 <- Vundef) as regs'.
        remember ((rs1 # X1 <- Vundef) # X31 <- Vundef) as regs.
        clear -rel.
        revert regs regs' rel.
        induction pregs.
        - now auto.
        - intros. simpl. apply IHpregs. apply regset_rel_inject; auto. }
      remember (undef_regs (map preg_of (destroyed_by_builtin ef)) (rs1 # X1 <- Vundef) # X31 <- Vundef)
        as regs1 eqn:X; clear X.
      remember (undef_regs (map preg_of (destroyed_by_builtin ef)) (rs2 # X1 <- Vundef) # X31 <- Vundef)
        as regs2 eqn:X; clear X.
      clear -res_inj H'.
      revert regs1 regs2 vres vres' res_inj H'.
      induction res; intros.
      + simpl; apply regset_rel_inject; auto.
      + simpl; auto.
      + simpl; auto. apply IHres2; auto using Val.loword_inject.
        eapply IHres1; auto using Val.hiword_inject.
    - destruct RES_NOT_PC as [reg ?]; subst res.
      assert (H': Asmgenproof0.preg_notin PC (destroyed_by_builtin ef)).
      { Local Transparent destroyed_by_builtin.
        unfold destroyed_by_builtin.
        destruct ef; simpl; auto.
        - destruct orb; simpl; intuition.
          destruct orb; simpl; intuition.
        - intuition.
        - induction clobbers.
          + simpl; auto.
          + simpl. destruct register_by_name; auto.
            simpl; intuition.
            destruct (destroyed_by_clobber clobbers); [| split]; now destruct m.
            Local Opaque destroyed_by_builtin. }
      rewrite 2!Asmgenproof0.set_res_other; auto.
      rewrite 2!Asmgenproof0.undef_regs_other_2; auto.
      Simpl. apply Val.offset_ptr_inject. now apply H.
  Qed.

  Lemma regset_rel_return_from_external:
    forall j rs1 rs2 ef res1 res2,
      regset_rel j rs1 rs2 ->
      Val.inject j res1 res2 ->
      regset_rel j ((set_pair (loc_external_result (ef_sig ef)) res1 (undef_caller_save_regs rs1)) # PC <- (rs1 X1))
        ((set_pair (loc_external_result (ef_sig ef)) res2 (undef_caller_save_regs rs2)) # PC <- (rs2 X1)).
  Proof.
    intros j rs1 rs2 ef res1 res2 H H0.
    eapply regset_rel_inject; eauto.
    destruct (loc_external_result (ef_sig ef)).
    - eapply regset_rel_inject; eauto.
      { unfold undef_caller_save_regs.
        intros x. destruct orb; auto. }
    - eapply regset_rel_inject; eauto using Val.loword_inject.
      eapply regset_rel_inject; eauto using Val.hiword_inject.
      { unfold undef_caller_save_regs.
        intros x. destruct orb; auto. }
  Qed.


  (* Notation comp_of1 := (@comp_of _ (has_comp_state W1)). *)
  (* Notation comp_of2 := (@comp_of _ (has_comp_state W2)). *)
  (* Notation comp_of3 := (@comp_of _ (has_comp_state W3)). *)

  Definition stack_of_state (s: state) :=
    match s with
    | State st _ _ _ | ReturnState st _ _ _ => st
    end.
  Definition mem_of_state (s: state) :=
    match s with
    | State st _ m _ | ReturnState st _ m _ => m
    end.


  Lemma find_def_find_symbol: forall b gd,
      Genv.find_def ge1 b = Some gd ->
      exists id, Genv.find_symbol ge1 id = Some b.
  Proof.
    intros.
    exploit Genv.find_def_find_symbol_inversion; eauto.
  Qed.

  Lemma find_funct_ptr_find_symbol: forall b fd,
      Genv.find_funct_ptr ge1 b = Some fd ->
      exists id, Genv.find_symbol ge1 id = Some b.
  Proof.
    intros * H. unfold Genv.find_funct_ptr in H.
    destruct (Genv.find_def ge1 b) as [[fd' |]|] eqn:?; try congruence.
    assert (fd' = fd) by congruence; subst fd'; clear H.
    exploit find_def_find_symbol; eauto.
  Qed.


  Lemma nextinstr_pc_return_builtin_value:
    forall rs res vres ef
      (RES_NOT_PC : exists reg : builtin_res mreg, res = map_builtin_res preg_of reg),
    nextinstr (set_res res vres (undef_regs (map preg_of (destroyed_by_builtin ef))
                                   (rs # X1 <- Vundef) # X31 <- Vundef)) PC =
        Val.offset_ptr (rs PC) Ptrofs.one.
  Proof.
    intros rs res vres ef RES_NOT_PC.
    destruct RES_NOT_PC as [reg ?]; subst res.
    Simpl.
    rewrite Asmgenproof0.set_res_other; eauto.
    assert (H': Asmgenproof0.preg_notin PC (destroyed_by_builtin ef)).
    { Local Transparent destroyed_by_builtin.
      unfold destroyed_by_builtin.
      destruct ef; simpl; auto.
      - destruct orb; simpl; intuition.
        destruct orb; simpl; intuition.
      - intuition.
      - induction clobbers.
        + simpl; auto.
        + simpl. destruct register_by_name; auto.
          simpl; intuition.
          destruct (destroyed_by_clobber clobbers); [| split]; now destruct m.
          Local Opaque destroyed_by_builtin. }
    rewrite Asmgenproof0.undef_regs_other_2; eauto.
  Qed.

  Lemma regset_rel_invalidate_call: forall j rs1' rs3' sig,
      regset_rel j rs1' rs3' ->
      regset_rel j (invalidate_call rs1' sig) (invalidate_call rs3' sig).
  Proof.
    intros ? ? ? ? H.
    intros r. specialize (H r).
    unfold invalidate_call.
    destruct orb; auto.
  Qed.

  Lemma regset_rel_invalidate_return: forall j rs1' rs3' sig,
      regset_rel j rs1' rs3' ->
      regset_rel j (invalidate_return rs1' sig) (invalidate_return rs3' sig).
  Proof.
    intros ? ? ? ? H.
    intros r. specialize (H r).
    unfold invalidate_return.
    destruct orb; auto.
  Qed.

  (* Some simulation diagrams *)
  Lemma step_E0_strong: forall (s1 s1': state),
      Step (semantics W1) s1 E0 s1' ->
      forall (s2 s3: state) j__δ j__oppδ,
        meminj_preserves_globals s δ W1 W3 j__δ ->
        meminj_preserves_globals s (opposite δ) W2 W3 j__oppδ ->
        stack_rel s cp_main ge3 δ j__δ j__oppδ (mem_of_state s1) (mem_of_state s2) (mem_of_state s3) (stack_of_state s1) (stack_of_state s2) (stack_of_state s3) ->
        strong_equivalence s cp_main ge1 ge3 j__δ δ s1 s3 ->
        weak_equivalence s ge2 ge3 j__oppδ (opposite δ) s2 s3 ->
        exists (s3': state) j__δ',
          Plus (semantics W3) s3 E0 s3' /\
            meminj_preserves_globals s δ W1 W3 j__δ' /\
            meminj_preserves_globals s (opposite δ) W2 W3 j__oppδ /\
            stack_rel s cp_main ge3 δ j__δ' j__oppδ (mem_of_state s1') (mem_of_state s2) (mem_of_state s3') (stack_of_state s1') (stack_of_state s2) (stack_of_state s3') /\
            strong_equivalence s cp_main ge1 ge3 j__δ' δ s1' s3' /\
            weak_equivalence s ge2 ge3 j__oppδ (opposite δ) s2 s3'.
  Proof.
    (* simpl. *)
    intros s1 s1' H s2 s3 j__δ j__oppδ inj_pres1 inj_pres2 st_rel strong_s1_s3 weak_s2_s3.
    (* exploit step_E0_same_cp; eauto. intros same_comp. *)
    simpl in H.
    inv H.
    - assert (same_comp:
               Genv.find_comp_in_genv ge1 (rs' PC) = Genv.find_comp_in_genv ge1 (rs PC)).
      { rewrite NEXTPC, H0; simpl; rewrite <- ALLOWED; auto.
        now unfold Genv.find_comp_of_block; rewrite H1. }
      exploit strong_equiv_state_internal_inv; eauto.
      intros (st3 & rs3 & m3 & b3 & f' & ? & eq_pc' & find_funct & [match_f_f' left_implies_eq] & m1_m3 & rs1_rs3 & side_f);
        subst s3.
      exploit find_def_find_symbol; eauto. intros [id find_id].
      exploit left_implies_eq; eauto.
      { unfold kept_prog. rewrite find_id.
        destruct (Genv.find_def ge1 b) as [[f''|]|] eqn:R; try congruence.
        assert (f'' = Internal f) by congruence; subst f''.
        unfold Genv.find_def in R; rewrite R. simpl; simpl in side_f. rewrite side_f. now destruct side_eq. }
      intros <-.

      exploit weak_equivalence_inv1; eauto. intros (st2 & rs2 & m2 & m2_m3 & A).
      exploit exec_instr_preserved; simpl; eauto. simpl in st_rel.
      replace m2 with (mem_of_state s2). eauto. destruct s2; simpl in *; congruence.
      intros (j__δ' & rs3' & m3' & exec_instr' & inj_pres' & m1_m3' & m2_m3' & rs1_rs3' & st_rel' & incr).

      assert (exists b', rs3' PC = Vptr b' ofs') as [b3' rs3'_PC].
      { pose proof (rs1_rs3' PC) as inj_pc; rewrite NEXTPC in *; inv inj_pc.
        assert (delta = 0) by now eapply (delta_zero s ge1 ge3); eauto. subst delta. rewrite Ptrofs.add_zero in *.
        eauto. }
      assert (same_comp':
               Genv.find_comp_of_block ge3 b3' = Genv.find_comp_of_block ge1 b').
      { specialize (rs1_rs3' PC) as inj_pc. rewrite NEXTPC, rs3'_PC in inj_pc.
        erewrite <- (find_comp_of_block_preserved _ W1 W3); eauto using delta_zero.
        (* exploit find_comp_of_block_preserved; *)
        (* exploit (agrees_with_init_meminj_find_comp_of_block_preserved s W1 W3); eauto. *)
        inv inj_pc; try congruence.
        exploit (delta_zero s ge1 ge3); eauto; intros ->.
        now rewrite Ptrofs.add_zero in *; eauto.
      }

      exists (State st3 rs3' m3' (has_comp_function f)), j__δ'; split; [| split; [| split; [| split; [| split]]]].
      + econstructor; [| now eapply star_refl | now traceEq].
        econstructor; eauto.
        rewrite same_comp'. auto.
      + eauto.
      + eauto.
      + simpl.
        replace (mem_of_state s2) with m2. eauto. destruct s2; simpl in *; congruence.
      + inv strong_s1_s3; econstructor; eauto.
        * inv COMP1. econstructor; try rewrite same_comp; eauto.
          rewrite H0 in H11; simpl in H11;
            unfold Genv.find_comp_of_block in H11; rewrite H1 in H11.
          exploit no_bottom1; eauto; contradiction.
        * inv COMP1; try congruence.
          econstructor; eauto. rewrite rs3'_PC; simpl; rewrite same_comp'.
          rewrite <- same_comp in H11; simpl in H11; rewrite NEXTPC in H11; eauto.
          rewrite H0 in H11; simpl in H11;
            unfold Genv.find_comp_of_block in H11; rewrite H1 in H11.
          exploit no_bottom1; eauto; contradiction.
      + (* assert (cp = comp_of f); subst. *)
        (* { inv strong_s1_s3. exploit H13; eauto. } *)
        inv weak_s2_s3; inv A; econstructor; eauto.
        * inv COMP2; try congruence.
          econstructor; try rewrite same_comp; eauto.
          rewrite eq_pc', rs3'_PC. simpl; auto.
          rewrite same_comp', <- ALLOWED. unfold Genv.find_comp_of_block; rewrite find_funct.
          auto.
          rewrite eq_pc' in H11; simpl in H11;
            unfold Genv.find_comp_of_block in H11; rewrite find_funct in H11.
          exploit no_bottom1; eauto; contradiction.
        * inv COMP2; try congruence.
          { econstructor; try rewrite same_comp; eauto.
            rewrite eq_pc', rs3'_PC. simpl; auto.
            rewrite same_comp', <- ALLOWED. unfold Genv.find_comp_of_block; rewrite find_funct.
            auto. }
          { rewrite eq_pc' in H11; simpl in H11;
              unfold Genv.find_comp_of_block in H11; rewrite find_funct in H11.
            exploit no_bottom1; eauto; contradiction. }

    - exploit strong_equiv_state_internal_inv; eauto.
      intros (st3 & rs3 & m3 & b3 & f' & ? & eq_pc' & find_funct & [match_f_f' left_implies_eq] & m1_m3 & rs1_rs3 & side_f);
        subst s3.
      exploit find_def_find_symbol; eauto. intros [id find_id].
      exploit left_implies_eq; eauto.
      { unfold kept_prog. rewrite find_id.
        destruct (Genv.find_def ge1 b) as [[f''|]|] eqn:R; try congruence.
        assert (f'' = Internal f) by congruence; subst f''.
        unfold Genv.find_def in R; rewrite R. simpl; simpl in side_f. rewrite side_f. now destruct side_eq. }
      intros <-.

      exploit weak_equivalence_inv1; eauto. intros (st2 & rs2 & m2 & m2_m3 & A).
      assert (exists dsp3 dosp3,
                 asm_parent_dummy_sp st3 = Vptr dsp3 dosp3) as [dsp3 [dosp3 ?]].
      { inv strong_s1_s3. inv st_rel.
        simpl in *; subst; simpl in *;
          unfold Vnullptr in *; destruct Archi.ptr64; congruence.
            simpl in *. inv H12. simpl in *. eauto.
            simpl in *. inv COMP2; eauto. }
      { assert (rs3 ra = Vptr dsp3 o').
        { specialize (rs1_rs3 ra). rewrite H4 in rs1_rs3.
            inv st_rel.
            - simpl in *; subst; simpl in *;
                unfold Vnullptr in *; destruct Archi.ptr64; discriminate.
            - inv H12; simpl in *.
              + inv H; inv H3; simpl in *.
                inv strong_s1_s3; simpl in *.
                rewrite SIDE in *. destruct side_eq; try congruence.
                inv H21; inv rs1_rs3; try congruence.
                assert (dsp3 = b5) by congruence. subst b5.
                assert (delta = delta0) by congruence. subst delta0.
                exploit delta_zero; eauto. intros ->. rewrite Ptrofs.add_zero.
                reflexivity.
              + inv H; inv H3; simpl in *.
                inv strong_s1_s3; simpl in *. (* H11 + *)
                inv COMP1; eauto. rewrite H0 in *; simpl in *.
                unfold Genv.find_comp_of_block in *; rewrite H1 in *; simpl in *.
                destruct side_eq; try congruence.
                inv H21; inv rs1_rs3; try congruence.
                assert (dsp3 = b5) by congruence. subst b5.
                assert (delta = delta0) by congruence. subst delta0.
                exploit delta_zero; eauto. intros ->. rewrite Ptrofs.add_zero.
                reflexivity.
                rewrite H0 in *; simpl in *.
                unfold Genv.find_comp_of_block in *; rewrite H1 in *; simpl in *.
                exploit no_bottom1; eauto. contradiction. }
        simpl in *.
        assert (Mem.loadv (chunk_of_type ty) m3
    (Val.offset_ptr (asm_parent_sp st3) (eval_offset ge3 o)) top =
  Some v /\ not_ptr v) as [? ?].
        {
          inv st_rel; [simpl in *; unfold Vnullptr in *; destruct Archi.ptr64; congruence|].
          simpl_before_exists.
          inv H13.
          - simpl in *. exploit STACK_CONTENT1; eauto. intros []; eauto.
          - simpl in *. exploit STACK_CONTENT1; eauto. intros []; eauto.
          - inv H13.
          + simpl in *. rewrite H6 in *. exploit STACK_CONTENT1; eauto. intros []; eauto.
          + simpl in *. rewrite H6 in *. exploit STACK_CONTENT1; eauto. intros []; eauto. }
      destruct rd; [specialize (H9 _ eq_refl); clear H10 | specialize (H10 _ eq_refl); clear H9].

      { eexists; eexists; split; [| split; [| split; [| split; [| split]]]].
        + econstructor; [| now eapply star_refl | now traceEq].
          eapply exec_step_load_arg_cross; eauto.
          { inv st_rel; eauto. inv H14; eauto. }

          intros ? G; inv G. reflexivity.
          intros ? G; inv G.
        + eauto.
        + eauto.
        + eauto.
        + inv strong_s1_s3; econstructor; eauto.
          * inv COMP1; econstructor; auto.
            -- Simpl. rewrite H0 in *; simpl; eauto.
            -- rewrite H0 in *; simpl in *;
                 unfold Genv.find_comp_of_block in *; rewrite H1 in *.
               exploit no_bottom1; eauto; contradiction.
          * inv COMP2; econstructor; eauto.
            -- Simpl. rewrite eq_pc' in *; simpl; eauto.
            -- rewrite eq_pc' in *; simpl in *;
                 unfold Genv.find_comp_of_block in *; rewrite find_funct in *.
               exploit no_bottom1; eauto; contradiction.
          * eapply regset_rel_inject. eapply regset_rel_inject. eauto.
            destruct v; try now constructor.
            contradiction.
            Simpl. eapply Val.offset_ptr_inject; eauto.
      + inv weak_s2_s3; inv A; econstructor; eauto.
        * inv COMP2; econstructor; eauto.
          -- Simpl. rewrite eq_pc' in *; simpl; eauto.
          -- rewrite eq_pc' in *; simpl in *;
               unfold Genv.find_comp_of_block in *; rewrite find_funct in *.
             exploit no_bottom1; eauto; contradiction.
        * inv COMP2; econstructor; eauto.
          -- Simpl. rewrite eq_pc' in *; simpl; eauto.
          -- rewrite eq_pc' in *; simpl in *;
               unfold Genv.find_comp_of_block in *; rewrite find_funct in *.
             exploit no_bottom1; eauto; contradiction.
      }
      { eexists; eexists; split; [| split; [| split; [| split; [| split]]]].
        + econstructor; [| now eapply star_refl | now traceEq].
          eapply exec_step_load_arg_cross; eauto.
          { inv st_rel; eauto. inv H14; eauto. }

          intros ? G; inv G.
          intros ? G; inv G. reflexivity.
        + eauto.
        + eauto.
        + eauto.
        + inv strong_s1_s3; econstructor; eauto.
          * inv COMP1; econstructor; auto.
            -- Simpl. rewrite H0 in *; simpl; eauto.
            -- rewrite H0 in *; simpl in *;
                 unfold Genv.find_comp_of_block in *; rewrite H1 in *.
               exploit no_bottom1; eauto; contradiction.
          * inv COMP2; econstructor; eauto.
            -- Simpl. rewrite eq_pc' in *; simpl; eauto.
            -- rewrite eq_pc' in *; simpl in *;
                 unfold Genv.find_comp_of_block in *; rewrite find_funct in *.
               exploit no_bottom1; eauto; contradiction.
          * eapply regset_rel_inject. eapply regset_rel_inject. eauto.
            destruct v; try now constructor.
            contradiction.
            Simpl. eapply Val.offset_ptr_inject; eauto.
      + inv weak_s2_s3; inv A; econstructor; eauto.
        * inv COMP2; econstructor; eauto.
          -- Simpl. rewrite eq_pc' in *; simpl; eauto.
          -- rewrite eq_pc' in *; simpl in *;
               unfold Genv.find_comp_of_block in *; rewrite find_funct in *.
             exploit no_bottom1; eauto; contradiction.
        * inv COMP2; econstructor; eauto.
          -- Simpl. rewrite eq_pc' in *; simpl; eauto.
          -- rewrite eq_pc' in *; simpl in *;
               unfold Genv.find_comp_of_block in *; rewrite find_funct in *.
             exploit no_bottom1; eauto; contradiction.
      }
      }


    - exploit strong_equiv_state_internal_inv; eauto.
      intros (st3 & rs3 & m3 & b3 & f' & ? & eq_pc' & find_funct & [match_f_f' left_implies_eq] & m1_m3 & rs1_rs3 & side_f);
        subst s3.
      exploit find_def_find_symbol; eauto. intros [id find_id].
      exploit left_implies_eq; eauto.
      { unfold kept_prog. rewrite find_id.
        destruct (Genv.find_def ge1 b) as [[f''|]|] eqn:R; try congruence.
        assert (f'' = Internal f) by congruence; subst f''.
        unfold Genv.find_def in R; rewrite R. simpl; simpl in side_f. rewrite side_f. now destruct side_eq. }
      intros <-.

      exploit weak_equivalence_inv1; eauto. intros (st2 & rs2 & m2 & m2_m3 & A).
      assert (exists dsp3 dosp3,
                 asm_parent_dummy_sp st3 = Vptr dsp3 dosp3) as [dsp3 [dosp3 ?]].
      { inv strong_s1_s3. inv st_rel.
        simpl in *; subst; simpl in *;
          unfold Vnullptr in *; destruct Archi.ptr64; congruence.
            simpl in *. inv H7. simpl in *. eauto.
            simpl in *. inv COMP2; eauto. }
      destruct rd; [specialize (EXECi _ eq_refl); clear EXECf | specialize (EXECf _ eq_refl); clear EXECi].

      simpl_before_exists.
      { eexists; eexists; split; [| split; [| split; [| split; [| split]]]].
        + econstructor; [| now eapply star_refl | now traceEq].
          eapply exec_step_load_arg_int; eauto.
          { intros o'; rewrite <- H7.
            specialize (H4 o').
            intros Hn. inv Hn.
            apply Mem.load_valid_access in load3 as [VA _].
            inv st_rel. simpl in *; unfold Vnullptr in *; destruct Archi.ptr64; congruence.
            inv H10; inv H3; inv H; eapply EMPTY3; eapply Mem.perm_max; eapply Mem.perm_implies.
            eapply VA. instantiate (1 := Ptrofs.unsigned (Ptrofs.add o' ofs0)). destruct ch; simpl; lia.
            constructor.
            eapply VA. instantiate (1 := Ptrofs.unsigned (Ptrofs.add o' ofs0)). destruct ch; simpl; lia.
            constructor. }
          intros ? G; inv G. unfold exec_load. simpl.
          rewrite <- H7; simpl; rewrite load3.
          reflexivity.
          intros ? G; inv G.
        + eauto.
        + eauto.
        + eauto.
        + inv strong_s1_s3; econstructor; eauto.
          * inv COMP1. econstructor; try rewrite same_comp; eauto.
            rewrite Asmgenproof0.nextinstr_pc. Simpl. rewrite <- H14.
            rewrite H0. reflexivity.
            rewrite H0 in H14; simpl in H14;
              unfold Genv.find_comp_of_block in H14; rewrite H1 in H14.
            exploit no_bottom1; eauto; contradiction.
          * inv COMP2; try congruence.
            econstructor; eauto.
            rewrite Asmgenproof0.nextinstr_pc. Simpl. rewrite <- H14.
            rewrite eq_pc'. reflexivity.
            rewrite eq_pc' in H14; simpl in H14;
              unfold Genv.find_comp_of_block in H14; rewrite find_funct in H14.
            exploit no_bottom3; eauto; contradiction.
          * eapply regset_rel_inject; eauto.
            eapply regset_rel_inject; eauto.
            eapply Val.offset_ptr_inject; eauto. Simpl.
        + (* assert (cp = comp_of f); subst. *)
          inv weak_s2_s3; inv A; econstructor; eauto.
          * inv COMP2; try congruence.
            econstructor; try rewrite same_comp; eauto.
            rewrite Asmgenproof0.nextinstr_pc. Simpl.
            rewrite eq_pc'. reflexivity.
            rewrite eq_pc' in H14; simpl in H14;
              unfold Genv.find_comp_of_block in H14; rewrite find_funct in H14.
            exploit no_bottom1; eauto; contradiction.
          * inv COMP2; try congruence.
            econstructor; try rewrite same_comp; eauto.
            rewrite Asmgenproof0.nextinstr_pc. Simpl.
            rewrite eq_pc'. reflexivity.
            rewrite eq_pc' in H14; simpl in H14;
              unfold Genv.find_comp_of_block in H14; rewrite find_funct in H14.
            exploit no_bottom1; eauto; contradiction. }
      { eexists; eexists; split; [| split; [| split; [| split; [| split]]]].
        + econstructor; [| now eapply star_refl | now traceEq].
          eapply exec_step_load_arg_int; eauto.
          { intros o'; rewrite <- H7.
            specialize (H4 o').
            intros Hn. inv Hn.
            apply Mem.load_valid_access in load3 as [VA _].
            inv st_rel. simpl in *; unfold Vnullptr in *; destruct Archi.ptr64; congruence.
            inv H10; inv H3; inv H; eapply EMPTY3; eapply Mem.perm_max; eapply Mem.perm_implies.
            eapply VA. instantiate (1 := Ptrofs.unsigned o'). destruct ch; simpl; lia.
            constructor.
            eapply VA. instantiate (1 := Ptrofs.unsigned o'). destruct ch; simpl; lia.
            constructor. }
          intros ? G; inv G. unfold exec_load. simpl. rewrite <- H7. simpl. unfold low_half.
          simpl.
          rewrite Ptrofs.add_zero. rewrite load3.
          reflexivity.
          intros ? G; inv G.
        + eauto.
        + eauto.
        + eauto.
        + inv strong_s1_s3; econstructor; eauto.
          * inv COMP1. econstructor; try rewrite same_comp; eauto.
            rewrite Asmgenproof0.nextinstr_pc. Simpl. rewrite <- H14.
            rewrite H0. reflexivity.
            rewrite H0 in H14; simpl in H14;
              unfold Genv.find_comp_of_block in H14; rewrite H1 in H14.
            exploit no_bottom1; eauto; contradiction.
          * inv COMP2; try congruence.
            econstructor; eauto.
            rewrite Asmgenproof0.nextinstr_pc. Simpl. rewrite <- H14.
            rewrite eq_pc'. reflexivity.
            rewrite eq_pc' in H14; simpl in H14;
              unfold Genv.find_comp_of_block in H14; rewrite find_funct in H14.
            exploit no_bottom3; eauto; contradiction.
          * eapply regset_rel_inject; eauto.
            eapply regset_rel_inject; eauto.
            eapply Val.offset_ptr_inject; eauto. Simpl.
        + (* assert (cp = comp_of f); subst. *)
          inv weak_s2_s3; inv A; econstructor; eauto.
          * inv COMP2; try congruence.
            econstructor; try rewrite same_comp; eauto.
            rewrite Asmgenproof0.nextinstr_pc. Simpl.
            rewrite eq_pc'. reflexivity.
            rewrite eq_pc' in H14; simpl in H14;
              unfold Genv.find_comp_of_block in H14; rewrite find_funct in H14.
            exploit no_bottom1; eauto; contradiction.
          * inv COMP2; try congruence.
            econstructor; try rewrite same_comp; eauto.
            rewrite Asmgenproof0.nextinstr_pc. Simpl.
            rewrite eq_pc'. reflexivity.
            rewrite eq_pc' in H14; simpl in H14;
              unfold Genv.find_comp_of_block in H14; rewrite find_funct in H14.
            exploit no_bottom1; eauto; contradiction. }

      simpl_before_exists.
      { eexists; eexists; split; [| split; [| split; [| split; [| split]]]].
        + econstructor; [| now eapply star_refl | now traceEq].
          eapply exec_step_load_arg_int; eauto.
          { intros o'; rewrite <- H7.
            specialize (H4 o').
            intros Hn. inv Hn.
            apply Mem.load_valid_access in load3 as [VA _].
            inv st_rel. simpl in *; unfold Vnullptr in *; destruct Archi.ptr64; congruence.
            inv H10; inv H3; inv H; eapply EMPTY3; eapply Mem.perm_max; eapply Mem.perm_implies.
            eapply VA. instantiate (1 := Ptrofs.unsigned (Ptrofs.add o' ofs0)). destruct ch; simpl; lia.
            constructor.
            eapply VA. instantiate (1 := Ptrofs.unsigned (Ptrofs.add o' ofs0)). destruct ch; simpl; lia.
            constructor. }
          intros ? G; inv G.
          intros ? G; inv G. unfold exec_load. simpl.
          rewrite <- H7; simpl; rewrite load3.
          reflexivity.
        + eauto.
        + eauto.
        + eauto.
        + inv strong_s1_s3; econstructor; eauto.
          * inv COMP1. econstructor; try rewrite same_comp; eauto.
            rewrite Asmgenproof0.nextinstr_pc. Simpl. rewrite <- H14.
            rewrite H0. reflexivity.
            rewrite H0 in H14; simpl in H14;
              unfold Genv.find_comp_of_block in H14; rewrite H1 in H14.
            exploit no_bottom1; eauto; contradiction.
          * inv COMP2; try congruence.
            econstructor; eauto.
            rewrite Asmgenproof0.nextinstr_pc. Simpl. rewrite <- H14.
            rewrite eq_pc'. reflexivity.
            rewrite eq_pc' in H14; simpl in H14;
              unfold Genv.find_comp_of_block in H14; rewrite find_funct in H14.
            exploit no_bottom3; eauto; contradiction.
          * eapply regset_rel_inject; eauto.
            eapply regset_rel_inject; eauto.
            eapply Val.offset_ptr_inject; eauto. Simpl.
        + (* assert (cp = comp_of f); subst. *)
          inv weak_s2_s3; inv A; econstructor; eauto.
          * inv COMP2; try congruence.
            econstructor; try rewrite same_comp; eauto.
            rewrite Asmgenproof0.nextinstr_pc. Simpl.
            rewrite eq_pc'. reflexivity.
            rewrite eq_pc' in H14; simpl in H14;
              unfold Genv.find_comp_of_block in H14; rewrite find_funct in H14.
            exploit no_bottom1; eauto; contradiction.
          * inv COMP2; try congruence.
            econstructor; try rewrite same_comp; eauto.
            rewrite Asmgenproof0.nextinstr_pc. Simpl.
            rewrite eq_pc'. reflexivity.
            rewrite eq_pc' in H14; simpl in H14;
              unfold Genv.find_comp_of_block in H14; rewrite find_funct in H14.
            exploit no_bottom1; eauto; contradiction. }
      { eexists; eexists; split; [| split; [| split; [| split; [| split]]]].
        + econstructor; [| now eapply star_refl | now traceEq].
          eapply exec_step_load_arg_int; eauto.
          { intros o'; rewrite <- H7.
            specialize (H4 o').
            intros Hn. inv Hn.
            apply Mem.load_valid_access in load3 as [VA _].
            inv st_rel. simpl in *; unfold Vnullptr in *; destruct Archi.ptr64; congruence.
            inv H10; inv H3; inv H; eapply EMPTY3; eapply Mem.perm_max; eapply Mem.perm_implies.
            eapply VA. instantiate (1 := Ptrofs.unsigned o'). destruct ch; simpl; lia.
            constructor.
            eapply VA. instantiate (1 := Ptrofs.unsigned o'). destruct ch; simpl; lia.
            constructor. }
          intros ? G; inv G.
          intros ? G; inv G. unfold exec_load. simpl. rewrite <- H7. simpl. unfold low_half.
          simpl.
          rewrite Ptrofs.add_zero. rewrite load3.
          reflexivity.
        + eauto.
        + eauto.
        + eauto.
        + inv strong_s1_s3; econstructor; eauto.
          * inv COMP1. econstructor; try rewrite same_comp; eauto.
            rewrite Asmgenproof0.nextinstr_pc. Simpl. rewrite <- H14.
            rewrite H0. reflexivity.
            rewrite H0 in H14; simpl in H14;
              unfold Genv.find_comp_of_block in H14; rewrite H1 in H14.
            exploit no_bottom1; eauto; contradiction.
          * inv COMP2; try congruence.
            econstructor; eauto.
            rewrite Asmgenproof0.nextinstr_pc. Simpl. rewrite <- H14.
            rewrite eq_pc'. reflexivity.
            rewrite eq_pc' in H14; simpl in H14;
              unfold Genv.find_comp_of_block in H14; rewrite find_funct in H14.
            exploit no_bottom3; eauto; contradiction.
          * eapply regset_rel_inject; eauto.
            eapply regset_rel_inject; eauto.
            eapply Val.offset_ptr_inject; eauto. Simpl.
        + (* assert (cp = comp_of f); subst. *)
          inv weak_s2_s3; inv A; econstructor; eauto.
          * inv COMP2; try congruence.
            econstructor; try rewrite same_comp; eauto.
            rewrite Asmgenproof0.nextinstr_pc. Simpl.
            rewrite eq_pc'. reflexivity.
            rewrite eq_pc' in H14; simpl in H14;
              unfold Genv.find_comp_of_block in H14; rewrite find_funct in H14.
            exploit no_bottom1; eauto; contradiction.
          * inv COMP2; try congruence.
            econstructor; try rewrite same_comp; eauto.
            rewrite Asmgenproof0.nextinstr_pc. Simpl.
            rewrite eq_pc'. reflexivity.
            rewrite eq_pc' in H14; simpl in H14;
              unfold Genv.find_comp_of_block in H14; rewrite find_funct in H14.
            exploit no_bottom1; eauto; contradiction. }

    - exploit strong_equiv_state_internal_inv; eauto.
      intros (st3 & rs3 & m3 & b3 & f' & ? & eq_pc' & find_funct & [match_f_f' left_implies_eq] & m1_m3 & rs1_rs3 & side_f);
        subst s3.
      exploit find_def_find_symbol; eauto. intros [id find_id].
      exploit left_implies_eq; eauto.
      { unfold kept_prog. rewrite find_id.
        destruct (Genv.find_def ge1 b) as [[f''|]|] eqn:R; try congruence.
        assert (f'' = Internal f) by congruence; subst f''. unfold Genv.find_def in R; rewrite R.
        simpl in *; rewrite side_f; now destruct side_eq. }
      intros <-.
      exploit weak_equivalence_inv1; eauto. intros (st2 & rs2 & m2 & m2_m3 & A).
      exploit exec_instr_preserved; simpl; eauto. replace m2 with (mem_of_state s2); eauto.
      destruct s2; simpl in *; now congruence.
      intros (j__δ' & rs3' & m3' & exec_instr' & inj_pres' & m1_m3' & m2_m3' & rs1_rs3' & st_rel' & incr).

      assert (exists b', rs3' PC = Vptr b' Ptrofs.zero) as [b3' rs3'_PC].
      { pose proof (rs1_rs3' PC) as inj_pc; rewrite NEXTPC in *; inv inj_pc.
        assert (delta = 0) by now eapply (delta_zero s ge1 ge3); eauto. subst delta. rewrite Ptrofs.add_zero in *.
        eauto. }
      assert (H: Genv.find_comp_in_genv ge1 (rs' PC) ⊆ comp_of f).
      { rewrite NEXTPC. simpl.
        unfold Genv.allowed_call in ALLOWED.
        destruct ALLOWED; auto.
        inv EV; auto.
        unfold Genv.type_of_call in H5. destruct flowsto_dec; try auto. contradiction. }
      eapply update_stack_call_preserved_internal with (st3 := st3) in STUPD
          as [? [? [? STUPD]]];
        eauto using delta_zero; try congruence.
      subst st' rs'' m''.
      exploit call_arguments_preserved; eauto.
      intros [args' [inj_args call_args']].

      exists (State st3 (invalidate_call rs3' sig) m3' (has_comp_function f)), j__δ';
        split; [| split; [| split; [| split; [| split]]]].
      + econstructor; [| now eapply star_refl | now traceEq].
        eapply exec_step_internal_call; eauto.
        * eapply allowed_call_preserved with (v := Vptr b' Ptrofs.zero);
            eauto using delta_zero.
          congruence.
          specialize (rs1_rs3' PC) as inj_pc. rewrite NEXTPC, rs3'_PC in inj_pc.
          inv inj_pc; try congruence. exploit (delta_zero s ge1 ge3); eauto; intros ->.
        * specialize (rs1_rs3' PC); inv rs1_rs3'; try congruence.
          assert (b1 = b') by congruence; subst.
          assert (b2 = b3') by congruence; subst.
          erewrite <- find_comp_of_block_preserved; eauto using delta_zero.
          unfold Genv.type_of_call; destruct flowsto_dec; try congruence.
          rewrite NEXTPC in *; contradiction.
        * specialize (rs1_rs3' PC); inv rs1_rs3'; try congruence.
          assert (b1 = b') by congruence; subst.
          assert (b2 = b3') by congruence; subst.
          erewrite <- find_comp_of_block_preserved; eauto using delta_zero.
          unfold Genv.type_of_call; destruct flowsto_dec; try congruence.
          rewrite NEXTPC in *; contradiction.
        * specialize (rs1_rs3' PC); inv rs1_rs3'; try congruence.
          assert (b1 = b') by congruence; subst.
          assert (b2 = b3') by congruence; subst.
          erewrite <- find_comp_of_block_preserved; eauto using delta_zero.
          unfold Genv.type_of_call; destruct flowsto_dec; try congruence.
          rewrite NEXTPC in *; contradiction.
        * specialize (rs1_rs3' PC); inv rs1_rs3'; try congruence.
          assert (b1 = b') by congruence; subst.
          assert (b2 = b3') by congruence; subst.
          erewrite <- find_comp_of_block_preserved; eauto using delta_zero.
          constructor; eauto.
          unfold Genv.type_of_call; destruct flowsto_dec; try congruence.
          rewrite NEXTPC in *; contradiction.
      + eauto.
      + eauto.
      + simpl. replace (mem_of_state s2) with m2; eauto. destruct s2; simpl in *; congruence.
      + econstructor; eauto.
        * inv H.
          -- eapply comp_of_state_external; eauto.
             unfold invalidate_call; simpl.
             erewrite exec_instr_call_pc; eauto.
             rewrite H0; simpl; unfold Genv.find_comp_of_block. rewrite H1; auto.
          -- exploit no_top1; eauto. contradiction.
          -- eapply comp_of_state_internal; eauto.
        * inv H.
          -- eapply comp_of_state_external; eauto.
             rewrite invalidate_call_PC, rs3'_PC. simpl.
             specialize (rs1_rs3' PC); rewrite NEXTPC, rs3'_PC in rs1_rs3'; inv rs1_rs3'; try congruence.
             erewrite <- (find_comp_of_block_preserved _ W1 W3 _ j__δ'); eauto using delta_zero.
             rewrite H6, NEXTPC; simpl; eauto.
             unfold invalidate_call; simpl.
             erewrite exec_instr_call_pc; eauto.
             rewrite eq_pc'; simpl; unfold Genv.find_comp_of_block. rewrite find_funct; auto.
          -- exploit no_top1; eauto. contradiction.
          -- eapply comp_of_state_internal; eauto.
             rewrite invalidate_call_PC, rs3'_PC. simpl.
             specialize (rs1_rs3' PC); rewrite NEXTPC, rs3'_PC in rs1_rs3'; inv rs1_rs3'; try congruence.
             erewrite <- (find_comp_of_block_preserved _ W1 W3 _ j__δ'); eauto using delta_zero.
             rewrite <- H7, NEXTPC; auto.
        * inv strong_s1_s3. inv COMP1.
          now rewrite H0 in H11; simpl in H11; unfold Genv.find_comp_of_block in H11; rewrite H1 in H11.
          rewrite H0 in H11; simpl in H11; unfold Genv.find_comp_of_block in H11; rewrite H1 in H11.
          eauto.
          (* exploit no_bottom1; eauto. contradiction. *)
        * eapply regset_rel_invalidate_call; eauto.
      + inv weak_s2_s3; inv A; econstructor; eauto.
        * assert (cp = comp_of f) as ->.
          { inv COMP2.
            now rewrite eq_pc'; simpl; unfold Genv.find_comp_of_block; rewrite find_funct.
            eauto. }
          inv H.
          -- eapply comp_of_state_external; eauto.
             rewrite invalidate_call_PC, rs3'_PC. simpl.
             specialize (rs1_rs3' PC); rewrite NEXTPC, rs3'_PC in rs1_rs3'; inv rs1_rs3'; try congruence.
             erewrite <- (find_comp_of_block_preserved _ W1 W3 _ j__δ'); eauto using delta_zero.
             rewrite H6, NEXTPC; simpl; eauto.
             unfold invalidate_call; simpl.
             erewrite exec_instr_call_pc; eauto.
             rewrite eq_pc'; simpl; unfold Genv.find_comp_of_block. rewrite find_funct; auto.
          -- exploit no_top1; eauto. contradiction.
          -- eapply comp_of_state_internal; eauto.
             rewrite invalidate_call_PC, rs3'_PC. simpl.
             specialize (rs1_rs3' PC); rewrite NEXTPC, rs3'_PC in rs1_rs3'; inv rs1_rs3'; try congruence.
             erewrite <- (find_comp_of_block_preserved _ W1 W3 _ j__δ'); eauto using delta_zero.
             rewrite <- H8, NEXTPC; auto.
        * assert (cp = comp_of f) as ->.
          { inv COMP2.
            now rewrite eq_pc'; simpl; unfold Genv.find_comp_of_block; rewrite find_funct.
            eauto. }
          inv H.
          -- eapply comp_of_state_external; eauto.
             rewrite invalidate_call_PC, rs3'_PC. simpl.
             specialize (rs1_rs3' PC); rewrite NEXTPC, rs3'_PC in rs1_rs3'; inv rs1_rs3'; try congruence.
             erewrite <- (find_comp_of_block_preserved _ W1 W3 _ j__δ'); eauto using delta_zero.
             rewrite H6, NEXTPC; simpl; eauto.
             unfold invalidate_call; simpl.
             erewrite exec_instr_call_pc; eauto.
             rewrite eq_pc'; simpl; unfold Genv.find_comp_of_block. rewrite find_funct; auto.
          -- exploit no_top1; eauto. contradiction.
          -- eapply comp_of_state_internal; eauto.
             rewrite invalidate_call_PC, rs3'_PC. simpl.
             specialize (rs1_rs3' PC); rewrite NEXTPC, rs3'_PC in rs1_rs3'; inv rs1_rs3'; try congruence.
             erewrite <- (find_comp_of_block_preserved _ W1 W3 _ j__δ'); eauto using delta_zero.
             rewrite <- H8, NEXTPC; auto.

    (** [State] to [ReturnState] *)
    - exploit strong_equiv_state_internal_inv; eauto.
      intros (st3 & rs3 & m3 & b3 & f' & ? & eq_pc' & find_funct & [match_f_f' left_implies_eq] & m1_m3 & rs1_rs3 & side_f);
        subst s3.
      exploit find_def_find_symbol; eauto. intros [id find_id].
      exploit left_implies_eq; eauto.
      { unfold kept_prog. rewrite find_id.
        unfold Genv.find_funct_ptr in H1. destruct (Genv.find_def ge1 b) as [[f''|]|] eqn:R; try congruence.
        assert (f'' = Internal f) by congruence; subst f''. unfold Genv.find_def in R; rewrite R.
        simpl in *; rewrite side_f; now destruct side_eq. }
      intros <-.

      exploit weak_equivalence_inv1; eauto. intros (st2 & rs2 & m2 & m2_m3 & A).
      exploit exec_instr_preserved; simpl; eauto. replace m2 with (mem_of_state s2); eauto.
      destruct s2; simpl in *; now congruence.
      intros (j__δ' & rs3' & m3' & exec_instr' & inj_pres' & m1_m3' & m2_m3' & rs1_rs3' & st_rel' & incr).



      exists (ReturnState st3 rs3' m3' (comp_of f)), j__δ'; split; [| split; [| split; [| split; [| split]]]].
      + econstructor; [| now eapply star_refl | now traceEq].
        eapply exec_step_internal_return; eauto.
      + eauto.
      + eauto.
      + simpl; eauto.
        replace (mem_of_state s2) with m2; eauto. destruct s2; simpl in *; now congruence.
      + econstructor; eauto.
        * econstructor; eauto.
        * econstructor; eauto.
        * inv strong_s1_s3; eauto. inv COMP1.
          rewrite H0 in H10; simpl in H10; unfold Genv.find_comp_of_block in H10;
            rewrite H1 in H10. auto.
          rewrite H0 in H10; simpl in H10; unfold Genv.find_comp_of_block in H10;
            rewrite H1 in H10.
          exploit no_bottom1; eauto. contradiction.
      + inv weak_s2_s3; inv A; econstructor; eauto.
        * inv COMP2.
          -- rewrite eq_pc'; simpl; unfold Genv.find_comp_of_block; rewrite find_funct.
             econstructor; eauto.
          -- rewrite eq_pc' in H10; simpl in H10;
               unfold Genv.find_comp_of_block in H10; rewrite find_funct in H10.
             exploit no_bottom1; eauto. contradiction.
        * inv COMP2.
          -- rewrite eq_pc'; simpl; unfold Genv.find_comp_of_block; rewrite find_funct.
             econstructor; eauto.
          -- rewrite eq_pc' in H10; simpl in H10;
               unfold Genv.find_comp_of_block in H10; rewrite find_funct in H10.
             exploit no_bottom1; eauto. contradiction.

    (** [ReturnState] to [State] *)
    - exploit strong_equiv_returnstate_inv; eauto.
      intros (st3 & rs3 & m3 & ? & m1_m3 & rs1_rs3); subst.

      simpl in st_rel.
      assert (same_sg: sig_of_call st = sig_of_call st3) by
        (inv st_rel; [reflexivity | inv H4; auto]).

      assert (res_inj: Val.inject j__δ (return_value rs (sig_of_call st)) (return_value rs3 (sig_of_call st3))).
      { simpl in st_rel.
        rewrite <- same_sg.
        unfold return_value.
        destruct (loc_result (sig_of_call st)).
        - now apply rs1_rs3.
        - apply Val.longofwords_inject; now apply rs1_rs3. }

      exists (State st3 (invalidate_return rs3 sg) m3
           (Genv.find_comp_in_genv ge1 (rs PC))), j__δ;
        split; [| split; [| split; [| split; [| split]]]].
      + econstructor; [| now eapply star_refl | now traceEq].
        eapply exec_step_return; eauto.
        * pose proof (rs1_rs3 PC) as inj_pc; inv inj_pc; try congruence.
          unfold Vnullptr; destruct Archi.ptr64; congruence.
        * pose proof (rs1_rs3 PC) as inj_pc; inv inj_pc; try congruence.
        * destruct H2 as [? [? [? [? [? ?]]]]].
          specialize (rs1_rs3 PC); rewrite H in rs1_rs3. inv rs1_rs3; eauto.
          exploit delta_zero; eauto. intros ->.
          clear inj_pres2.
          exploit find_def_preserved; eauto.
          intros [? [? [R ?]]].
          inv R; eauto. inv H8; eauto.
          eexists; eexists; eexists; eauto.
          (* split; eauto. split; eauto. *)
          (* simpl. *)
        * erewrite <- (find_comp_preserved _ W1 W3); eauto using delta_zero.
      + eauto.
      + eauto.
      + simpl. eauto.
      + econstructor; try rewrite same_sg; eauto using regset_rel_invalidate_return.
        * destruct H2 as [? [? [? [? [? ?]]]]].
          inv strong_s1_s3; inv COMP2.
          -- econstructor; eauto. rewrite invalidate_return_PC.
             inv INTERNAL_RET; eauto; try congruence.
             rewrite H in H5; simpl in H5;
               unfold Genv.find_comp_of_block in H5; rewrite H2 in H5.
             exploit no_top1; eauto. contradiction.
          -- econstructor; eauto. rewrite invalidate_return_PC.
             erewrite find_comp_preserved; eauto using delta_zero.
             rewrite H9.
             erewrite <- (find_comp_preserved s W1 W3); eauto using delta_zero.
             rewrite H; simpl;
               unfold Genv.find_comp_of_block; rewrite H2.
             eapply no_bottom1; eauto.
        * destruct H2 as [? [? [? [? [? ?]]]]].
          inv strong_s1_s3; inv COMP2.
          -- econstructor; eauto. rewrite invalidate_return_PC.
             inv INTERNAL_RET; eauto; try congruence.
             rewrite H in H5; simpl in H5;
               unfold Genv.find_comp_of_block in H5; rewrite H2 in H5.
             exploit no_top1; eauto. contradiction.
             erewrite <- (find_comp_preserved s W1 W3); eauto using delta_zero.
          -- econstructor; eauto.
             rewrite H9. erewrite <- (find_comp_preserved s W1 W3); eauto using delta_zero.
             rewrite H; simpl;
               unfold Genv.find_comp_of_block; rewrite H2.
             eapply no_bottom1; eauto.
        * inv strong_s1_s3; auto.
        * inv strong_s1_s3.
          destruct H2 as [? [? [? [G [G' ?]]]]]. inv COMP1.
          -- inv INTERNAL_RET; eauto.
             rewrite G in H3; simpl in H3; unfold Genv.find_comp_of_block in H3;
               rewrite G' in H3.
             exploit no_top1; eauto.
             rewrite G in H3; simpl in H3; unfold Genv.find_comp_of_block in H3;
               rewrite G' in H3.
             rewrite H3. eapply no_top1; eauto.
          -- inv INTERNAL_RET; eauto.
             rewrite G in H8; simpl in H8; unfold Genv.find_comp_of_block in H8;
               rewrite G' in H8.
             rewrite H8. eapply no_top1; eauto.
             rewrite G in H3; simpl in H3; unfold Genv.find_comp_of_block in H3;
               rewrite G' in H3.
             exploit no_top1; eauto.
             rewrite G in H3; simpl in H3; unfold Genv.find_comp_of_block in H3;
               rewrite G' in H3.
             exploit no_bottom1; eauto.
        * inv strong_s1_s3.
          destruct H2 as [? [? [? [G [G' ?]]]]]. inv COMP1.
          -- inv INTERNAL_RET; eauto.
          -- inv INTERNAL_RET; eauto.
             rewrite G in H8; simpl in H8; unfold Genv.find_comp_of_block in H8;
               rewrite G' in H8.
             rewrite H8. eapply no_bottom1; eauto.
             rewrite G in H3; simpl in H3; unfold Genv.find_comp_of_block in H3;
               rewrite G' in H3.
             exploit no_top1; eauto.
             rewrite G in H3; simpl in H3; unfold Genv.find_comp_of_block in H3;
               rewrite G' in H3.
             exploit no_bottom1; eauto.
        * destruct H2 as [? [? [? [-> [G ?]]]]].
          simpl. unfold Genv.find_comp_of_block; rewrite G.
          eapply no_top1; eauto.
        * destruct H2 as [? [? [? [-> [G ?]]]]].
          simpl. unfold Genv.find_comp_of_block; rewrite G.
          eapply no_bottom1; eauto.
      + erewrite find_comp_preserved; eauto using delta_zero.
        inv weak_s2_s3.
        * econstructor; eauto.
          { econstructor; eauto.
            rewrite invalidate_return_PC.
            erewrite <- (find_comp_preserved s W1 W3); eauto using delta_zero.
            destruct H2 as [? [? [? [G1 [G2 ?]]]]].
            rewrite G1 in *; simpl in *; unfold Genv.find_comp_of_block in *;
              rewrite G2 in *.
            inv COMP2.
            -- inv INTERNAL_RET; eauto; try congruence.
               exploit no_top1; eauto. contradiction.
            -- specialize (rs1_rs3 PC); rewrite G1 in rs1_rs3; inv rs1_rs3.
               erewrite <- (find_comp_preserved s W1 W3); eauto using delta_zero.
               now simpl; unfold Genv.find_comp_of_block; rewrite G2. }
          { erewrite <- (find_comp_preserved s W1 W3); eauto using delta_zero.
            destruct H2 as [? [? [? [G1 [G2 ?]]]]].
            rewrite G1 in *; simpl in *; unfold Genv.find_comp_of_block in *;
              rewrite G2 in *.
            eapply no_top1; eauto. }
          { erewrite <- (find_comp_preserved s W1 W3); eauto using delta_zero.
            destruct H2 as [? [? [? [G1 [G2 ?]]]]].
            rewrite G1 in *; simpl in *; unfold Genv.find_comp_of_block in *;
              rewrite G2 in *.
            eapply no_bottom1; eauto. }
        (* * destruct H2 as [? [? [? [-> G]]]]. *)
        (*   simpl. unfold Genv.find_comp_of_block; rewrite G. *)
        (*   eapply no_bottom1; eauto. *)
        * econstructor; eauto.
          { econstructor; eauto.
            rewrite invalidate_return_PC.
            erewrite <- (find_comp_preserved s W1 W3); eauto using delta_zero.
            destruct H2 as [? [? [? [G1 [G2 ?]]]]].
            rewrite G1 in *; simpl in *; unfold Genv.find_comp_of_block in *;
              rewrite G2 in *.
            inv COMP2.
            -- inv INTERNAL_RET; eauto; try congruence.
               exploit no_top1; eauto. contradiction.
            -- specialize (rs1_rs3 PC); rewrite G1 in rs1_rs3; inv rs1_rs3.
               erewrite <- (find_comp_preserved s W1 W3); eauto using delta_zero.
               now simpl; unfold Genv.find_comp_of_block; rewrite G2. }
          { erewrite <- (find_comp_preserved s W1 W3); eauto using delta_zero.
            destruct H2 as [? [? [? [G1 [G2 ?]]]]].
            rewrite G1 in *; simpl in *; unfold Genv.find_comp_of_block in *;
              rewrite G2 in *.
            eapply no_top1; eauto. }
          { erewrite <- (find_comp_preserved s W1 W3); eauto using delta_zero.
            destruct H2 as [? [? [? [G1 [G2 ?]]]]].
            rewrite G1 in *; simpl in *; unfold Genv.find_comp_of_block in *;
              rewrite G2 in *.
            eapply no_bottom1; eauto. }

    - contradiction.

    (** Builtin *)
    - exploit strong_equiv_state_internal_inv; eauto.
      intros (st3 & rs3 & m3 & b3 & f' & ? & eq_pc' & find_funct & [match_f_f' left_implies_eq] & m1_m3 & rs1_rs3 & side_f);
        subst s3.
      exploit find_def_find_symbol; eauto. intros [id find_id].
      exploit left_implies_eq; eauto.
      { unfold kept_prog. rewrite find_id.
        unfold Genv.find_funct_ptr in H1. destruct (Genv.find_def ge1 b) as [[f''|]|] eqn:R; try congruence.
        assert (f'' = Internal f) by congruence; subst f''. unfold Genv.find_def in R; rewrite R.
        simpl in *; rewrite side_f; now destruct side_eq. }
      intros <-.

      exploit weak_equivalence_inv1; eauto. intros (st2 & rs2 & m2 & m2_m3 & A).

      exploit eval_builtin_args_inject; eauto using delta_zero, partial_mem_inject.
      intros (vl' & eval_args' & inj_args').
      exploit external_call_inject_left; eauto using partial_mem_inject.
      replace m2 with (mem_of_state s2); eauto. destruct s2; simpl in *; congruence.
      (* rewrite ALLOWED; auto. *)
      intros (j__δ' & vres' & m3' & extcall' & inj_res & unchanged1 & unchanged2 & incr & sep & inj_pres' & m'_m3' & m2_m3' & rs_rs3' & st_rel').

      eexists; exists j__δ'; split; [| split; [| split; [| split; [| split]]]].
      + econstructor; [| now eapply star_refl | now traceEq].
        eapply exec_step_builtin; eauto.
      + eauto.
      + eauto.
      + replace (mem_of_state s2) with m2; eauto. destruct s2; simpl in *; congruence.
      + econstructor; eauto.
        * econstructor.
          rewrite nextinstr_pc_return_builtin_value; eauto.
          rewrite H0; simpl. unfold Genv.find_comp_of_block; now rewrite H1.
          eapply no_bottom1; eauto.
        * econstructor.
          rewrite nextinstr_pc_return_builtin_value; eauto.
          rewrite eq_pc'; simpl. unfold Genv.find_comp_of_block; now rewrite find_funct.
          eapply no_bottom1; eauto.
        * inv strong_s1_s3.
          inv COMP1. rewrite <- H10.
          rewrite H0; simpl. unfold Genv.find_comp_of_block; now rewrite H1.
          eauto.
        * eapply regset_rel_return_from_builtin; eauto.
      + inv strong_s1_s3; inv weak_s2_s3; inv A; econstructor; eauto.
        * assert (cp = callee_comp cp_main st3) by (eapply comp_of_state_unique; eauto); subst cp.
          econstructor.
          { rewrite nextinstr_pc_return_builtin_value; eauto.
            inv COMP2; eauto. rewrite eq_pc' in *; eauto.
            rewrite eq_pc' in *; simpl in *.
            unfold Genv.find_comp_of_block in *; rewrite find_funct in *.
            eauto. }
          { inv COMP2; eauto. }
        * assert (cp = callee_comp cp_main st3) by (eapply comp_of_state_unique; eauto); subst cp.
          econstructor.
          { rewrite nextinstr_pc_return_builtin_value; eauto.
            inv COMP2; eauto. rewrite eq_pc' in *; eauto.
            rewrite eq_pc' in *; simpl in *.
            unfold Genv.find_comp_of_block in *; rewrite find_funct in *.
            eauto. }
          { inv COMP2; eauto. }

    (** External call *)
    - exploit strong_equiv_state_external_inv; eauto.
      intros (st3 & rs3 & m3 & b3 & ? & eq_pc' & find_funct & m1_m3 & rs1_rs3);
        subst s3.
      exploit find_def_find_symbol; eauto. intros [id find_id].

      exploit weak_equivalence_inv1; eauto. intros (st2 & rs2 & m2 & m2_m3 & A).

      exploit extcall_arguments_preserved; eauto.
      intros (args' & inj_args & extcall_args').

      exploit external_call_inject_left; eauto using partial_mem_inject.
      { inv strong_s1_s3. eauto. }
      { inv strong_s1_s3. eauto. }
      { inv strong_s1_s3. inv COMP1; eauto.
        rewrite H0 in *; simpl in *; unfold Genv.find_comp_of_block in *; rewrite H1 in *; simpl in *.
        congruence. }
      replace m2 with (mem_of_state s2); eauto. destruct s2; simpl in *; congruence.

      intros (j__δ' & vres' & m3' & extcall' & inj_res & unchanged1 & unchanged2 &
                incr & sep & inj_pres' & m'_m3' & m2_m3' & rs_rs3' & st_rel').
      eexists; exists j__δ'; split; [| split; [| split; [| split; [| split]]]].
      + econstructor; [| now eapply star_refl | now traceEq].
        eapply exec_step_external; eauto.
      + eauto.
      + eauto.
      + simpl; eauto.
        replace (mem_of_state s2) with m2; eauto. destruct s2; simpl in *; congruence.
      + inv strong_s1_s3; econstructor; eauto.
        * econstructor; eauto.
          Simpl. inv COMP1; eauto.
          rewrite H0 in *; simpl in *; unfold Genv.find_comp_of_block in *; rewrite H1 in *.
          simpl in *. congruence.
        * econstructor; eauto.
          Simpl. inv COMP2; eauto.
          rewrite eq_pc' in *; simpl in *; unfold Genv.find_comp_of_block in *; rewrite find_funct in *.
          simpl in *. congruence.
        * eapply regset_rel_return_from_external; eauto.
      + inv strong_s1_s3; inv weak_s2_s3; inv A; econstructor; eauto.
        * econstructor; eauto.
          assert (cp0 = callee_comp cp_main st3) as ->.
          { eapply comp_of_state_unique; eauto. }
          Simpl. inv COMP2; eauto.
          rewrite eq_pc' in *; simpl in *; unfold Genv.find_comp_of_block in *; rewrite find_funct in *.
          simpl in *. congruence.
        * econstructor; eauto.
          assert (cp0 = callee_comp cp_main st3) as ->.
          { eapply comp_of_state_unique; eauto. }
          Simpl. inv COMP2; eauto.
          rewrite eq_pc' in *; simpl in *; unfold Genv.find_comp_of_block in *; rewrite find_funct in *.
          simpl in *. congruence.
  Qed.

  Lemma step_E0_weak: forall (s2 s2': state),
      Step (semantics W2) s2 E0 s2' ->
      forall (s1 s3: state) j__δ j__oppδ,
        meminj_preserves_globals s δ W1 W3 j__δ ->
        meminj_preserves_globals s (opposite δ) W2 W3 j__oppδ ->
        stack_rel s cp_main ge3 δ j__δ j__oppδ (mem_of_state s1) (mem_of_state s2) (mem_of_state s3) (stack_of_state s1) (stack_of_state s2) (stack_of_state s3) ->
        strong_equivalence s cp_main ge1 ge3 j__δ δ s1 s3 ->
        weak_equivalence s ge2 ge3 j__oppδ (opposite δ) s2 s3 ->
        exists j__oppδ',
          meminj_preserves_globals s (opposite δ) W2 W3 j__oppδ' /\
          stack_rel s cp_main ge3 δ j__δ j__oppδ' (mem_of_state s1) (mem_of_state s2') (mem_of_state s3)
            (stack_of_state s1) (stack_of_state s2') (stack_of_state s3) /\
                    strong_equivalence s cp_main ge1 ge3 j__δ δ s1 s3 /\
                    weak_equivalence s ge2 ge3 j__oppδ' (opposite δ) s2' s3.
  Proof.
    intros s2 s2' H s1 s3 j__left j__right inj_pres1 inj_pres2 st_rel strong_s1_s3 weak_s2_s3.
    (* exploit step_E0_same_cp; eauto. intros same_comp. *)
    simpl in H.
    inv H.
    (* simpl in same_comp. *)

    - exploit weak_equivalence_inv; eauto.
      intros (st2 & st3 & rs2 & rs3 & m2 & m3 & m2_m3 & A & B).
      inv A.

      assert (f_left: s (has_comp_function f) = δ).
      { inv weak_s2_s3; inv B.
        - inv COMP1; eauto.
          rewrite H0 in *; simpl in *; unfold Genv.find_comp_of_block in *; rewrite H1 in *.
          clear -SIDE. simpl in SIDE; now destruct δ.
          rewrite H0 in *; simpl in *; unfold Genv.find_comp_of_block in *; rewrite H1 in *.
          exploit no_bottom2; eauto. contradiction.
        - inv COMP1; eauto.
          rewrite H0 in *; simpl in *; unfold Genv.find_comp_of_block in *; rewrite H1 in *.
          clear -SIDE. simpl in SIDE; now destruct δ.
          rewrite H0 in *; simpl in *; unfold Genv.find_comp_of_block in *; rewrite H1 in *.
          exploit no_bottom2; eauto. contradiction. }
      exploit exec_instr_preserves_weak; eauto.
      replace m3 with (mem_of_state s3); eauto.
      now destruct s3; simpl in *; congruence.
      intros (j__oppδ' & ? & m'_m3 & st_rel').
      eexists.
      repeat (split; eauto).
      replace (mem_of_state s3) with m3; eauto.
      now destruct s3; simpl in *; congruence.
      inv weak_s2_s3; inv B; econstructor; eauto.
      + constructor; eauto. rewrite NEXTPC; simpl; rewrite <- ALLOWED.
        inv COMP1; eauto.
        * now rewrite H0; simpl; unfold Genv.find_comp_of_block; rewrite H1.
        * rewrite H0 in *; simpl in *; unfold Genv.find_comp_of_block in *; rewrite H1 in *.
          exploit no_bottom2; eauto. contradiction.
      + constructor; eauto. rewrite NEXTPC; simpl; rewrite <- ALLOWED.
        inv COMP1; eauto.
        * now rewrite H0; simpl; unfold Genv.find_comp_of_block; rewrite H1.
        * rewrite H0 in *; simpl in *; unfold Genv.find_comp_of_block in *; rewrite H1 in *.
          exploit no_bottom2; eauto. contradiction.

    - exploit weak_equivalence_inv; eauto.
      intros (st2 & st3 & rs2 & rs3 & m2 & m3 & m2_m3 & A & B).
      inv A.

      assert (f_left: s (has_comp_function f) = δ).
      { inv weak_s2_s3; inv B.
        - inv COMP1; eauto.
          rewrite H0 in *; simpl in *; unfold Genv.find_comp_of_block in *; rewrite H1 in *.
          clear -SIDE. simpl in SIDE; now destruct δ.
          rewrite H0 in *; simpl in *; unfold Genv.find_comp_of_block in *; rewrite H1 in *.
          exploit no_bottom2; eauto. contradiction.
        - inv COMP1; eauto.
          rewrite H0 in *; simpl in *; unfold Genv.find_comp_of_block in *; rewrite H1 in *.
          clear -SIDE. simpl in SIDE; now destruct δ.
          rewrite H0 in *; simpl in *; unfold Genv.find_comp_of_block in *; rewrite H1 in *.
          exploit no_bottom2; eauto. contradiction. }
      eexists.
      repeat (split; eauto).
      replace (mem_of_state s3) with m3; eauto.
      inv weak_s2_s3; inv B; econstructor; eauto.
      + constructor; eauto.
        destruct rd; [erewrite H9 | erewrite H10]; eauto.
        { Simpl. rewrite H0.
          inv COMP1; eauto.
          * now rewrite H0; simpl; unfold Genv.find_comp_of_block; rewrite H1.
          * rewrite H0 in *; simpl in *; unfold Genv.find_comp_of_block in *; rewrite H1 in *.
            exploit no_bottom2; eauto. contradiction. }
        { Simpl. rewrite H0.
          inv COMP1; eauto.
          * now rewrite H0; simpl; unfold Genv.find_comp_of_block; rewrite H1.
          * rewrite H0 in *; simpl in *; unfold Genv.find_comp_of_block in *; rewrite H1 in *.
            exploit no_bottom2; eauto. contradiction. }
      + constructor; eauto.
        destruct rd; [erewrite H9 | erewrite H10]; eauto.
        { Simpl. inv COMP1; eauto.
          * now rewrite H0; simpl; unfold Genv.find_comp_of_block; rewrite H1.
          * rewrite H0 in *; simpl in *; unfold Genv.find_comp_of_block in *; rewrite H1 in *.
            exploit no_bottom2; eauto. contradiction. }
        { Simpl. inv COMP1; eauto.
          * now rewrite H0; simpl; unfold Genv.find_comp_of_block; rewrite H1.
          * rewrite H0 in *; simpl in *; unfold Genv.find_comp_of_block in *; rewrite H1 in *.
            exploit no_bottom2; eauto. contradiction. }
      + now destruct s3; simpl in *; congruence.

    - exploit weak_equivalence_inv; eauto.
      intros (st2 & st3 & rs2 & rs3 & m2 & m3 & m2_m3 & A & B).
      inv A.

      assert (f_left: s (has_comp_function f) = δ).
      { inv weak_s2_s3; inv B.
        - inv COMP1; eauto.
          rewrite H0 in *; simpl in *; unfold Genv.find_comp_of_block in *; rewrite H1 in *.
          clear -SIDE. simpl in SIDE; now destruct δ.
          rewrite H0 in *; simpl in *; unfold Genv.find_comp_of_block in *; rewrite H1 in *.
          exploit no_bottom2; eauto. contradiction.
        - inv COMP1; eauto.
          rewrite H0 in *; simpl in *; unfold Genv.find_comp_of_block in *; rewrite H1 in *.
          clear -SIDE. simpl in SIDE; now destruct δ.
          rewrite H0 in *; simpl in *; unfold Genv.find_comp_of_block in *; rewrite H1 in *.
          exploit no_bottom2; eauto. contradiction. }
      destruct rd; [exploit EXECi | exploit EXECf]; eauto.
      + intros; simpl_before_exists; eexists; repeat (split; eauto).
        { inv weak_s2_s3; inv B; econstructor; eauto.
          + constructor; eauto.
            Simpl. rewrite H0.
            inv COMP1; eauto.
            * now rewrite H0; simpl; unfold Genv.find_comp_of_block; rewrite H1.
            * rewrite H0 in *; simpl in *; unfold Genv.find_comp_of_block in *; rewrite H1 in *.
              exploit no_bottom2; eauto. contradiction.
          + constructor; eauto.
            Simpl. rewrite H0.
            inv COMP1; eauto.
            * now rewrite H0; simpl; unfold Genv.find_comp_of_block; rewrite H1.
            * rewrite H0 in *; simpl in *; unfold Genv.find_comp_of_block in *; rewrite H1 in *.
              exploit no_bottom2; eauto. contradiction.
        }
        { inv weak_s2_s3; inv B; econstructor; eauto.
          + constructor; eauto.
            Simpl. rewrite H0.
            inv COMP1; eauto.
            * now rewrite H0; simpl; unfold Genv.find_comp_of_block; rewrite H1.
            * rewrite H0 in *; simpl in *; unfold Genv.find_comp_of_block in *; rewrite H1 in *.
              exploit no_bottom2; eauto. contradiction.
          + constructor; eauto.
            Simpl. rewrite H0.
            inv COMP1; eauto.
            * now rewrite H0; simpl; unfold Genv.find_comp_of_block; rewrite H1.
            * rewrite H0 in *; simpl in *; unfold Genv.find_comp_of_block in *; rewrite H1 in *.
              exploit no_bottom2; eauto. contradiction.
        }
      + intros; simpl_before_exists; eexists; repeat (split; eauto).
        { inv weak_s2_s3; inv B; econstructor; eauto.
          + constructor; eauto.
            Simpl. rewrite H0.
            inv COMP1; eauto.
            * now rewrite H0; simpl; unfold Genv.find_comp_of_block; rewrite H1.
            * rewrite H0 in *; simpl in *; unfold Genv.find_comp_of_block in *; rewrite H1 in *.
              exploit no_bottom2; eauto. contradiction.
          + constructor; eauto.
            Simpl. rewrite H0.
            inv COMP1; eauto.
            * now rewrite H0; simpl; unfold Genv.find_comp_of_block; rewrite H1.
            * rewrite H0 in *; simpl in *; unfold Genv.find_comp_of_block in *; rewrite H1 in *.
              exploit no_bottom2; eauto. contradiction.
        }
        { inv weak_s2_s3; inv B; econstructor; eauto.
          + constructor; eauto.
            Simpl. rewrite H0.
            inv COMP1; eauto.
            * now rewrite H0; simpl; unfold Genv.find_comp_of_block; rewrite H1.
            * rewrite H0 in *; simpl in *; unfold Genv.find_comp_of_block in *; rewrite H1 in *.
              exploit no_bottom2; eauto. contradiction.
          + constructor; eauto.
            Simpl. rewrite H0.
            inv COMP1; eauto.
            * now rewrite H0; simpl; unfold Genv.find_comp_of_block; rewrite H1.
            * rewrite H0 in *; simpl in *; unfold Genv.find_comp_of_block in *; rewrite H1 in *.
              exploit no_bottom2; eauto. contradiction.
        }

    - exploit weak_equivalence_inv; eauto.
      intros (st2 & st3 & rs2 & rs3 & m2 & m3 & m2_m3 & A & B).
      inv A.

      assert (f_left: s (has_comp_function f) = δ).
      { inv weak_s2_s3; inv B.
        - inv COMP1; eauto.
          rewrite H0 in *; simpl in *; unfold Genv.find_comp_of_block in *; rewrite H1 in *.
          clear -SIDE. simpl in SIDE; now destruct δ.
          rewrite H0 in *; simpl in *; unfold Genv.find_comp_of_block in *; rewrite H1 in *.
          exploit no_bottom2; eauto. contradiction.
        - inv COMP1; eauto.
          rewrite H0 in *; simpl in *; unfold Genv.find_comp_of_block in *; rewrite H1 in *.
          clear -SIDE. simpl in SIDE; now destruct δ.
          rewrite H0 in *; simpl in *; unfold Genv.find_comp_of_block in *; rewrite H1 in *.
          exploit no_bottom2; eauto. contradiction. }
      exploit exec_instr_preserves_weak; eauto.
      replace m3 with (mem_of_state s3); eauto.
      now destruct s3; simpl in *; congruence.
      intros (j__right' & ? & m'_m3 & st_rel').
      assert (st' = st2); [| subst st'].
      { unfold update_stack_call in STUPD.
        inv EV; auto. unfold Genv.type_of_call in *.
        rewrite NEXTPC in STUPD.
        simpl in STUPD. destruct (flowsto_dec); try congruence. }

      assert (rs'' = rs' /\ m'' = m') as [? ?].
      { unfold update_stack_call in STUPD.
        inv EV; auto. unfold Genv.type_of_call in *.
        rewrite NEXTPC in STUPD.
        simpl in STUPD. destruct (flowsto_dec); try congruence.
        inv STUPD. split; auto. }
      subst rs'' m''.
      eexists.
      repeat (split; eauto).
      replace (mem_of_state s3) with m3; eauto.
      now destruct s3; simpl in *; congruence.
      inv weak_s2_s3; inv B; econstructor; eauto.
      + inv EV.
        unfold Genv.type_of_call in H5.
        destruct flowsto_dec as [F|]; try congruence.
        inv F.
        * eapply comp_of_state_external.
          { rewrite invalidate_call_PC, NEXTPC. auto. }
          { unfold invalidate_call; simpl.
            inv COMP1; eauto. { erewrite exec_instr_call_pc; eauto. now rewrite H0. }
            rewrite H0 in *; simpl in *; unfold Genv.find_comp_of_block in *; rewrite H1 in *.
            exploit no_bottom2; eauto. contradiction. }
          inv COMP1; eauto.
          rewrite H0 in *; simpl in *; unfold Genv.find_comp_of_block in *; rewrite H1 in *.
          reflexivity.
        * exploit no_top2; eauto. contradiction.
        * eapply comp_of_state_internal.
          { unfold invalidate_call; simpl.
            inv COMP1; eauto. rewrite NEXTPC; simpl; rewrite H8.
            rewrite H0 in *; simpl in *; unfold Genv.find_comp_of_block in *; rewrite H1 in *.
            reflexivity.
            rewrite H0 in *; simpl in *; unfold Genv.find_comp_of_block in *; rewrite H1 in *.
            exploit no_bottom2; eauto. contradiction. }
          inv COMP1; eauto.
      + inv EV.
        unfold Genv.type_of_call in H5.
        destruct flowsto_dec as [F|]; try congruence.
        inv F.
        * eapply comp_of_state_external.
          { rewrite invalidate_call_PC, NEXTPC. auto. }
          { unfold invalidate_call; simpl.
            inv COMP1; eauto. { erewrite exec_instr_call_pc; eauto. now rewrite H0. }
            rewrite H0 in *; simpl in *; unfold Genv.find_comp_of_block in *; rewrite H1 in *.
            exploit no_bottom2; eauto. contradiction. }
          inv COMP1; eauto.
          rewrite H0 in *; simpl in *; unfold Genv.find_comp_of_block in *; rewrite H1 in *.
          reflexivity.
        * exploit no_top2; eauto. contradiction.
        * eapply comp_of_state_internal.
          { unfold invalidate_call; simpl.
            inv COMP1; eauto. rewrite NEXTPC; simpl; rewrite H8.
            rewrite H0 in *; simpl in *; unfold Genv.find_comp_of_block in *; rewrite H1 in *.
            reflexivity.
            rewrite H0 in *; simpl in *; unfold Genv.find_comp_of_block in *; rewrite H1 in *.
            exploit no_bottom2; eauto. contradiction. }
          inv COMP1; eauto.

    - exploit weak_equivalence_inv; eauto.
      intros (st2 & st3 & rs2 & rs3 & m2 & m3 & m2_m3 & A & B).
      inv A.

      exploit exec_instr_preserves_weak; eauto.
      { inv weak_s2_s3; inv B.
        - inv COMP1; eauto.
          rewrite H0 in *; simpl in *; unfold Genv.find_comp_of_block in *; rewrite H1 in *.
          clear -SIDE. simpl in SIDE; now destruct δ.
          rewrite H0 in *; simpl in *; unfold Genv.find_comp_of_block in *; rewrite H1 in *.
          exploit no_bottom2; eauto. contradiction.
        - inv COMP1; eauto.
          rewrite H0 in *; simpl in *; unfold Genv.find_comp_of_block in *; rewrite H1 in *.
          clear -SIDE. simpl in SIDE; now destruct δ.
          rewrite H0 in *; simpl in *; unfold Genv.find_comp_of_block in *; rewrite H1 in *.
          exploit no_bottom2; eauto. contradiction. }
      replace m3 with (mem_of_state s3); eauto.
      now destruct s3; simpl in *; congruence.
      intros (j__right' & ? & m'_m3 & st_rel').

      eexists.
      repeat (split; eauto).
      replace (mem_of_state s3) with m3; eauto.
      now destruct s3; simpl in *; congruence.
      inv weak_s2_s3; inv B; econstructor; eauto.
      + assert (cp0 = comp_of f) as ->.
        { inv COMP1; eauto.
          - now rewrite H0 in *; simpl in *;
              unfold Genv.find_comp_of_block in *; rewrite H1 in *.
          - rewrite H0 in *; simpl in *;
              unfold Genv.find_comp_of_block in *; rewrite H1 in *.
            exploit no_bottom2; eauto. contradiction. }
        constructor; eauto.
      + assert (cp0 = comp_of f) as ->.
        { inv COMP1; eauto.
          - now rewrite H0 in *; simpl in *;
              unfold Genv.find_comp_of_block in *; rewrite H1 in *.
          - rewrite H0 in *; simpl in *;
              unfold Genv.find_comp_of_block in *; rewrite H1 in *.
            exploit no_bottom2; eauto. contradiction. }
        constructor; eauto.

    - exploit weak_equivalence_inv; eauto.
      intros (st2 & st3 & rs2 & rs3 & m2 & m3 & m2_m3 & A & B).
      inv A.

      eexists.
      repeat (split; eauto).
      (* replace (mem_of_state s3) with m3; eauto. *)
      (* now destruct s3; simpl in *; congruence. *)
      inv weak_s2_s3; inv B; econstructor; eauto.
      + destruct H2 as [? [? [? [G [G' ?]]]]].
        econstructor; eauto.
        rewrite invalidate_return_PC; eauto. inv COMP1; eauto.
        inv INTERNAL_RET; eauto; try contradiction.
        rewrite G in *; simpl in *; unfold Genv.find_comp_of_block in *; rewrite G' in *.
        exploit no_top2; eauto. contradiction.
      + destruct H2 as [? [? [? [G [G' ?]]]]].
        rewrite G in *; simpl in *; unfold Genv.find_comp_of_block in *; rewrite G' in *.
        eapply no_top2; eauto.
      + destruct H2 as [? [? [? [G [G' ?]]]]].
        rewrite G in *; simpl in *; unfold Genv.find_comp_of_block in *; rewrite G' in *.
        eapply no_bottom2; eauto.
      + destruct H2 as [? [? [? [G [G' ?]]]]].
        econstructor; eauto.
        rewrite invalidate_return_PC; eauto. inv COMP1; eauto.
        inv INTERNAL_RET; eauto; try contradiction.
        rewrite G in *; simpl in *; unfold Genv.find_comp_of_block in *; rewrite G' in *.
        exploit no_top2; eauto. contradiction.
      + destruct H2 as [? [? [? [G [G' ?]]]]].
        rewrite G in *; simpl in *; unfold Genv.find_comp_of_block in *; rewrite G' in *.
        eapply no_top2; eauto.
      + destruct H2 as [? [? [? [G [G' ?]]]]].
        rewrite G in *; simpl in *; unfold Genv.find_comp_of_block in *; rewrite G' in *.
        eapply no_bottom2; eauto.

    - contradiction.

    - exploit weak_equivalence_inv; eauto.

      intros (st2 & st3 & rs2 & rs3 & m2 & m3 & m2_m3 & A & B).
      inv A. simpl.

      exploit extcall_preserves_mem_rel_opp_side1; eauto.
      { inv weak_s2_s3; inv B.
        - inv COMP1; eauto.
          rewrite H0 in *; simpl in *; unfold Genv.find_comp_of_block in *; rewrite H1 in *.
          clear -SIDE. simpl in SIDE; now destruct δ.
          rewrite H0 in *; simpl in *; unfold Genv.find_comp_of_block in *; rewrite H1 in *.
          exploit no_bottom2; eauto. contradiction.
        - inv COMP1; eauto.
          rewrite H0 in *; simpl in *; unfold Genv.find_comp_of_block in *; rewrite H1 in *.
          clear -SIDE. simpl in SIDE; now destruct δ.
          rewrite H0 in *; simpl in *; unfold Genv.find_comp_of_block in *; rewrite H1 in *.
          exploit no_bottom2; eauto. contradiction. }
      { simpl in *. destruct s3; inv B; eapply stack_rel_comm; eauto. }
      intros [m'_m3' st_rel'].

      eexists; repeat (split; eauto).
      replace (mem_of_state s3) with m3; eauto.
      { simpl in *. destruct s3; inv B; eapply stack_rel_comm in st_rel'.
        now destruct δ; assumption.
        now destruct δ; assumption. }
      destruct s3; simpl in *; now congruence.
      (* eexists; do 3 (split; eauto). *)
      inv weak_s2_s3; inv B; (econstructor; eauto).
      + econstructor; eauto.
        rewrite nextinstr_pc_return_builtin_value in *; eauto.
        inv COMP1; eauto. now rewrite H0.
        rewrite H0 in *; simpl in *; unfold Genv.find_comp_of_block in *; rewrite H1 in *.
        now exploit no_bottom2; eauto.
      + econstructor; eauto.
        rewrite nextinstr_pc_return_builtin_value in *; eauto.
        inv COMP1; eauto. now rewrite H0.
        rewrite H0 in *; simpl in *; unfold Genv.find_comp_of_block in *; rewrite H1 in *.
        now exploit no_bottom2; eauto.

    - exploit weak_equivalence_inv; eauto. intros (st2 & st3 & rs2 & rs3 & m2 & m3 & m2_m3 & A & B).
      inv A. simpl in *.
      exploit extcall_preserves_mem_rel_opp_side1; eauto.
      inv weak_s2_s3; eauto.
      inv weak_s2_s3; eauto.
      { inv weak_s2_s3; inv B.
        - inv COMP1; eauto.
          rewrite H0 in *; simpl in *; unfold Genv.find_comp_of_block in *; rewrite H1 in *.
          contradiction.
        - inv COMP1; eauto.
          rewrite H0 in *; simpl in *; unfold Genv.find_comp_of_block in *; rewrite H1 in *.
          contradiction. }
      { simpl in *. destruct s3; inv B; eapply stack_rel_comm; eauto. }
      intros [m'_m3' st_rel'].

      eexists; repeat (split; eauto).
      replace (mem_of_state s3) with m3; eauto.
      { simpl in *. destruct s3; inv B; eapply stack_rel_comm in st_rel'.
        now destruct δ; assumption.
        now destruct δ; assumption. }
      now destruct s3; simpl in *; congruence.
      inv weak_s2_s3; inv B; econstructor; eauto.
      + econstructor; eauto. Simpl.
        inv COMP1; eauto.
        rewrite H0 in *; simpl in *; unfold Genv.find_comp_of_block in *; rewrite H1 in *.
        contradiction.
      + econstructor; eauto. Simpl.
        inv COMP1; eauto.
        rewrite H0 in *; simpl in *; unfold Genv.find_comp_of_block in *; rewrite H1 in *.
        contradiction.
  Qed.

  Lemma step_t: forall (s1 s1': state) (s2 s2': state) e,
      Step (semantics W1) s1 (e :: nil) s1' ->
      Step (semantics W2) s2 (e :: nil) s2' ->
      forall (s3: state) j__δ j__oppδ,
        meminj_preserves_globals s δ W1 W3 j__δ ->
        meminj_preserves_globals s (opposite δ) W2 W3 j__oppδ ->
        stack_rel s cp_main ge3 δ j__δ j__oppδ (mem_of_state s1) (mem_of_state s2) (mem_of_state s3) (stack_of_state s1) (stack_of_state s2) (stack_of_state s3) ->
        strong_equivalence s cp_main ge1 ge3 j__δ δ s1 s3 ->
        weak_equivalence s ge2 ge3 j__oppδ (opposite δ) s2 s3 ->
        exists s3' j__δ' j__oppδ',
          Plus (semantics W3) s3 (e :: nil) s3' /\
          meminj_preserves_globals s δ W1 W3 j__δ' /\
          meminj_preserves_globals s (opposite δ) W2 W3 j__oppδ' /\
            stack_rel s cp_main ge3 δ j__δ' j__oppδ' (mem_of_state s1') (mem_of_state s2') (mem_of_state s3') (stack_of_state s1') (stack_of_state s2') (stack_of_state s3') /\
            ((strong_equivalence s cp_main ge1 ge3 j__δ' δ s1' s3' /\
                weak_equivalence s ge2 ge3 j__oppδ' (opposite δ) s2' s3') \/
               (weak_equivalence s ge1 ge3 j__δ' δ s1' s3' /\
                  strong_equivalence s cp_main ge2 ge3 j__oppδ' (opposite δ) s2' s3')).
  Proof.
    intros s1 s1' s2 s2' e step1 step2 s3 j__δ j__oppδ inj_pres_δ inj_pres_opp_δ
      st_rel strong_s1_s3 weak_s2_s3.
    simpl in step1, step2.

    inv step1; inv step2;
      try now (do 2 match goal with
                 | H: call_trace _ _ _ _ _ _ (?e :: nil) |- _ => inv H
                 | H: return_trace _ _ _ _ _ (?e :: nil) |- _ => inv H
                 | H: external_call _ _ _ _ _ (?e :: nil) _ _ |- _ => eapply ec_no_crossing in H;
                                                                 eauto using external_call_spec
                 end); try contradiction.
    (* Should get 6 cases *)

    - (* Call *)
      exploit strong_equiv_state_internal_inv; eauto.
      intros (st3 & rs3 & m3 & b3 & f' & ? & eq_pc' & find_funct & [match_f_f' left_implies_eq] & m1_m3 & rs1_rs3 & side_f);
        subst s3.
      exploit find_def_find_symbol; eauto. intros [id find_id].
      exploit left_implies_eq; eauto.
      { unfold kept_prog. rewrite find_id.
        unfold Genv.find_funct_ptr in H0. destruct (Genv.find_def ge1 b) as [[f''|]|] eqn:R; try congruence.
        assert (f'' = Internal f) by congruence; subst f''. unfold Genv.find_def in R; rewrite R.
        simpl in *; rewrite side_f; now destruct side_eq. }
      intros <-.

      exploit weak_equivalence_inv1; eauto. intros (st2 & rs2 & m2 & m2_m3 & A). injection A; intros -> -> ->; clear A.
      exploit exec_instr_preserved; simpl; eauto.
      intros (j__δ' & rs3' & m3' & exec_instr' & inj_pres' & m1_m3' & m2_m3' & rs1_rs3' & st_rel' & incr).
      assert (side_f0: s (has_comp_function f0) = δ).
      { clear -side_f EV EV0.
        inv EV; inv EV0. simpl; congruence. }
      exploit exec_instr_preserves_weak; simpl; [| |exact side_f0 | | | | | ]; eauto.
      intros (j__oppδ' & ? & m'0_m3' & st_rel'').

      assert (exists b', rs3' PC = Vptr b' Ptrofs.zero) as [b3' rs3'_PC].
      { pose proof (rs1_rs3' PC) as inj_pc; rewrite NEXTPC in *; inv inj_pc.
        assert (delta = 0) by now eapply (delta_zero s ge1 ge3); eauto. subst delta. rewrite Ptrofs.add_zero in *.
        eauto. }

      exploit call_arguments_preserved; eauto.
      intros [args' [inj_args call_args']].
      remember (Genv.find_comp_of_block ge1 b') as cp'.
      remember (Genv.find_comp_of_block ge2 b'0) as cp'0.


      assert (diff_comp: not (flowsto cp' (comp_of f))).
      { clear -EV.
        inv EV; eauto.
        unfold Genv.type_of_call in H0.
        destruct flowsto_dec; try congruence. }

      assert (CP'_bottom: cp' <> bottom).
      { clear -diff_comp. intros ->. apply diff_comp; auto with comps. }
      assert (CP'_top: cp' <> top).
      { subst cp'. unfold Genv.find_comp_of_block.
        clear -no_top1 no_top1'.
        destruct (Genv.find_def ge1 b') as [[[] |] |] eqn:EQ; try discriminate.
        eapply no_top1; eauto.
        eapply no_top1'; eauto. }


      exploit (exec_instr_call_pc ge1 f i); eauto.
      exploit (exec_instr_call_pc ge2 f0 i0); eauto.
      exploit (exec_instr_call_pc ge3 f i); eauto.
      rewrite eq_pc', H4, H; simpl.
      intros rs3'_X1 rs'0_X1 rs'_X1.

      assert (Genv.find_comp_in_genv ge3 (rs3' PC) = cp') as NEXTCOMP'.
      { erewrite <- (find_comp_preserved s W1 W3); eauto using delta_zero.
        rewrite NEXTPC; eauto.
        congruence. }
      simpl in NEXTCOMP'.

      assert (cp'0 = cp') as ->.
      { clear -EV EV0.
        inv EV; inv EV0. congruence. }


      assert (diff_comp': not (flowsto cp' (comp_of f0))).
      { clear -EV0.
        inv EV0; eauto.
        unfold Genv.type_of_call in H0.
        destruct flowsto_dec; try congruence. }

      assert (same_sig: sig = sig0).
      { exploit CALLSIG; eauto.
        { clear -EV. inv EV; auto. }
        intros [fd [Hfd ->]].
        exploit CALLSIG0; eauto.
        { clear -EV0. inv EV0; auto. }
        intros [fd0 [Hfd0 ->]].
        (* clear -STUPD STUPD0. *)
        clear -match_W1_W3 match_W2_W3 EV EV0 Hfd Hfd0 inj_pres' inj_pres_opp_δ.
        inv EV; inv EV0. inv H1; inv H12.
        apply Genv.invert_find_symbol in H2.
        apply Genv.invert_find_symbol in H13.
        apply (symbols_inject2 _ _ _ _ _ inj_pres') in H2 as [b3 [X Y]].
        apply (symbols_inject2 _ _ _ _ _ inj_pres_opp_δ) in H13 as [b3' [X' Y']].
        assert (b3' = b3) by congruence; subst b3'.
        (* rewrite Genv.find_funct_ptr_iff in Hfd, Hfd0. *)
        eapply (defs_inject _ _ _ _ _ inj_pres') in Hfd as [gd [find_gd [_ [match_gd ?]]]]; eauto.
        eapply (defs_inject _ _ _ _ _ inj_pres_opp_δ) in Hfd0 as [gd0 [find_gd0 [_ [match_gd0 ?]]]]; eauto.
        rewrite find_gd in find_gd0.
        assert (gd0 = gd) by congruence; subst gd0.
        inv match_gd; inv match_gd0. inv H4; inv H7; auto.
        unfold kept_genv. rewrite H13. unfold Genv.find_def in Hfd0; rewrite Hfd0. auto.
        unfold kept_genv. rewrite H2. unfold Genv.find_def in Hfd; rewrite Hfd. auto.
      }
      subst sig0.
      assert (G: exists dra1 dsp1 dra2 dsp2 st3' j__δ'' j__oppδ'' rs3'' m3'',
        st' = Stackframe b sig cp' (rs' X2) (Ptrofs.add ofs Ptrofs.one) dra1 dsp1 :: st /\
        st'0 = Stackframe b0 sig cp' (rs'0 X2) (Ptrofs.add ofs0 Ptrofs.one) dra2 dsp2 :: st2 /\
        update_stack_call ge3 st3 sig (comp_of f) rs3' m3' = Some (st3', rs3'', m3'') /\
        meminj_preserves_globals s δ W1 W3 j__δ'' /\
        meminj_preserves_globals s (opposite δ) W2 W3 j__oppδ'' /\
        mem_rel s (Genv.globalenv W1) (Genv.globalenv W3) j__δ'' δ m'' m3'' /\
        mem_rel s (Genv.globalenv W2) (Genv.globalenv W3) j__oppδ'' (opposite δ) m''0 m3'' /\
        inject_incr j__δ' j__δ'' /\ inject_incr j__oppδ' j__oppδ'' /\
        stack_rel s cp_main ge3 δ j__δ'' j__oppδ'' m'' m''0 m3'' st' st'0 st3' /\
        rs3'' PC = rs3' PC /\
        (s cp' = δ -> regset_rel j__δ'' rs'' rs3'') /\
        (s cp' = opposite δ -> regset_rel j__oppδ'' (invalidate_call rs''0 sig) (invalidate_call rs3'' sig))).
      { unfold update_stack_call in STUPD, STUPD0.
        rewrite NEXTPC in STUPD; simpl in STUPD. rewrite <- Heqcp' in STUPD.
        destruct (flowsto_dec cp' (has_comp_function f)); try contradiction.
        rewrite NEXTPC0 in STUPD0; simpl in STUPD0. rewrite <- Heqcp'0 in STUPD0.
        destruct (flowsto_dec cp' (has_comp_function f0)); try contradiction.
        rewrite rs'_X1 in STUPD. rewrite rs'0_X1 in STUPD0.
        destruct (Mem.alloc m' cp' 0 0) eqn:alloc1,
          (Mem.alloc m0 cp' 0 0) eqn:alloc1'.
        inv STUPD.
        remember (Genv.find_comp_of_block ge1 b') as cp'.
        remember (Genv.find_comp_of_block ge2 b'0) as cp'0.
        destruct (Mem.alloc m'0 cp' 0 0) eqn:alloc2,
          (Mem.alloc m4 cp' 0 0) eqn:alloc2'; inv STUPD0.
        remember (Genv.find_comp_of_block ge1 b') as cp'.
        remember (Genv.find_comp_of_block ge2 b'0) as cp'0.
        destruct (side_eq (s cp') (s (comp_of f))) as [e1 | n1].
        - eapply (alloc_preserves_rel s W1 W2 W3) in alloc1 as alloc1''; eauto using match_prog_unique.
          destruct alloc1'' as (j0 & temp_m3 & dra3 & alloc3 & ? & ? & R1 & ? & ? & ? & S).
          eapply (alloc_preserves_rel s W1 W2 W3) in alloc1' as alloc1''; eauto using match_prog_unique.
          destruct alloc1'' as (j & m3'' & dsp3 & alloc3' & ? & ? & R2 & ? & ? & ? & S').
          rewrite <- e1 in *.
          exploit (alloc_preserves_weak s (opposite (s cp')) W2 norepet2 W3 cp_main j__oppδ' j cp' 0 0 m'0); eauto.
          eapply stack_rel_comm; eauto.
          intros (j0' & ? & R1' & ? & SS).
          exploit (alloc_preserves_weak s (opposite (s cp')) W2 norepet2 W3 cp_main j0' j cp' 0 0 m4); eauto.
          intros (j' & ? & R2' & ? & SS').
          eapply stack_rel_comm in SS'.
          replace (opposite (opposite (s cp'))) with (s cp') in * by now destruct s.
          assert (rs' X2 = rs X2) as X2_1.
          { clear -H2 H3. destruct i; try discriminate; simpl in *.
            destruct (Genv.allowed_addrof_b); inv H2; Simpl.
            inv H2; Simpl. }
          assert (rs'0 X2 = rs2 X2) as X2_2.
          { clear -H7 H8. destruct i0; try discriminate; simpl in *.
            destruct (Genv.allowed_addrof_b); inv H7; Simpl.
            inv H7; Simpl. }
          assert (rs3' X2 = rs3 X2) as X2_3.
          { clear -exec_instr' H3. destruct i; try discriminate; simpl in *.
            destruct (Genv.allowed_addrof_b); inv exec_instr'; Simpl.
            inv exec_instr'; Simpl. }
          specialize (rs1_rs3 X2) as X2_inj; rewrite <- X2_1, <- X2_3 in X2_inj.
          destruct (rs' X2) eqn:rs'_X2; try discriminate.
          destruct (rs'0 X2) eqn:rs'0_X2; try discriminate.

          destruct (Mem.set_perm m1 b6 Readable) eqn:set_perm1; try discriminate.
          destruct (Mem.set_perm m5 b7 Readable) eqn:set_perm2; try discriminate.
          inv H11. inv H12.

          (* inv rs1_rs3. *)
          (* inv rs1_rs3; try rewrite H27, H28 in *; try congruence. *)
          (* specialize (rs) *)
          (* destruct (rs'0 X2); try discriminate. *)
          (* eapply (set_perm_ok s W1 W2 W3) with (v0 := rs'0 X2) in SS' as [? [? ?]]; eauto using match_prog_unique; try now destruct s. *)
          unfold update_stack_call.
          rewrite NEXTCOMP'. simpl. destruct flowsto_dec; try contradiction.
          rewrite alloc3; simpl; rewrite alloc3'; simpl.
          inv X2_inj.
          eapply (set_perm_preserves_rel s W1 W2 W3) in SS'; eauto using match_prog_unique.
          destruct SS' as [m3''' [set_perm3 [mrel1 [mrel2 strel]]]].
          rewrite set_perm3, rs3'_X1.

          (* eapply stack_rel_comm in SS'; eauto. *)
          (* now destruct s. *)
          (* eapply (set_perm_preserves_rel s W1 W2 W3) in SS'; eauto using match_prog_unique. *)
          (* destruct SS' as [? [? ?]]. *)

          do 5 eexists; exists j; exists j'; do 2 eexists.
          do 3 (split; eauto).
          (* + unfold update_stack_call. *)
          (*   rewrite NEXTCOMP'. simpl. destruct flowsto_dec; try contradiction. *)
          (*   rewrite alloc3; simpl; rewrite alloc3'; simpl. *)
          (*   rewrite rs3'_X1. reflexivity. *)
          + Simpl. do 7 (split; eauto using inject_incr_trans); [| split; [| split]; eauto].
            * econstructor; eauto using inject_incr_stack_rel1, inject_incr_stack_rel2.
              eapply stackframe_related_δ with (cp := comp_of f); eauto.
              -- eapply Genv.find_funct_ptr_iff in find_funct.
                erewrite Genv.find_funct_ptr_find_comp_of_block; eauto. reflexivity.
              -- specialize (H19 X1). rewrite rs'_X1, rs3'_X1 in H19. eauto.
              -- rewrite e1. destruct side_eq; try now congruence.
                 eapply val_inject_incr; eauto. econstructor; eauto.
                 eapply H15; eauto. reflexivity. rewrite Ptrofs.add_zero. reflexivity.
              -- rewrite e1. destruct side_eq; try now congruence.
                econstructor.
                 eapply H20; eauto. reflexivity. rewrite Ptrofs.add_zero. reflexivity.
              -- {
                  assert (m = m').
                  { clear -H2 H3.
                    destruct i; try discriminate; simpl in *.
                    destruct Genv.allowed_addrof_b; inv H2; auto.
                    inv H2; auto. } subst m'.
                  apply incr, H16, H21 in H27.
                  clear -ARGS NO_CROSS_PTR n H18 H19 alloc1 alloc1' m1_m3' H2 rs'_X2 H26 H27 set_perm1 mrel1.
                   rename H18 into m1_m3. rename H19 into rs1_rs3.
                   rename H2 into exec_instr1.
                   intros ? ? G ? G' ? G''.

                   exploit delta_zero; eauto. intros ->.
                   (* specialize (rs1_rs3 X2). *)
                   (* rewrite rs'_X2, <- H26 in *. *)
                   (* destruct (rs' X2) eqn:rs'_X2; simpl in *; try congruence. *)
                   (* inv rs1_rs3. *)
                   eapply Mem.load_inject in G'' as G'''; eauto using partial_mem_inject.
                   destruct G''' as [v2 [load' v_v2]].
                   rewrite !Ptrofs.add_zero, Z.add_0_r in *.
                   assert (not_ptr v).
                   { destruct G as [G | [[l G] | [l G]]].
                     - unfold call_arguments in ARGS.
                       exploit list_forall2_in_left; eauto.
                       intros [arg [IN P]].
                       inv P. inv H0.
                       assert (arg = v).
                       { rewrite rs'_X2 in *; simpl in *.
                         eapply Mem.load_Some_None in H4.

                         eapply Mem.load_set' in G''; eauto.
                         erewrite Mem.load_alloc_unchanged in G''; eauto.
                         erewrite Mem.load_alloc_unchanged in G''; eauto.
                         congruence.
                         eapply Mem.valid_access_valid_block; eauto.
                         eapply Mem.valid_access_implies; eauto.
                         eapply Mem.load_valid_access; eauto.
                         constructor.
                         eapply Mem.valid_block_alloc; eauto.
                         eapply Mem.valid_access_valid_block; eauto.
                         eapply Mem.valid_access_implies; eauto.
                         eapply Mem.load_valid_access; eauto.
                         constructor. constructor.
                         intros ? ?.
                         eapply Mem.perm_alloc_1; eauto.
                         eapply Mem.perm_alloc_1; eauto.
                         eapply Mem.load_valid_access; eauto.
                       }
                       subst arg.
                       exploit NO_CROSS_PTR; eauto. simpl. destruct flowsto_dec; try now auto.
                       intros R. eapply Forall_forall in R; eauto.
                     - unfold call_arguments in ARGS.
                       exploit list_forall2_in_left; eauto.
                       intros [arg [IN P]].
                       inv P. inv H1.
                       assert (vhi = v).
                       { rewrite rs'_X2 in *; simpl in *.
                         eapply Mem.load_Some_None in H5.
                         eapply Mem.load_set' in G''; eauto.
                         erewrite Mem.load_alloc_unchanged in G''; eauto.
                         erewrite Mem.load_alloc_unchanged in G''; eauto.
                         congruence.
                         eapply Mem.valid_access_valid_block; eauto.
                         eapply Mem.valid_access_implies; eauto.
                         eapply Mem.load_valid_access; eauto.
                         constructor.
                         eapply Mem.valid_block_alloc; eauto.
                         eapply Mem.valid_access_valid_block; eauto.
                         eapply Mem.valid_access_implies; eauto.
                         eapply Mem.load_valid_access; eauto.
                         constructor. constructor.
                         intros ? ?.
                         eapply Mem.perm_alloc_1; eauto.
                         eapply Mem.perm_alloc_1; eauto.
                         eapply Mem.load_valid_access; eauto. }
                       subst vhi.
                       exploit NO_CROSS_PTR; eauto. simpl. destruct flowsto_dec; try now auto.

                       intros R. rewrite Forall_forall in R.
                       apply R in IN.
                       destruct v; simpl in *; try now auto.
                     - unfold call_arguments in ARGS.
                       exploit list_forall2_in_left; eauto.
                       intros [arg [IN P]].
                       inv P. inv H3.
                       assert (vlo = v).
                       { rewrite rs'_X2 in *; simpl in *.
                         eapply Mem.load_Some_None in H5.
                         eapply Mem.load_set' in G''; eauto.
                         erewrite Mem.load_alloc_unchanged in G''; eauto.
                         erewrite Mem.load_alloc_unchanged in G''; eauto.
                         congruence.
                         eapply Mem.valid_access_valid_block; eauto.
                         eapply Mem.valid_access_implies; eauto.
                         eapply Mem.load_valid_access; eauto.
                         constructor.
                         eapply Mem.valid_block_alloc; eauto.
                         eapply Mem.valid_access_valid_block; eauto.
                         eapply Mem.valid_access_implies; eauto.
                         eapply Mem.load_valid_access; eauto.
                         constructor. constructor.
                         intros ? ?.
                         eapply Mem.perm_alloc_1; eauto.
                         eapply Mem.perm_alloc_1; eauto.
                         eapply Mem.load_valid_access; eauto. }
                       subst vlo.
                       exploit NO_CROSS_PTR; eauto. simpl. destruct flowsto_dec; try now auto.

                       intros R. rewrite Forall_forall in R.
                       apply R in IN.
                       destruct v, vhi; simpl in *; try now auto. }
                   inv v_v2; simpl in *; split; eauto; contradiction.
                }
              -- admit.
              -- rewrite <- X2_1 in *.
                 destruct (SP_HAS_PTR) as [? [? ?]].
                 simpl. now destruct flowsto_dec.
                 simpl. split; auto. unfold Mem.set_perm in set_perm1.
                 unfold Mem.valid_block. clear -set_perm1. destruct plt; try discriminate.
                 inv set_perm1. auto.
                 clear -set_perm1. revert set_perm1.
                 unfold Mem.set_perm. unfold Mem.perm. intros ?. destruct plt; try discriminate. inv set_perm1.
                 simpl.
                 rewrite PMap.gss; auto. intros ? ?.
                 destruct ((Mem.mem_access m1) !! b6 ofs Max); auto. inv H.
              -- rewrite <- X2_2 in *.
                 destruct (SP_HAS_PTR0) as [? [? ?]].
                 simpl. now destruct flowsto_dec.
                 simpl. split; auto.
                 unfold Mem.set_perm in set_perm2.
                 unfold Mem.valid_block. clear -set_perm2. destruct plt; try discriminate.
                 inv set_perm2. auto.
                 clear -set_perm2. revert set_perm2.
                 unfold Mem.set_perm. unfold Mem.perm. intros ?. destruct plt; try discriminate. inv set_perm2.
                 simpl.
                 rewrite PMap.gss; auto. intros ? ?.
                 destruct ((Mem.mem_access m5) !! b7 ofs Max); auto. inv H.
              -- destruct (SP_HAS_PTR) as [? [? ?]].
                 simpl. now destruct flowsto_dec.
                 simpl. split; auto.
                 unfold Mem.set_perm in set_perm3.
                 unfold Mem.valid_block. clear -set_perm3. destruct plt; try discriminate.
                 inv set_perm3. auto.
                 clear -set_perm3. revert set_perm3.
                 unfold Mem.set_perm. unfold Mem.perm. intros ?. destruct plt; try discriminate. inv set_perm3.
                 simpl.
                 rewrite PMap.gss; auto. intros ? ?.
                 destruct ((Mem.mem_access m3'') !! b9 ofs Max); auto. inv H.
              -- split.
                 rewrite <- X2_1 in *.
                 eapply Mem.set_perm_valid_block_1; eauto. eapply Mem.valid_new_block; eauto.
                 intros ? G.
                 eapply Mem.perm_set_4 in G; eauto.
                 eapply Mem.perm_alloc_3 in G; eauto. lia.
                 destruct (peq b2 b6). right. subst.
                 intros R.
                 eapply Mem.perm_alloc_3 in R; eauto. lia. now left.
              -- split.
                 rewrite <- X2_2 in *.
                 eapply Mem.set_perm_valid_block_1; eauto. eapply Mem.valid_new_block; eauto.
                 intros ? G.
                 eapply Mem.perm_set_4 in G; eauto.
                 eapply Mem.perm_alloc_3 in G; eauto. lia.
                 destruct (peq b5 b7). right. subst.
                 intros R.
                 eapply Mem.perm_alloc_3 in R; eauto. lia. now left.
              -- split.
                 rewrite <- X2_1 in *.
                 eapply Mem.set_perm_valid_block_1; eauto. eapply Mem.valid_new_block; eauto.
                 intros ? G.
                 eapply Mem.perm_set_4 in G; eauto.
                 eapply Mem.perm_alloc_3 in G; eauto. lia.
                 destruct (peq dsp3 b9). right. subst.
                 intros R.
                 eapply Mem.perm_alloc_3 in R; eauto. lia. now left.
              -- simpl. inv strong_s1_s3.
                 inv COMP2; eauto. rewrite eq_pc' in *; auto.
                 unfold Genv.find_comp_of_block; rewrite find_funct; auto.
              -- simpl. inv strong_s1_s3.
                 inv COMP2; eauto. rewrite eq_pc' in *; auto.
                 ++ rewrite <- H32. simpl.
                    unfold Genv.find_comp_of_block at 1; rewrite find_funct; auto.
                    clear -diff_comp. intros ?. apply diff_comp. rewrite <- H.
                    auto with comps.
                 ++ rewrite <- H35. simpl.
                    clear -diff_comp. intros ?. apply diff_comp. rewrite <- H.
                    auto with comps.
            * intros _.
              eapply regset_rel_inject. eapply regset_rel_inject. eapply H19.
              -- econstructor.
                 eapply H20; eauto. reflexivity. now rewrite Ptrofs.add_zero.
              -- eapply val_inject_incr; eauto. econstructor.
                 eapply H15; eauto. reflexivity. now rewrite Ptrofs.add_zero.
            * Local Transparent opposite. now destruct s.
        - replace (s (comp_of f)) with (opposite (opposite (s (comp_of f)))) in m1_m3' by now destruct s.
          eapply stack_rel_comm in st_rel''.
          eapply (alloc_preserves_rel_no_regset s W2 W1 W3) with (m2 := m') in alloc2 as alloc2'';
            eauto using match_prog_unique.
          destruct alloc2'' as (j0 & temp_m3 & dra3 & alloc3 & ? & ? & R1 & ? & ? & ?).
          eapply (alloc_preserves_rel_no_regset s W2 W1 W3) in alloc2' as alloc2'';
            eauto using match_prog_unique.
            destruct alloc2'' as (j & m3'' & dsp3 & alloc3' & ? & ? & R2 & ? & ? & ?).
          (* rewrite <- e1 in *. *)
          assert (e1: s cp' = opposite (s (comp_of f))).
          { clear -n1. now destruct (s cp'), (s (comp_of f)). }
          rewrite e1 in *.
          exploit (alloc_preserves_weak s (s (comp_of f)) W1 norepet1 W3 cp_main j__δ' j cp' 0 0 m'); eauto.
          rewrite e1; eauto.
          rewrite e1; eauto. eapply stack_rel_comm; eauto.
          intros (j0' & ? & R1' & ? & ?).
          exploit (alloc_preserves_weak s (s (comp_of f)) W1 norepet1 W3 cp_main j0' j cp' 0 0 m0); eauto.
          intros (j' & ? & R2' & ? & S).
          (* eapply stack_rel_comm in SS'. *)
          (* replace (opposite (opposite (s cp'))) with (s cp') in * by now destruct s. *)
          assert (rs' X2 = rs X2) as X2_1.
          { clear -H2 H3. destruct i; try discriminate; simpl in *.
            destruct (Genv.allowed_addrof_b); inv H2; Simpl.
            inv H2; Simpl. }
          assert (rs'0 X2 = rs2 X2) as X2_2.
          { clear -H7 H8. destruct i0; try discriminate; simpl in *.
            destruct (Genv.allowed_addrof_b); inv H7; Simpl.
            inv H7; Simpl. }
          assert (rs3' X2 = rs3 X2) as X2_3.
          { clear -exec_instr' H3. destruct i; try discriminate; simpl in *.
            destruct (Genv.allowed_addrof_b); inv exec_instr'; Simpl.
            inv exec_instr'; Simpl. }
          specialize (rs1_rs3 X2) as X2_inj; rewrite <- X2_1, <- X2_3 in X2_inj.
          destruct (rs' X2) eqn:rs'_X2; try discriminate.
          destruct (rs'0 X2) eqn:rs'0_X2; try discriminate.

          destruct (Mem.set_perm m1 b6 Readable) eqn:set_perm1; try discriminate.
          destruct (Mem.set_perm m5 b7 Readable) eqn:set_perm2; try discriminate.
          inv H11. inv H12.

          (* inv rs1_rs3. *)
          (* inv rs1_rs3; try rewrite H27, H28 in *; try congruence. *)
          (* specialize (rs) *)
          (* destruct (rs'0 X2); try discriminate. *)
          (* eapply (set_perm_ok s W1 W2 W3) with (v0 := rs'0 X2) in SS' as [? [? ?]]; eauto using match_prog_unique; try now destruct s. *)
          unfold update_stack_call.
          rewrite NEXTCOMP'. simpl. destruct flowsto_dec; try contradiction.
          rewrite alloc3; simpl; rewrite alloc3'; simpl.
          inv X2_inj.

          eapply (set_perm_preserves_rel s W1 W2 W3) in S; eauto using match_prog_unique.


          assert (mem_rel s ge2 ge3 j (opposite (opposite (s (Genv.find_comp_of_block ge1 b')))) m5 m3'').
          { replace (opposite (opposite (s (Genv.find_comp_of_block ge1 b')))) with (s (Genv.find_comp_of_block ge1 b')).
            rewrite e1; eauto.
            clear. now destruct s.
          }
          destruct S as [m3''' [set_perm3 [mrel1 [mrel2 strel]]]].
          rewrite set_perm3.
          rewrite rs3'_X1.

          admit. admit.
      }
      destruct G as (dra1 & dsp1 & dra2 & dsp2 & st3' & j__δ'' & j__oppδ'' & rs3'' & m3'' & ? & ? & STUPD3 & ? & ? & ? & ? & ? & ? & ? & ? & ? & ?).
      subst st' st'0.



      eexists (State st3' (invalidate_call rs3'' sig) m3'' _),
        j__δ'', j__oppδ''; split; [| split; [| split; [| split]]]; try assumption.
      + econstructor; [| now eapply star_refl | now traceEq].
        eapply exec_step_internal_call; eauto.
        * eapply allowed_call_preserved with (v := Vptr b' Ptrofs.zero); eauto using delta_zero.
          congruence.
          specialize (rs1_rs3' PC) as inj_pc. rewrite NEXTPC, rs3'_PC in inj_pc.
          inv inj_pc; try congruence. exploit (delta_zero s ge1 ge3); eauto; intros ->.
        * admit.
        * intros.
          specialize (rs1_rs3' PC). rewrite rs3'_PC, NEXTPC in rs1_rs3'.
          exploit CALLSIG; eauto.
          rewrite rs3'_PC in NEXTCOMP'. simpl in NEXTCOMP'. rewrite NEXTCOMP' in H10.
          auto.
          (* { clear -EV. inv EV; auto. } *)
          intros [fd [Hfd ->]].
          (* apply Genv.find_funct_ptr_iff in Hfd. *)
          inv rs1_rs3'.
          eapply (defs_inject _ _ _ _ _ inj_pres') in Hfd as [gd [find_gd [_ [match_gd ?]]]]; eauto.
          inv match_gd.
          inv H23; eexists; split; eauto.
        * intros ?.
          exploit Val.inject_list_not_ptr; eauto.
          eapply NO_CROSS_PTR.
          rewrite rs3'_PC in NEXTCOMP'. simpl in NEXTCOMP'. rewrite NEXTCOMP' in H10.
          auto.
        * specialize (rs1_rs3' PC); rewrite rs3'_PC, NEXTPC in rs1_rs3'.
          (* TODO: factorize *)
          eapply call_trace_preserved with (v := Vptr b' Ptrofs.zero); eauto using delta_zero.
          intros. eapply NO_CROSS_PTR.
          rewrite rs3'_PC in NEXTCOMP'. simpl in NEXTCOMP'. rewrite NEXTCOMP' in H10.
          auto.
          rewrite rs3'_PC in NEXTCOMP'. simpl in NEXTCOMP'. rewrite NEXTCOMP'. eauto.
      + destruct (side_eq (s cp') δ) as [e1 | n1].
        * left; split.
          -- econstructor; eauto.
             ++ econstructor.
                erewrite invalidate_call_PC, update_stack_call_PC, NEXTPC; simpl; eauto.
                intros ->. apply diff_comp. auto with comps.
             ++ econstructor.
                erewrite invalidate_call_PC, update_stack_call_PC; simpl; eauto.
                intros ->. apply diff_comp. auto with comps.
             ++ inv H18. inv H26; reflexivity.
             ++ eapply regset_rel_invalidate_call. eapply H20. eauto.
          -- econstructor; eauto.
             Local Opaque opposite.
             ++ econstructor.
                erewrite invalidate_call_PC, update_stack_call_PC, NEXTPC0; simpl; eauto.
                intros ->. apply diff_comp. auto with comps.
             ++ econstructor.
                erewrite invalidate_call_PC, update_stack_call_PC; simpl; eauto.
                intros ->. apply diff_comp. auto with comps.
             ++ now destruct δ.
        * right; split.
          -- econstructor; eauto.
             Local Opaque opposite.
             ++ econstructor.
                erewrite invalidate_call_PC, update_stack_call_PC, NEXTPC; simpl; eauto.
                intros ->. apply diff_comp. auto with comps.
             ++ econstructor.
                erewrite invalidate_call_PC, update_stack_call_PC; simpl; eauto.
                intros ->. apply diff_comp. auto with comps.
             ++ clear -n1.
                now destruct δ, (s cp').
          -- replace (has_comp_function f0) with (comp_of f).
             econstructor; eauto.
             ++ econstructor.
                erewrite invalidate_call_PC, update_stack_call_PC, NEXTPC0; simpl; eauto.
                intros ->. apply diff_comp. auto with comps.
             ++ econstructor.
                erewrite invalidate_call_PC, update_stack_call_PC; simpl; eauto.
                intros ->. apply diff_comp. auto with comps.
             ++ clear -n1.
                now destruct δ, (s cp').
             ++ inv H18. inv H26; reflexivity.
             ++ eapply H21.
                clear -n1.
                now destruct δ, (s cp').
             ++ clear -EV EV0.
                inv EV; inv EV0. simpl in *. congruence.

    - (* Return *)
      exploit strong_equiv_returnstate_inv; eauto.
      intros (st3 & rs3 & m3 & ? & m_m3 & rs_rs3); subst s3.
      exploit weak_equivalence_inv; eauto; simpl.
      intros (? & ? & ? & ? & ? & ? & m1_m3 & A & B);
        injection A; injection B; intros <- <- <- <- <- <-; clear A B.

      set (cp' := Genv.find_comp_in_genv ge1 (asm_parent_ra st)) in *.
      set (cp'0 := Genv.find_comp_in_genv ge2 (asm_parent_ra st0)) in *.
      assert (diff_comp1: not (rec_cp ⊆ cp')).
      { clear -EV.
        inv EV. unfold Genv.type_of_call in H0.
        intros H. destruct flowsto_dec; try congruence. }
      assert (CP'_top: cp' <> top).
      { clear -diff_comp1. intros ->. apply diff_comp1; auto with comps. }

      assert (exists frame1, st = frame1 :: st') as [frame1 ->].
      { unfold update_stack_return in STUPD.
        destruct st as [| frame1 st1]; try congruence. inv STUPD; eauto. }

      assert (EQ_CP: cp'0 = cp').
      { clear -EV EV0.
        inv EV; inv EV0. congruence. }
      rewrite EQ_CP in *.
      assert (rec_cp0 = rec_cp) as ->.
      { clear -EV EV0.
        inv EV; inv EV0. congruence. }

      assert (exists frame2, st0 = frame2 :: st'0) as [frame2 ->].
      { unfold update_stack_return in STUPD0.
        destruct st0 as [|frame2 st2]; try congruence. inv STUPD0. eauto. }

      assert (exists frame3 st3', st3 = frame3 :: st3' /\
                               stackframe_rel s ge3 δ j__δ j__oppδ m m0 m3 frame1 frame2 frame3 /\
                               stack_rel s cp_main ge3 δ j__δ j__oppδ m m0 m3 st' st'0 st3')
        as [frame3 [st3' [-> [frame_rel st_rel']]]] by now inv st_rel; eauto.

      assert (update_stack_return (frame3 :: st3') = Some st3') by reflexivity.

      assert (rs3 PC <> Vnullptr).
      { clear -H H0 rs_rs3. specialize (rs_rs3 PC).
        unfold Vnullptr in *; destruct Archi.ptr64; inv rs_rs3; congruence. }
      assert (rs3 PC <> Vundef).
      { clear -H H0 rs_rs3. specialize (rs_rs3 PC).
        unfold Vnullptr in *; destruct Archi.ptr64; inv rs_rs3; congruence. }
      assert (rs3_PC: rs3 PC = asm_parent_dummy_ra (frame3 :: st3')).
      { clear -H H0 H1 rs_rs3 frame_rel H4 strong_s1_s3 diff_comp1 st_rel.
        inv frame_rel; eauto; simpl in *.
        - inv st_rel. simpl in *. inv strong_s1_s3. simpl in *.
          rewrite SIDE in *.
          destruct side_eq; try congruence.
          clear -H7 H1 rs_rs3.
          specialize (rs_rs3 PC). rewrite H1 in rs_rs3.
          inv rs_rs3; inv H7. congruence.
        - inv st_rel. simpl in *. inv strong_s1_s3. simpl in *.
          destruct side_eq; try congruence.
          clear -H7 H1 rs_rs3.
          specialize (rs_rs3 PC). rewrite H1 in rs_rs3.
          inv rs_rs3; inv H7. congruence. }

      assert (rs3_SP: rs3 SP = asm_parent_dummy_sp (frame3 :: st3')).
      {
        clear -H H0 RESTORE_SP rs_rs3 frame_rel H4 strong_s1_s3 diff_comp1 st_rel.
        inv frame_rel; eauto; simpl in *.
        - inv st_rel. simpl in *. inv strong_s1_s3. simpl in *.
          rewrite SIDE in *.
          destruct side_eq; try congruence.
          clear -H7 RESTORE_SP rs_rs3.
          specialize (rs_rs3 SP). rewrite RESTORE_SP in rs_rs3.
          inv rs_rs3; inv H7. congruence.
        - inv st_rel. simpl in *. inv strong_s1_s3. simpl in *.
          destruct side_eq; try congruence.
          clear -H7 RESTORE_SP rs_rs3.
          specialize (rs_rs3 SP). rewrite RESTORE_SP in rs_rs3.
          inv rs_rs3; inv H7. congruence. }

      assert (inj_res: Val.inject j__δ (return_value rs (sig_of_call (frame3 :: st3')))
                         (return_value rs3 (sig_of_call (frame3 :: st3')))). {
        unfold return_value.
        destruct (loc_result (sig_of_call (frame3 :: st3'))).
        - specialize (rs_rs3 (preg_of r)); eauto.
        - pose proof (rs_rs3 (preg_of rhi)) as X;
            pose proof (rs_rs3 (preg_of rlo)) as Y.
          now eapply Val.longofwords_inject. }
      assert (NO_CROSS_PTR':
               not_ptr (return_value rs3 (sig_of_call (frame3 :: st3')))).
      {(* exploit NO_CROSS_PTR; eauto. *)
        assert (A: sig_of_call (frame1 :: st') = sig_of_call (frame3 :: st3')).
        { inv frame_rel; auto. }
        rewrite A in NO_CROSS_PTR.
        clear -inj_res NO_CROSS_PTR. simpl in *.
        inv inj_res; eauto; try intuition congruence.
        rewrite <- H in NO_CROSS_PTR.
        contradiction.
        rewrite <- H0 in NO_CROSS_PTR.
        contradiction. }
      assert (EV3: return_trace ge3 cp' rec_cp
                     (return_value rs3 (sig_of_call (frame3 :: st3'))) (sig_res (sig_of_call (frame3 :: st3')))
                     (e :: nil)).
      {
        eapply return_trace_inj; eauto.
        assert (sig_of_call (frame1 :: st') = sig_of_call (frame3 :: st3')) as <-.
        { inv frame_rel; auto. } eauto.
        assert (sig_of_call (frame1 :: st') = sig_of_call (frame3 :: st3')) as <-.
        { inv frame_rel; auto. } eauto. }

      (* assert (Genv.find_comp ge3 (rs3 PC) = Some cp'). *)
      (* { erewrite <- (find_comp_preserved s W1 W3 _ _ (rs PC)); eauto using delta_zero. } *)
      assert (CP3: Genv.find_comp_in_genv ge3 (asm_parent_ra (frame3 :: st3')) = cp').
      { inv frame_rel; eauto.
        - simpl. inv H10.
          erewrite <- find_comp_of_block_preserved; eauto using delta_zero. subst cp'. reflexivity.
        - simpl. inv H10.
          erewrite <- find_comp_of_block_preserved; eauto using delta_zero. rewrite <- EQ_CP. subst cp'0. reflexivity. }
      eexists (State st3' (invalidate_cross_return (invalidate_return rs3 (sig_of_call (frame3 :: st3'))) (frame3 :: st3'))
                 m3 _);
        exists j__δ, j__oppδ; split; [| split; [| split; [| split]]].
      + econstructor; [| now eapply star_refl | now traceEq].
        econstructor; eauto. admit.
      + eauto.
      + eauto.
      + simpl. admit.
      + (* simpl in *. *)
        destruct (side_eq (s cp') δ) as [e1 | n1].
        * left; split.
          -- inv strong_s1_s3; econstructor.
             ++ econstructor; eauto.
                { unfold invalidate_cross_return. simpl.
                  inv frame_rel; auto; simpl in *.
                  - inv COMP1; eauto.
                    inv H11.
                    erewrite find_comp_of_block_preserved; eauto using delta_zero.
                    inv H11.
                    erewrite find_comp_of_block_preserved; eauto using delta_zero.
                  - rewrite CP3 in *. now destruct (s cp'). }
             ++ econstructor; eauto.
                { unfold invalidate_cross_return. simpl.
                  inv frame_rel; auto; simpl in *.
                  - inv COMP1; eauto.
                    inv H11.
                    erewrite find_comp_of_block_preserved; eauto using delta_zero.
                    inv H11.
                    erewrite find_comp_of_block_preserved; eauto using delta_zero.
                  - rewrite CP3 in *. now destruct (s cp'). }
             ++ unfold invalidate_cross_return. simpl.
                inv frame_rel; auto; simpl in *.
             ++ unfold invalidate_cross_return. simpl.
                inv frame_rel; auto; simpl in *.
             ++ unfold invalidate_cross_return. simpl.
                inv frame_rel; auto; simpl in *.
                ** inv H11.
                   erewrite find_comp_of_block_preserved; eauto using delta_zero.
                ** rewrite CP3 in *. now destruct (s cp').
             ++ eauto.
             ++ subst cp'. simpl.
                inv frame_rel; auto; simpl in *.
                ** inv H11.
                   erewrite find_comp_of_block_preserved; eauto using delta_zero.
                ** rewrite CP3 in *. now destruct (s cp').
             ++ unfold invalidate_cross_return. simpl.
                inv frame_rel; auto; simpl in *.
                ** inv H11.
                   erewrite find_comp_of_block_preserved; eauto using delta_zero.
                   inv st_rel; eauto.
                ** rewrite CP3 in *. now destruct (s cp').
             ++ { intros x.
               simpl. unfold invalidate_cross_return.
               destruct preg_eq; try now auto. simpl in *.
               inv frame_rel; auto; simpl in *. rewrite CP3 in H9.
               clear -H9. now destruct (s cp').
               destruct preg_eq; try now auto. simpl in *.
               inv frame_rel; auto; simpl in *. rewrite CP3 in H9.
               clear -H9. now destruct (s cp').
               inv frame_rel; auto; simpl in *;
                 eapply regset_rel_invalidate_return; eauto. }
             ++ admit.
                (* assumption. *)
          -- econstructor; eauto.
             ++ econstructor; eauto.
                subst cp'. simpl.
                inv frame_rel; auto; simpl in *.
                ** inv H10.
                   erewrite find_comp_of_block_preserved; eauto using delta_zero.
                ** rewrite CP3 in *. now destruct (s cp').
             ++ econstructor; eauto.
                subst cp'. simpl.
                inv frame_rel; auto; simpl in *.
                ** inv H10.
                   erewrite find_comp_of_block_preserved; eauto using delta_zero.
                ** rewrite CP3 in *. now destruct (s cp').
             ++ now destruct δ.
             ++ subst cp'. simpl.
                inv frame_rel; auto; simpl in *.
                ** inv H10.
                   erewrite find_comp_of_block_preserved; eauto using delta_zero.
                ** rewrite CP3 in *. now destruct (s cp').
             ++ subst cp'. simpl.
                inv frame_rel; auto; simpl in *.
                ** inv H10.
                   erewrite find_comp_of_block_preserved; eauto using delta_zero.
                ** rewrite CP3 in *. now destruct (s cp').
             ++ subst cp'. simpl.
                inv frame_rel; auto; simpl in *.
                ** inv H10.
                   erewrite find_comp_of_block_preserved; eauto using delta_zero.
                ** rewrite CP3 in *. now destruct (s cp').
             ++ admit.
        * right; split.
          -- econstructor; eauto.
             ++ econstructor; eauto.
                subst cp'. simpl.
                inv frame_rel; auto; simpl in *.
                ** inv H10.
                   erewrite find_comp_of_block_preserved; eauto using delta_zero.
                ** rewrite CP3 in *. now destruct (s cp').
             ++ econstructor; eauto.
                subst cp'. simpl.
                inv frame_rel; auto; simpl in *.
                ** inv H10.
                   erewrite find_comp_of_block_preserved; eauto using delta_zero.
                ** rewrite CP3 in *. now destruct (s cp').
             ++ clear -n1. now destruct δ, (s cp').
             ++ subst cp'. simpl.
                inv frame_rel; auto; simpl in *.
                ** inv H10.
                   erewrite find_comp_of_block_preserved; eauto using delta_zero.
                ** rewrite CP3 in *. now destruct (s cp').
             ++ subst cp'. simpl.
                inv frame_rel; auto; simpl in *.
                ** inv H10.
                   erewrite find_comp_of_block_preserved; eauto using delta_zero.
                ** rewrite CP3 in *. now destruct (s cp').
             ++ subst cp'. simpl.
                inv frame_rel; auto; simpl in *.
                ** inv H10.
                   erewrite find_comp_of_block_preserved; eauto using delta_zero.
                ** rewrite CP3 in *. now destruct (s cp').
             ++ admit.
          -- assert (OPP: s cp' = opposite δ).
             { clear -n1. now destruct δ, (s cp'). }
            inv strong_s1_s3; econstructor.
             ++ econstructor; eauto.
                subst cp'. simpl.
                inv frame_rel; auto; simpl in *.
                ** inv H11.
                   erewrite find_comp_of_block_preserved; eauto using delta_zero.
                ** rewrite CP3 in *. now destruct (s cp').
             ++ econstructor; eauto.
                subst cp'. simpl.
                inv frame_rel; auto; simpl in *.
                ** inv H11.
                   erewrite find_comp_of_block_preserved; eauto using delta_zero.
                ** rewrite CP3 in *. now destruct (s cp').
             ++ eauto.
             ++ eauto.
             ++ subst cp'. simpl.
                inv frame_rel; auto; simpl in *.
                ** inv H11.
                   erewrite find_comp_of_block_preserved; eauto using delta_zero.
                ** rewrite CP3 in *. now destruct (s cp').
             ++ eauto.
             ++ subst cp'. simpl.
                inv frame_rel; auto; simpl in *.
                ** inv H11.
                   erewrite find_comp_of_block_preserved; eauto using delta_zero.
                ** rewrite CP3 in *. now destruct (s cp').
             ++ inv st_rel; eauto.
                subst cp'. simpl.
                inv frame_rel; auto; simpl in *.
                ** inv H11.
                   erewrite find_comp_of_block_preserved; eauto using delta_zero.
                ** rewrite CP3 in *. now destruct (s cp').
             ++ intros x.
                simpl. unfold invalidate_cross_return, invalidate_return.
                destruct preg_eq; try now auto. simpl in *.
                inv frame_rel; auto; simpl in *. congruence.
                destruct preg_eq; try now auto. simpl in *.
                inv frame_rel; auto; simpl in *. congruence.
                rewrite !orb_false_l.
                inv frame_rel. simpl in CP3; congruence.
                ** Local Opaque all_mregs.
                  destruct in_dec; simpl in *.
                   --- unfold return_value in inj_res, NO_CROSS_PTR, NO_CROSS_PTR0, EV0, EV.
                       destruct (loc_result sg) eqn:?; simpl in i.
                       +++ simpl in i. replace (filter (fun x: mreg => mreg_eq x r || false) all_mregs)
                             with (cons r nil) in i.
                           simpl in i. destruct i; try contradiction. subst x.
                           (* rewrite Heqr in inj_res, NO_CROSS_PTR. subst x. *)
                           clear -NO_CROSS_PTR inj_res EV0 EV.
                           inv EV0; inv EV. clear H1 H0.
                           assert (R: rs (preg_of r) = rs0 (preg_of r)).
                           { inv H5; inv H7; auto.
                             rewrite <- H6 in NO_CROSS_PTR; now contradiction.
                           }
                           rewrite R in *.
                           inv inj_res; eauto.
                           rewrite <- H in NO_CROSS_PTR; now contradiction.
                           eapply filter_all_mregs_find_one.
                       +++ replace (filter (fun x : mreg => mreg_eq x rhi || (mreg_eq x rlo || false))
                                      all_mregs)
                             with (rhi :: rlo :: nil) in i.
                           simpl in i. destruct i as [| []]; try contradiction. subst x.
                           (* rewrite Heqr in inj_res, NO_CROSS_PTR. subst x. *)
                           simpl in *.
                           clear -NO_CROSS_PTR NO_CROSS_PTR0 inj_res EV0 EV.
                           inv EV0; inv EV. clear H1 H0.
                           assert (R: rs (preg_of rhi) = rs0 (preg_of rhi)).
                           { inv H5; inv H7; auto.
                             - rewrite H2 in H4.
                               exploit eq_distributes_longofwords.
                               eapply NO_CROSS_PTR. eapply NO_CROSS_PTR0. eauto.
                               intros [? ?]; auto.
                             - rewrite H2 in H4.
                               exploit eq_distributes_longofwords.
                               eapply NO_CROSS_PTR. eapply NO_CROSS_PTR0. eauto.
                               intros [? ?]; auto.
                             - rewrite H2 in H4.
                               exploit eq_distributes_longofwords.
                               eapply NO_CROSS_PTR. eapply NO_CROSS_PTR0. eauto.
                               intros [? ?]; auto.
                             - rewrite H2 in H4.
                               exploit eq_distributes_longofwords.
                               eapply NO_CROSS_PTR. eapply NO_CROSS_PTR0. eauto.
                               intros [? ?]; auto.
                             - rewrite <- H6 in NO_CROSS_PTR; now contradiction.
                           }
                           rewrite R in *. clear R.
                           assert (R: rs (preg_of rlo) = rs0 (preg_of rlo)).
                           { inv H5; inv H7; auto.
                             - rewrite H2 in H4.
                               exploit eq_distributes_longofwords.
                               eapply NO_CROSS_PTR. eapply NO_CROSS_PTR0. eauto.
                               intros [? ?]; auto.
                             - rewrite H2 in H4.
                               exploit eq_distributes_longofwords.
                               eapply NO_CROSS_PTR. eapply NO_CROSS_PTR0. eauto.
                               intros [? ?]; auto.
                             - rewrite H2 in H4.
                               exploit eq_distributes_longofwords.
                               eapply NO_CROSS_PTR. eapply NO_CROSS_PTR0. eauto.
                               intros [? ?]; auto.
                             - rewrite H2 in H4.
                               exploit eq_distributes_longofwords.
                               eapply NO_CROSS_PTR. eapply NO_CROSS_PTR0. eauto.
                               intros [? ?]; auto.
                             - rewrite <- H6 in NO_CROSS_PTR; now contradiction.
                           }
                           rewrite R in *. clear R.
                           eapply inject_distributes_longofwords in inj_res as [? ?].
                           { inv H; auto. rewrite <- H1 in NO_CROSS_PTR; contradiction. }
                           eauto.  inv inj_res; try now auto.
                           rewrite <- H in *. contradiction.
                           rewrite <- H0 in *. contradiction.
                           subst x.
                           clear -NO_CROSS_PTR NO_CROSS_PTR0 inj_res EV0 EV.
                           inv EV0; inv EV. clear H1 H0.
                           assert (R: rs (preg_of rhi) = rs0 (preg_of rhi)).
                           { inv H5; inv H7; auto.
                             - rewrite H2 in H4.
                               exploit eq_distributes_longofwords.
                               eapply NO_CROSS_PTR. eapply NO_CROSS_PTR0. eauto.
                               intros [? ?]; auto.
                             - rewrite H2 in H4.
                               exploit eq_distributes_longofwords.
                               eapply NO_CROSS_PTR. eapply NO_CROSS_PTR0. eauto.
                               intros [? ?]; auto.
                             - rewrite H2 in H4.
                               exploit eq_distributes_longofwords.
                               eapply NO_CROSS_PTR. eapply NO_CROSS_PTR0. eauto.
                               intros [? ?]; auto.
                             - rewrite H2 in H4.
                               exploit eq_distributes_longofwords.
                               eapply NO_CROSS_PTR. eapply NO_CROSS_PTR0. eauto.
                               intros [? ?]; auto.
                             - rewrite <- H6 in NO_CROSS_PTR; now contradiction.
                           }
                           rewrite R in *. clear R.
                           assert (R: rs (preg_of rlo) = rs0 (preg_of rlo)).
                           { inv H5; inv H7; auto.
                             - rewrite H2 in H4.
                               exploit eq_distributes_longofwords.
                               eapply NO_CROSS_PTR. eapply NO_CROSS_PTR0. eauto.
                               intros [? ?]; auto.
                             - rewrite H2 in H4.
                               exploit eq_distributes_longofwords.
                               eapply NO_CROSS_PTR. eapply NO_CROSS_PTR0. eauto.
                               intros [? ?]; auto.
                             - rewrite H2 in H4.
                               exploit eq_distributes_longofwords.
                               eapply NO_CROSS_PTR. eapply NO_CROSS_PTR0. eauto.
                               intros [? ?]; auto.
                             - rewrite H2 in H4.
                               exploit eq_distributes_longofwords.
                               eapply NO_CROSS_PTR. eapply NO_CROSS_PTR0. eauto.
                               intros [? ?]; auto.
                             - rewrite <- H6 in NO_CROSS_PTR; now contradiction.
                           }
                           rewrite R in *. clear R.
                           eapply inject_distributes_longofwords in inj_res as [? ?]; eauto.
                           { inv H0; auto. rewrite <- H1 in NO_CROSS_PTR.
                             destruct (rs0 (preg_of rhi)); try contradiction. }
                           eauto.  inv inj_res; try now auto.
                           rewrite <- H in *. contradiction.
                           rewrite <- H0 in *. contradiction.
                           (* destruct (rs0 (preg_of rhi)); simpl in *; auto; try contradiction. *)
                           (* destruct (rs0 (preg_of rhi)), (rs0 (preg_of rlo)); *)
                           (*   simpl in *; try now auto; try contradiction. *)
                           admit.
                           (* eapply filter_all_mregs_find_two. *)
                   --- econstructor.
             ++ simpl in *. admit.
             (* ++ assumption. *)

    - (* Builtin *)
      exploit strong_equiv_state_internal_inv; eauto.
      intros (st3 & rs3 & m3 & b3 & f' & ? & eq_pc' & find_funct & [match_f_f' left_implies_eq] & m1_m3 & rs1_rs3 & side_f);
        subst s3.
      exploit find_def_find_symbol; eauto. intros [id find_id].
      exploit left_implies_eq; eauto.
      { unfold kept_prog. rewrite find_id.
        unfold Genv.find_funct_ptr in H0. destruct (Genv.find_def ge1 b) as [[f''|]|] eqn:R; try congruence.
        assert (f'' = Internal f) by congruence; subst f''. unfold Genv.find_def in R; rewrite R.
        simpl in *; rewrite side_f; now destruct side_eq. }
      intros <-.

      exploit weak_equivalence_inv1; eauto. intros (st2 & rs2 & m2 & m2_m3 & A).
      injection A; intros -> -> ->.

      exploit eval_builtin_args_inject; eauto using delta_zero, partial_mem_inject.
      intros (vl' & eval_args' & inj_args').
      exploit external_call_inject_left; eauto using partial_mem_inject.
      intros (j__δ' & vres' & m3' & extcall' & inj_res & unchanged1 & unchanged2 & incr & sep & inj_pres' & m'_m3' & m2_m3' & rs_rs3' & st_rel').

      exploit extcall_preserves_mem_rel_opp_side1; [| | | eassumption | | eassumption |];
        try now inv weak_s2_s3; eauto.
      { inv weak_s2_s3; eauto.
        inv COMP1; eauto. rewrite <- SIDE.
        now rewrite H4; simpl; unfold Genv.find_comp_of_block; rewrite H5.
        rewrite H4 in *; simpl in *; unfold Genv.find_comp_of_block in *; rewrite H5 in *.
        exploit no_bottom2; eauto. contradiction. }
      { eapply stack_rel_comm; eauto. }
      intros [m'0_m3' st_rel''].

      eexists; exists j__δ', j__oppδ; split; [| split; [| split; [| split]]].
      + econstructor; [| now eapply star_refl | now traceEq].
        eapply exec_step_builtin; eauto.
      + eauto.
      + eauto.
      + simpl.
        eapply stack_rel_comm in st_rel''; eauto. destruct δ; simpl in *; eauto.
      + assert (R: nextinstr (set_res res vres
                                (undef_regs (map preg_of (destroyed_by_builtin ef))
                                   (rs # X1 <- Vundef) # X31 <- Vundef)) PC =
                     Val.offset_ptr (rs PC) Ptrofs.one).
             { clear -RES_NOT_PC.
               destruct RES_NOT_PC as [reg ?]; subst res.
               Simpl.
               rewrite Asmgenproof0.set_res_other; eauto.
               assert (H': Asmgenproof0.preg_notin PC (destroyed_by_builtin ef)).
               { Local Transparent destroyed_by_builtin.
                 unfold destroyed_by_builtin.
                 destruct ef; simpl; auto.
                 - destruct orb; simpl; intuition.
                   destruct orb; simpl; intuition.
                 - intuition.
                 - induction clobbers.
                   + simpl; auto.
                   + simpl. destruct register_by_name; auto.
                     simpl; intuition.
                     destruct (destroyed_by_clobber clobbers); [| split]; now destruct m.
                     Local Opaque destroyed_by_builtin. }
               rewrite Asmgenproof0.undef_regs_other_2; eauto. }
             assert (R': nextinstr (set_res res vres'
                                     (undef_regs (map preg_of (destroyed_by_builtin ef))
                                        (rs3 # X1 <- Vundef) # X31 <- Vundef)) PC =
                          Val.offset_ptr (rs3 PC) Ptrofs.one).
             { clear -RES_NOT_PC.
               destruct RES_NOT_PC as [reg ?]; subst res.
               Simpl.
               rewrite Asmgenproof0.set_res_other; eauto.
               assert (H': Asmgenproof0.preg_notin PC (destroyed_by_builtin ef)).
               { Local Transparent destroyed_by_builtin.
                 unfold destroyed_by_builtin.
                 destruct ef; simpl; auto.
                 - destruct orb; simpl; intuition.
                   destruct orb; simpl; intuition.
                 - intuition.
                 - induction clobbers.
                   + simpl; auto.
                   + simpl. destruct register_by_name; auto.
                     simpl; intuition.
                     destruct (destroyed_by_clobber clobbers); [| split]; now destruct m.
                     Local Opaque destroyed_by_builtin. }
               rewrite Asmgenproof0.undef_regs_other_2; eauto. }
             assert (R0: nextinstr (set_res res0 vres0
                                     (undef_regs (map preg_of (destroyed_by_builtin ef0))
                                        (rs2 # X1 <- Vundef) # X31 <- Vundef)) PC =
                          Val.offset_ptr (rs2 PC) Ptrofs.one).
             { clear -RES_NOT_PC0.
               destruct RES_NOT_PC0 as [reg ?]; subst res0.
               Simpl.
               rewrite Asmgenproof0.set_res_other; eauto.
               assert (H': Asmgenproof0.preg_notin PC (destroyed_by_builtin ef0)).
               { Local Transparent destroyed_by_builtin.
                 unfold destroyed_by_builtin.
                 destruct ef0; simpl; auto.
                 - destruct orb; simpl; intuition.
                   destruct orb; simpl; intuition.
                 - intuition.
                 - induction clobbers.
                   + simpl; auto.
                   + simpl. destruct register_by_name; auto.
                     simpl; intuition.
                     destruct (destroyed_by_clobber clobbers); [| split]; now destruct m.
                     Local Opaque destroyed_by_builtin. }
               rewrite Asmgenproof0.undef_regs_other_2; eauto. }
        left; split.
        * inv strong_s1_s3; econstructor; eauto.
          -- econstructor; eauto. rewrite R. inv COMP1; eauto.
             now rewrite H in *.
             rewrite H in *; simpl in *; unfold Genv.find_comp_of_block in *; rewrite H0 in *.
             exploit no_bottom1; eauto.
          -- econstructor; eauto. rewrite R'. inv COMP2; eauto.
             now rewrite eq_pc' in *.
             rewrite eq_pc' in *; simpl in *; unfold Genv.find_comp_of_block in *; rewrite find_funct in *.
             exploit no_bottom1; eauto.
          -- eapply regset_rel_return_from_builtin; eauto.
        * inv weak_s2_s3; inv A; econstructor; eauto.
          -- econstructor; eauto. rewrite R0. inv COMP1; eauto.
             now rewrite H4 in *.
             rewrite H4 in *; simpl in *; unfold Genv.find_comp_of_block in *; rewrite H5 in *.
             exploit no_bottom2; eauto.
          -- econstructor; eauto. rewrite R'. inv COMP2; eauto.
             now rewrite eq_pc' in *.
             rewrite eq_pc' in *; simpl in *; unfold Genv.find_comp_of_block in *; rewrite find_funct in *.
             exploit no_bottom1; eauto.

    - (* builtin / external call *)
      exploit strong_equiv_state_internal_inv; eauto.
      intros (st3 & rs3 & m3 & b3 & f' & ? & eq_pc' & find_funct & [match_f_f' left_implies_eq] & m1_m3 & rs1_rs3 & side_f);
        subst s3.
      exploit find_def_find_symbol; eauto. intros [id find_id].
      exploit left_implies_eq; eauto.
      { unfold kept_prog. rewrite find_id.
        unfold Genv.find_funct_ptr in H0. destruct (Genv.find_def ge1 b) as [[f''|]|] eqn:R; try congruence.
        assert (f'' = Internal f) by congruence; subst f''. unfold Genv.find_def in R; rewrite R.
        simpl in *; rewrite side_f; now destruct side_eq. }
      intros <-.

      exploit weak_equivalence_inv1; eauto. intros (st2 & rs2 & m2 & m2_m3 & A).
      injection A; intros -> -> ->.

      exploit eval_builtin_args_inject; eauto using delta_zero, partial_mem_inject.
      intros (vl' & eval_args' & inj_args').
      exploit external_call_inject_left; eauto using partial_mem_inject.
      (* rewrite ALLOWED; auto. *)
      intros (j__δ' & vres' & m3' & extcall' & inj_res & unchanged1 & unchanged2 & incr & sep & inj_pres' & m'_m3' & m2_m3' & rs_rs3' & st_rel').

      exploit extcall_preserves_mem_rel_opp_side1; [| | | eassumption | | eassumption |];
        try now inv weak_s2_s3; eauto.
      { inv weak_s2_s3; eauto.
        inv COMP1; eauto. rewrite <- SIDE.
        rewrite H4 in *; simpl in *; unfold Genv.find_comp_of_block in *; rewrite H5 in *.
        simpl in *; congruence. }
      { eapply stack_rel_comm; eauto. }
      intros [m'0_m3' st_rel''].

      eexists; exists j__δ', j__oppδ; split; [| split; [| split; [| split]]].
      + econstructor; [| now eapply star_refl | now traceEq].
        eapply exec_step_builtin; eauto.
      + eauto.
      + eauto.
      + simpl. eapply stack_rel_comm in st_rel''; destruct δ; eauto.
      + assert (R: nextinstr (set_res res vres
                                (undef_regs (map preg_of (destroyed_by_builtin ef))
                                   (rs # X1 <- Vundef) # X31 <- Vundef)) PC =
                     Val.offset_ptr (rs PC) Ptrofs.one).
             { clear -RES_NOT_PC.
               destruct RES_NOT_PC as [reg ?]; subst res.
               Simpl.
               rewrite Asmgenproof0.set_res_other; eauto.
               assert (H': Asmgenproof0.preg_notin PC (destroyed_by_builtin ef)).
               { Local Transparent destroyed_by_builtin.
                 unfold destroyed_by_builtin.
                 destruct ef; simpl; auto.
                 - destruct orb; simpl; intuition.
                   destruct orb; simpl; intuition.
                 - intuition.
                 - induction clobbers.
                   + simpl; auto.
                   + simpl. destruct register_by_name; auto.
                     simpl; intuition.
                     destruct (destroyed_by_clobber clobbers); [| split]; now destruct m.
                     Local Opaque destroyed_by_builtin. }
               rewrite Asmgenproof0.undef_regs_other_2; eauto. }
             assert (R': nextinstr (set_res res vres'
                                     (undef_regs (map preg_of (destroyed_by_builtin ef))
                                        (rs3 # X1 <- Vundef) # X31 <- Vundef)) PC =
                          Val.offset_ptr (rs3 PC) Ptrofs.one).
             { clear -RES_NOT_PC.
               destruct RES_NOT_PC as [reg ?]; subst res.
               Simpl.
               rewrite Asmgenproof0.set_res_other; eauto.
               assert (H': Asmgenproof0.preg_notin PC (destroyed_by_builtin ef)).
               { Local Transparent destroyed_by_builtin.
                 unfold destroyed_by_builtin.
                 destruct ef; simpl; auto.
                 - destruct orb; simpl; intuition.
                   destruct orb; simpl; intuition.
                 - intuition.
                 - induction clobbers.
                   + simpl; auto.
                   + simpl. destruct register_by_name; auto.
                     simpl; intuition.
                     destruct (destroyed_by_clobber clobbers); [| split]; now destruct m.
                     Local Opaque destroyed_by_builtin. }
               rewrite Asmgenproof0.undef_regs_other_2; eauto. }
        left; split.
        * inv strong_s1_s3; econstructor; eauto.
          -- econstructor; eauto. rewrite R. inv COMP1; eauto.
             now rewrite H in *.
             rewrite H in *; simpl in *; unfold Genv.find_comp_of_block in *; rewrite H0 in *.
             exploit no_bottom1; eauto.
          -- econstructor; eauto. rewrite R'. inv COMP2; eauto.
             now rewrite eq_pc' in *.
             rewrite eq_pc' in *; simpl in *; unfold Genv.find_comp_of_block in *; rewrite find_funct in *.
             exploit no_bottom1; eauto.
          -- eapply regset_rel_return_from_builtin; eauto.
        * inv weak_s2_s3; inv A; econstructor; eauto.
          -- econstructor; eauto. Simpl.
             inv COMP1; eauto.
             rewrite H4 in *; simpl in *; unfold Genv.find_comp_of_block in *; rewrite H5 in *.
             contradiction.
          -- econstructor; eauto. rewrite R'. inv COMP2; eauto.
             now rewrite eq_pc' in *.
             rewrite eq_pc' in *; simpl in *; unfold Genv.find_comp_of_block in *; rewrite find_funct in *.
             exploit no_bottom1; eauto.

    - (* external_call / builtin *)
      exploit strong_equiv_state_external_inv; eauto.
      intros (st3 & rs3 & m3 & b3 & ? & eq_pc' & find_funct & m1_m3 & rs1_rs3);
        subst s3.
      exploit find_def_find_symbol; eauto. intros [id find_id].

      exploit weak_equivalence_inv1; eauto. intros (st2 & rs2 & m2 & m2_m3 & A).
      injection A; intros <- <- <-.

      exploit extcall_arguments_preserved; eauto.
      intros (args' & inj_args & extcall_args').


      exploit (extcall_preserves_mem_rel_opp_side1 s (comp_of f) cp_main ge2 ge3 j__oppδ j__δ (opposite δ)
                 m0 m'0 m m3); eauto.
      { inv weak_s2_s3; eauto.
        inv COMP1; eauto. rewrite <- SIDE.
        rewrite H3 in *; simpl in *; unfold Genv.find_comp_of_block in *; rewrite H4 in *.
        simpl in *; congruence.
        rewrite H3 in *; simpl in *; unfold Genv.find_comp_of_block in *; rewrite H4 in *.
        simpl in *; congruence. }
      { eapply stack_rel_comm; eauto. }
      intros [m'0_m3 st_rel''].

      exploit external_call_inject_left; try eassumption.
      inv strong_s1_s3; eauto.
      inv strong_s1_s3; eauto.
      { inv strong_s1_s3; inv weak_s2_s3; eauto.
        inv COMP1; eauto.
        rewrite H in *; simpl in *; unfold Genv.find_comp_of_block in *; rewrite H0 in *.
        simpl in *; congruence. }
      { eapply stack_rel_comm in st_rel''; destruct δ; eauto. }
      intros (j__δ' & vres' & m3' & extcall' & inj_res & unchanged1 & unchanged2 & incr & sep & inj_pres' & m'_m3' & m2_m3' & rs_rs3' & st_rel').

      eexists; exists j__δ', j__oppδ; split; [| split; [| split; [| split]]].
      + econstructor; [| now eapply star_refl | now traceEq].
        eapply exec_step_external; eauto.
      + eauto.
      + eauto.
      + simpl. eauto.
      + left; split.
        * inv strong_s1_s3; econstructor; eauto.
          -- econstructor; eauto. Simpl.
             inv COMP1; eauto.
             rewrite H in *; simpl in *; unfold Genv.find_comp_of_block in *; rewrite H0 in *.
             simpl in *; congruence.
          -- econstructor; eauto. Simpl.
             inv COMP2; eauto.
             rewrite eq_pc' in *; simpl in *; unfold Genv.find_comp_of_block in *; rewrite find_funct in *.
             simpl in *; congruence.
          -- eapply regset_rel_return_from_external; eauto.
        * assert (R: nextinstr (set_res res0 vres
                                   (undef_regs (map preg_of (destroyed_by_builtin ef0))
                                      (rs0 # X1 <- Vundef) # X31 <- Vundef)) PC =
                        Val.offset_ptr (rs0 PC) Ptrofs.one).
             { clear -RES_NOT_PC.
               destruct RES_NOT_PC as [reg ?]; subst res0.
               Simpl.
               rewrite Asmgenproof0.set_res_other; eauto.
               assert (H': Asmgenproof0.preg_notin PC (destroyed_by_builtin ef0)).
               { Local Transparent destroyed_by_builtin.
                 unfold destroyed_by_builtin.
                 destruct ef0; simpl; auto.
                 - destruct orb; simpl; intuition.
                   destruct orb; simpl; intuition.
                 - intuition.
                 - induction clobbers.
                   + simpl; auto.
                   + simpl. destruct register_by_name; auto.
                     simpl; intuition.
                     destruct (destroyed_by_clobber clobbers); [| split]; now destruct m.
                     Local Opaque destroyed_by_builtin. }
               rewrite Asmgenproof0.undef_regs_other_2; eauto. }
          inv weak_s2_s3; inv A; econstructor; eauto.
          -- econstructor; eauto. rewrite R.
             inv COMP1; eauto.
             rewrite H3 in *; simpl in *; unfold Genv.find_comp_of_block in *; rewrite H4 in *.
             simpl in *; congruence.
             rewrite H3 in *; simpl in *; unfold Genv.find_comp_of_block in *; rewrite H4 in *.
             simpl in *; congruence.
          -- econstructor; eauto. Simpl.
             inv COMP2; eauto.
             rewrite eq_pc' in *; simpl in *; unfold Genv.find_comp_of_block in *; rewrite find_funct in *.
             simpl in *; congruence.

    - (* External call *)
      exploit strong_equiv_state_external_inv; eauto.
      intros (st3 & rs3 & m3 & b3 & ? & eq_pc' & find_funct & m1_m3 & rs1_rs3);
        subst s3.
      exploit find_def_find_symbol; eauto. intros [id find_id].

      exploit weak_equivalence_inv1; eauto. intros (st2 & rs2 & m2 & m2_m3 & A).
      injection A; intros <- <- <-.

      exploit extcall_arguments_preserved; eauto.
      intros (args' & inj_args & extcall_args').

      assert (cp0 = cp) as ->.
      { inv strong_s1_s3; inv weak_s2_s3; eauto.
        inv COMP1; eauto.
        rewrite H in *; simpl in *; unfold Genv.find_comp_of_block in *; rewrite H0 in *.
        simpl in *; congruence.
        inv COMP0; eauto.
        rewrite H3 in *; simpl in *; unfold Genv.find_comp_of_block in *; rewrite H4 in *.
        simpl in *; congruence.
        inv COMP3; eauto.
        rewrite eq_pc' in *; simpl in *; unfold Genv.find_comp_of_block in *; rewrite find_funct in *.
        simpl in *; congruence. }


      exploit (extcall_preserves_mem_rel_opp_side1 s cp cp_main ge2 ge3 j__oppδ j__δ (opposite δ)
                 m0 m'0 m m3); eauto;
        try now inv weak_s2_s3; eauto.
      { inv strong_s1_s3; inv weak_s2_s3; eauto.
        inv COMP1; eauto.
        rewrite H in *; simpl in *; unfold Genv.find_comp_of_block in *; rewrite H0 in *.
        simpl in *; congruence.
        now destruct s. }
      { eapply stack_rel_comm; eauto. }
      intros [m'0_m3 st_rel''].

      exploit external_call_inject_left; try eassumption.
      inv weak_s2_s3; eauto.
      inv weak_s2_s3; eauto.
      { inv strong_s1_s3; inv weak_s2_s3; eauto.
        inv COMP1; eauto.
        rewrite H in *; simpl in *; unfold Genv.find_comp_of_block in *; rewrite H0 in *.
        simpl in *; congruence. }
      eapply stack_rel_comm in st_rel''; destruct δ; eauto.
      intros (j__δ' & vres' & m3' & extcall' & inj_res & unchanged1 & unchanged2 & incr & sep & inj_pres' & m'_m3' & m2_m3' & rs_rs3' & st_rel').

      remember ((set_pair (loc_external_result (ef_sig ef)) vres' (undef_caller_save_regs rs3)) # PC <- (rs3 X1)) as rs3'.
      exists (ReturnState st3 rs3' m3' bottom).
      exists j__δ', j__oppδ; split; [| split; [| split; [| split]]].
      + econstructor; [| now eapply star_refl | now traceEq].
        eapply exec_step_external; eauto.
      + eauto.
      + eauto.
      + simpl. eauto.
      + left; split.
        * inv strong_s1_s3; econstructor; eauto.
          -- econstructor; eauto. Simpl.
             inv COMP1; eauto.
             rewrite H in *; simpl in *; unfold Genv.find_comp_of_block in *; rewrite H0 in *.
             simpl in *; congruence.
          -- econstructor; eauto. Simpl.
             inv COMP2; eauto.
             rewrite eq_pc' in *; simpl in *; unfold Genv.find_comp_of_block in *; rewrite find_funct in *.
             simpl in *; congruence.
          -- eapply regset_rel_return_from_external; eauto.
        * inv weak_s2_s3; inv A; econstructor; eauto.
          -- econstructor; eauto. Simpl.
             inv COMP1; eauto.
             rewrite H3 in *; simpl in *; unfold Genv.find_comp_of_block in *; rewrite H4 in *.
             simpl in *; congruence.
          -- econstructor; eauto. Simpl.
             inv COMP2; eauto.
             rewrite eq_pc' in *; simpl in *; unfold Genv.find_comp_of_block in *; rewrite find_funct in *.
             simpl in *; congruence.
  Admitted.

End Theorems.

Section Simulation.
  Context (c1 c2 p1 p2: Asm.program).
  Variable s: split.

  Context (W1 W2 W3: Asm.program).
  Hypothesis c1_p1: link p1 c1 = Some W1.
  Hypothesis c2_p2: link p2 c2 = Some W2.
  Hypothesis c2_p1: link p1 c2 = Some W3.

  Hypothesis match_W1_W3: match_prog s Left W1 W3.
  Hypothesis match_W2_W3: match_prog s Right W2 W3.

  Notation cp_main := (comp_of_main W1).

  (* Hypothesis cp_main_not_none: *)
  (*   cp_main <> None. *)

  Hypothesis norepet1: list_norepet (prog_defs_names W1).
  Hypothesis norepet2: list_norepet (prog_defs_names W2).

  Notation ge1 := (Genv.globalenv W1).
  Notation ge2 := (Genv.globalenv W2).
  Notation ge3 := (Genv.globalenv W3).

  Hypothesis no_bottom1: forall b f,
      Genv.find_def ge1 b = Some (Gfun (Internal f)) ->
      comp_of f <> bottom.
  Hypothesis no_top1: forall b f,
      Genv.find_def ge1 b = Some (Gfun (Internal f)) ->
      comp_of f <> top.
  Hypothesis no_bottom2: forall b f,
      Genv.find_def ge2 b = Some (Gfun (Internal f)) ->
      comp_of f <> bottom.
  Hypothesis no_top2: forall b f,
      Genv.find_def ge2 b = Some (Gfun (Internal f)) ->
      comp_of f <> top.
  Hypothesis no_bottom3: forall b f,
      Genv.find_def ge3 b = Some (Gfun (Internal f)) ->
      comp_of f <> bottom.
  Hypothesis no_top3: forall b f,
      Genv.find_def ge3 b = Some (Gfun (Internal f)) ->
      comp_of f <> top.

  Hypothesis no_bottom1': forall b v,
      Genv.find_def ge1 b = Some (Gvar v) ->
      comp_of v <> bottom.
  Hypothesis no_top1': forall b v,
      Genv.find_def ge1 b = Some (Gvar v) ->
      comp_of v <> top.
  Hypothesis no_bottom2': forall b v,
      Genv.find_def ge2 b = Some (Gvar v) ->
      comp_of v <> bottom.
  Hypothesis no_top2': forall b v,
      Genv.find_def ge2 b = Some (Gvar v) ->
      comp_of v <> top.
  Hypothesis no_bottom3': forall b v,
      Genv.find_def ge3 b = Some (Gvar v) ->
      comp_of v <> bottom.
  Hypothesis no_top3': forall b v,
      Genv.find_def ge3 b = Some (Gvar v) ->
      comp_of v <> top.

  Hypothesis same_cp_main1:
    Genv.find_comp_in_genv ge2 (Genv.symbol_address ge2 (prog_main W2) Ptrofs.zero) =
      Genv.find_comp_in_genv ge1 (Genv.symbol_address ge1 (prog_main W1) Ptrofs.zero).
  Hypothesis same_cp_main2:
    Genv.find_comp_in_genv ge3 (Genv.symbol_address ge3 (prog_main W3) Ptrofs.zero) =
      Genv.find_comp_in_genv ge1 (Genv.symbol_address ge1 (prog_main W1) Ptrofs.zero).

  Hypothesis same_low_half1: low_half ge1 = low_half ge3.
  Hypothesis same_low_half2: low_half ge2 = low_half ge3.

  Hypothesis found_in_W3_kept1: forall id v,
    (s (comp_of v) = Left -> In (id, Gvar v) (prog_defs W3) ->
                 kept_prog s W1 Left id = true).
  Hypothesis found_in_W3_kept2: forall id v,
    (s (comp_of v) = Right -> In (id, Gvar v) (prog_defs W3) ->
                 kept_prog s W2 Right id = true).

  Lemma kept_prog_kept_genv: forall s W δ id,
      kept_prog s W δ id = true -> kept_genv s (Genv.globalenv W) δ id = true.
  Proof.
    unfold kept_prog, kept_genv. intros ? ? ? ?.
    destruct Genv.find_symbol; try discriminate.
    fold (Genv.find_def (Genv.globalenv W) b). destruct Genv.find_def; auto.
    destruct g; auto.
  Qed.

  Hypothesis main_not_top: Genv.find_comp_in_genv ge1 (Genv.symbol_address ge1 (prog_main W1) Ptrofs.zero) <> top.
  Hypothesis main_not_bottom: Genv.find_comp_in_genv ge1 (Genv.symbol_address ge1 (prog_main W1) Ptrofs.zero) <> bottom.


  Hypothesis init_mem_correct1: forall m1 m3, Genv.init_mem W1 = Some m1 ->
                               Genv.init_mem W3 = Some m3 ->
                               mem_rel s ge1 ge3 (init_meminj s Left W1 W3) Left m1 m3.


  Hypothesis init_mem_correct2: forall m2 m3, Genv.init_mem W2 = Some m2 ->
                               Genv.init_mem W3 = Some m3 ->
                               mem_rel s ge2 ge3 (init_meminj s Right W2 W3) Right m2 m3.

  Let single_L1 := sd_traces (semantics_determinate W1).
  Let single_L2 := sd_traces (semantics_determinate W2).
  Let single_L3 := sd_traces (semantics_determinate W3).

  Lemma rewr_cp_main: forall (ge: Genv.t fundef unit) id, Genv.find_comp_in_genv ge (Genv.symbol_address ge id Ptrofs.zero) =
                          Genv.find_comp_of_ident ge id.
  Proof.
    unfold Genv.find_comp_of_ident, Genv.symbol_address.
    intros. destruct Genv.find_symbol; auto.
  Qed.

  Lemma simulation:
    @threeway_simulation (semantics W1) (semantics W2) (semantics W3)
      single_L1 single_L2 single_L3.
  Proof.
    apply threeway_simulation_diagram
      with (metadata := (meminj * meminj)%type)
           (common_equivalence := fun '(j__left, j__right) s1 s2 s3 =>
                                    stack_rel s cp_main ge3 Left j__left j__right
                                      (mem_of_state s1) (mem_of_state s2) (mem_of_state s3)
                                      (stack_of_state s1) (stack_of_state s2) (stack_of_state s3))
           (strong_equivalence1 := fun '(j__left, j__right) s1 s3 =>
                                       meminj_preserves_globals s Left W1 W3 j__left /\
                                         strong_equivalence s cp_main ge1 ge3 j__left Left s1 s3)
           (strong_equivalence2 := fun '(j__left, j__right) s2 s3 =>
                                       meminj_preserves_globals s Right W2 W3 j__right /\
                                         strong_equivalence s cp_main ge2 ge3 j__right Right s2 s3)
           (weak_equivalence1   := fun '(j__left, j__right) s1 s3 =>
                                       meminj_preserves_globals s Left W1 W3 j__left /\
                                         weak_equivalence   s ge1 ge3 j__left Left s1 s3)
           (weak_equivalence2   := fun '(j__left, j__right) s2 s3 =>
                                       meminj_preserves_globals s Right W2 W3 j__right /\
                                         weak_equivalence   s ge2 ge3 j__right Right s2 s3).
           (* (order := fun _ _ => True). *)
    - simpl. intros id. transitivity (Genv.public_symbol ge3 id).
      clear -match_W2_W3. exploit init_meminj_preserves_globals; eauto.
      intros ?.
      unfold Genv.public_symbol, ge2, ge3.
      rewrite 2!(Genv.genv_public_add_globals). fold ge2. fold ge3. simpl.
      erewrite <- match_prog_public; eauto.
      destruct (Genv.find_symbol ge2 id) eqn:?.
      exploit transform_find_symbol_1; eauto. intros [? ->]; auto.
      destruct (Genv.find_symbol ge3 id) eqn:?.
      exploit transform_find_symbol_2; eauto. intros [? ?]; auto. congruence.
      auto.
      clear -match_W1_W3. exploit init_meminj_preserves_globals; eauto.
      intros ?.
      unfold Genv.public_symbol, ge1, ge3.
      rewrite 2!(Genv.genv_public_add_globals). fold ge1. fold ge3. simpl.
      erewrite match_prog_public; eauto.
      destruct (Genv.find_symbol ge1 id) eqn:?.
      exploit transform_find_symbol_1; eauto. intros [? ->]; auto.
      destruct (Genv.find_symbol ge3 id) eqn:?.
      exploit transform_find_symbol_2; eauto. intros [? ?]; auto. congruence.
      auto.
    - simpl. intros id.
      clear -match_W2_W3. exploit init_meminj_preserves_globals; eauto.
      intros ?.
      unfold Genv.public_symbol, ge2, ge3.
      rewrite 2!(Genv.genv_public_add_globals). fold ge2. fold ge3. simpl.
      erewrite match_prog_public; eauto.
      destruct (Genv.find_symbol ge2 id) eqn:?.
      exploit transform_find_symbol_1; eauto. intros [? ->]; auto.
      destruct (Genv.find_symbol ge3 id) eqn:?.
      exploit transform_find_symbol_2; eauto. intros [? ?]; auto. congruence.
      auto.
    - intros s1 ini1 s2 ini2.
      assert (exists m, Genv.init_mem W3 = Some m) as [m3 ?].
      { apply Genv.init_mem_exists.
        intros id v H0.
        assert (P: (prog_defmap W3)!id = Some (Gvar v)).
        { eapply prog_defmap_norepet; eauto. eapply match_prog_unique; eauto. }
        destruct (s (comp_of v)) eqn:side_cp.
        - inv ini1.
          rewrite (match_prog_def _ _ _ _ match_W1_W3) in P; auto.
          exploit Genv.init_mem_inversion; eauto. apply in_prog_defmap; eauto. intros [AL FV].
          split; auto. intros. exploit FV; eauto. intros (b & FS).
          eapply (transform_find_symbol_1 _ _ _ _ match_W1_W3); eauto.
          unfold kept_prog. unfold kept_genv. eapply found_in_W3_kept1; eauto.
        - inv ini2.
          rewrite (match_prog_def _ _ _ _ match_W2_W3) in P; auto.
          exploit Genv.init_mem_inversion; eauto. apply in_prog_defmap; eauto. intros [AL FV].
          split; auto. intros. exploit FV; eauto. intros (b & FS).
          eapply (transform_find_symbol_1 _ _ _ _ match_W2_W3); eauto.
          eapply found_in_W3_kept2; eauto.
      }
      eexists; eexists (init_meminj s Left W1 W3, init_meminj s Right W2 W3). split.
      + econstructor; eauto.
      + inv ini1; inv ini2. subst ge. subst ge0.
        set (cp := Genv.find_comp_in_genv ge1 (Genv.symbol_address ge1 (prog_main W1) Ptrofs.zero)) in *.
        destruct (s cp) eqn:ini_side.
          -- eapply match_states_left; simpl; eauto.
             ++ econstructor; eauto.
             ++ split; eauto using init_meminj_preserves_globals.
                rewrite <- !rewr_cp_main, same_cp_main2.
                econstructor; eauto.
                ** constructor. subst rs0. Simpl. eauto.
                ** constructor. Simpl. eauto.
                ** simpl. unfold cp_main. rewrite <- rewr_cp_main. auto.
                ** { subst rs0. intros x.
                     setoid_rewrite Pregmap.gsspec.
                     destruct (Pregmap.elt_eq).
                     { unfold Vnullptr. destruct Archi.ptr64; now constructor. }
                     setoid_rewrite Pregmap.gsspec.
                     destruct (Pregmap.elt_eq).
                     { unfold Vnullptr. destruct Archi.ptr64; now constructor. }
                     setoid_rewrite Pregmap.gsspec.
                     destruct (Pregmap.elt_eq).
                     { unfold Genv.symbol_address.
                       destruct (Genv.find_symbol ge1 (prog_main W1)) eqn:?; try now constructor.
                       exploit (symbols_inject2 s Left W1 W3 (init_meminj s Left W1 W3)); eauto.
                       now eapply init_meminj_preserves_globals.
                       clear -Heqo ini_side main_not_bottom.
                       unfold kept_genv. rewrite Heqo.
                       fold (Genv.find_def ge1 b). unfold cp in *.
                       unfold Genv.symbol_address in *.
                       rewrite Heqo in *. simpl in *. unfold Genv.find_comp_of_block in *.
                       destruct Genv.find_def; try contradiction. destruct g; auto. simpl in *.
                       rewrite ini_side. auto.
                       erewrite (match_prog_main _ _ _ _ match_W1_W3); eauto.
                       intros [? [-> ?]]. econstructor; eauto. }
                     setoid_rewrite Pregmap.gi. now constructor. auto. }
             ++ split; eauto using init_meminj_preserves_globals.
                econstructor; eauto.
                ** constructor. subst rs1. Simpl. eauto.
                ** constructor. Simpl. eauto.
                ** rewrite <- !rewr_cp_main, same_cp_main1. auto.
                ** rewrite <- !rewr_cp_main, same_cp_main1. auto.
                ** rewrite <- !rewr_cp_main, same_cp_main2. auto.
                ** rewrite <- !rewr_cp_main, same_cp_main2. auto.
          -- eapply match_states_right; simpl; eauto.
             ++ econstructor; eauto.
             ++ split; eauto using init_meminj_preserves_globals.
                rewrite <- !rewr_cp_main, same_cp_main2.
                econstructor; eauto.
                ** constructor. subst rs1. Simpl. eauto. eauto.
                ** constructor. Simpl. eauto.
             ++ split; eauto using init_meminj_preserves_globals.
                rewrite <- !rewr_cp_main, same_cp_main1, same_cp_main2.
                econstructor; eauto.
                ** constructor. subst rs1. Simpl. eauto.
                ** constructor. Simpl. eauto.
                ** simpl. unfold cp_main. rewrite <- rewr_cp_main. auto.
                ** { subst rs1. intros x.
                     setoid_rewrite Pregmap.gsspec.
                     destruct (Pregmap.elt_eq).
                     { unfold Vnullptr. destruct Archi.ptr64; now constructor. }
                     setoid_rewrite Pregmap.gsspec.
                     destruct (Pregmap.elt_eq).
                     { unfold Vnullptr. destruct Archi.ptr64; now constructor. }
                     setoid_rewrite Pregmap.gsspec.
                     destruct (Pregmap.elt_eq).
                     { unfold Genv.symbol_address.
                       destruct (Genv.find_symbol ge2 (prog_main W2)) eqn:?; try now constructor.
                       exploit (symbols_inject2 s Right W2 W3 (init_meminj s Right W2 W3)); eauto.
                       now eapply init_meminj_preserves_globals.
                       clear -Heqo ini_side main_not_bottom same_cp_main1. subst cp.
                       unfold kept_genv. rewrite Heqo.
                       fold (Genv.find_def ge2 b).
                       unfold Genv.symbol_address in *.
                       rewrite Heqo in *. simpl in *. unfold Genv.find_comp_of_block in *.
                       destruct Genv.find_def; try contradiction. destruct g; auto. simpl in *.
                       rewrite same_cp_main1. rewrite ini_side. auto.
                       congruence.
                       erewrite (match_prog_main _ _ _ _ match_W2_W3); eauto.
                       intros [? [-> ?]]. econstructor; eauto. }
                     setoid_rewrite Pregmap.gi. now constructor. auto. }
    - intros s1 s1' H s2 s3 (j__left & j__right) (? & ?) (? & ?) ?.
      exploit (step_E0_strong s W1 W2 W3 Left); eauto.
      intros id.
      clear -match_W1_W3. exploit init_meminj_preserves_globals; eauto. simpl.
      intros ?.
      unfold Genv.public_symbol, ge1, ge3. simpl.
      rewrite 2!(Genv.genv_public_add_globals). fold ge1. fold ge3. simpl.
      erewrite match_prog_public; eauto.
      destruct (Genv.find_symbol ge1 id) eqn:?.
      exploit transform_find_symbol_1; eauto. intros [? ->]; auto.
      destruct (Genv.find_symbol ge3 id) eqn:?.
      exploit transform_find_symbol_2; eauto. intros [? ?]; auto. congruence.
      auto.
      simpl. intros. eapply Genv.find_symbol_find_def_inversion; eauto.
      unfold cp_main. clear -same_cp_main2.
      unfold Genv.find_comp_of_ident, Genv.symbol_address in *.
      destruct (Genv.find_symbol ge3 (prog_main W3)); destruct (Genv.find_symbol ge1 (prog_main W1)); try now auto.
      intros (s3' & j__left' & ? & ? & ? & ? & ? & ?).
      exists s3'; exists (j__left', j__right); split; [assumption |].
      split; [| split]; [| | assumption]; split; eauto.
    - intros s1 s1' H s2 s3 (j__left & j__right) (? & ?) (? & ?) ?.
      exploit (step_E0_strong s W2 W1 W3 (opposite Left)); eauto using stack_rel_comm. simpl.
      intros id.
      clear -match_W2_W3. exploit init_meminj_preserves_globals; eauto. simpl.
      intros ?.
      unfold Genv.public_symbol, ge2, ge3. simpl.
      rewrite 2!(Genv.genv_public_add_globals). fold ge2. fold ge3. simpl.
      erewrite match_prog_public; eauto.
      destruct (Genv.find_symbol ge2 id) eqn:?.
      exploit transform_find_symbol_1; eauto. intros [? ->]; auto.
      destruct (Genv.find_symbol ge3 id) eqn:?.
      exploit transform_find_symbol_2; eauto. intros [? ?]; auto. congruence.
      auto.
      simpl. intros. eapply Genv.find_symbol_find_def_inversion; eauto.
      unfold comp_of_main. rewrite <- 2!rewr_cp_main.
      clear -same_cp_main2 same_cp_main1. congruence.
      unfold comp_of_main. eapply stack_rel_comm; eauto.
      rewrite <- rewr_cp_main, same_cp_main1, rewr_cp_main. auto.
      unfold comp_of_main. rewrite <- rewr_cp_main, same_cp_main1, rewr_cp_main. auto.

      intros (s3' & j__right' & ? & ? & ? & S & ? & ?).
      exists s3'; exists (j__left, j__right'); split; [assumption |].
      split; [| split]; [| | ].
      + split; eauto.
        unfold comp_of_main. rewrite <- rewr_cp_main, <- same_cp_main1, rewr_cp_main. auto.
      + split; eauto.
      + eapply stack_rel_comm in S; eauto.
        unfold comp_of_main. rewrite <- rewr_cp_main, <- same_cp_main1, rewr_cp_main. auto.
    - intros s1 s1' H s2 s3 (j__left & j__right) (? & ?) (? & ?) ?.
      exploit (step_E0_weak s W2 W1 W3 (opposite Left)); eauto using stack_rel_comm.
      unfold comp_of_main. eapply stack_rel_comm; eauto.
      rewrite <- rewr_cp_main, same_cp_main1, rewr_cp_main. auto.
      unfold comp_of_main. eauto.
      unfold comp_of_main. rewrite <- rewr_cp_main, same_cp_main1, rewr_cp_main. auto.
      intros (j__left' & ? & S & ? & ?).
      exists (j__left', j__right).
      split; [| split; apply stack_rel_comm in S; simpl in S]; eauto.
      unfold comp_of_main. rewrite <- rewr_cp_main, <- same_cp_main1, rewr_cp_main. auto.
    - intros s1 s1' H s2 s3 (j__left & j__right) (? & ?) (? & ?) ?.
      exploit (step_E0_weak s W1 W2 W3 Left); eauto.
      intros (j__right' & ? & S & ? & ?).
      exists (j__left, j__right').
      split; [| split]; eauto.
    - intros s1 e s1' H s2 s2' H0 s3 (j__left & j__right) H1.
      destruct H1 as [[? ?] ? ? ? ? [? ?] [? ?]
                     | [? ?] ? ? ? ? [? ?] [? ?]].
      + exploit (step_t s W1 W2 W3 Left); eauto.
        simpl.
        intros id.
        clear -match_W1_W3. exploit init_meminj_preserves_globals; eauto. simpl.
        intros ?.
        unfold Genv.public_symbol, ge1, ge3. simpl.
        rewrite 2!(Genv.genv_public_add_globals). fold ge1. fold ge3. simpl.
        erewrite match_prog_public; eauto.
        destruct (Genv.find_symbol ge1 id) eqn:?.
        exploit transform_find_symbol_1; eauto. intros [? ->]; auto.
        destruct (Genv.find_symbol ge3 id) eqn:?.
        exploit transform_find_symbol_2; eauto. intros [? ?]; auto. congruence.
        auto.
        simpl. intros. eapply Genv.find_symbol_find_def_inversion; eauto.
        unfold cp_main. clear -same_cp_main2 same_cp_main1.
        unfold Genv.find_comp_of_ident, Genv.symbol_address in *.
        destruct (Genv.find_symbol ge3 (prog_main W3)); destruct (Genv.find_symbol ge1 (prog_main W1));
          destruct (Genv.find_symbol ge2 (prog_main W2)); simpl in *; try now auto; try now congruence.
        intros (s3' & j__left' & j__right' & ? & ? & ? & ? & X).
        exists s3'; exists (j__left', j__right'); split; eauto.
        destruct X as [[? ?] | [? ?]]; [left; eauto | right; eauto].
      + exploit (step_t s W2 W1 W3 (opposite Left)); eauto using stack_rel_comm.
        intros id.
        clear -match_W2_W3. exploit init_meminj_preserves_globals; eauto. simpl.
        intros ?.
        unfold Genv.public_symbol, ge2, ge3. simpl.
        rewrite 2!(Genv.genv_public_add_globals). fold ge2. fold ge3. simpl.
        erewrite match_prog_public; eauto.
        destruct (Genv.find_symbol ge2 id) eqn:?.
        exploit transform_find_symbol_1; eauto. intros [? ->]; auto.
        destruct (Genv.find_symbol ge3 id) eqn:?.
        exploit transform_find_symbol_2; eauto. intros [? ?]; auto. congruence.
        auto.
        simpl. intros. eapply Genv.find_symbol_find_def_inversion; eauto.
        unfold cp_main. clear -same_cp_main2 same_cp_main1.
        unfold Genv.find_comp_of_ident, Genv.symbol_address in *.
        destruct (Genv.find_symbol ge3 (prog_main W3)); destruct (Genv.find_symbol ge1 (prog_main W1));
          destruct (Genv.find_symbol ge2 (prog_main W2)); simpl in *; try now auto; try now congruence.
        unfold comp_of_main. eapply stack_rel_comm; eauto.
        rewrite <- rewr_cp_main, same_cp_main1, rewr_cp_main. auto.
        unfold comp_of_main. rewrite <- rewr_cp_main, same_cp_main1, rewr_cp_main. auto.
        intros (s3' & j__right' & j__left' & ? & ? & ? & S & X).
        eapply stack_rel_comm in S; simpl in S.
        exists s3'; exists (j__left', j__right'); split; eauto.
        destruct X as [[? ?] | [? ?]]; [right; eauto | left; eauto].
      unfold comp_of_main.
      rewrite <- rewr_cp_main, <- same_cp_main1, rewr_cp_main. auto.
      split; eauto.
      unfold comp_of_main. rewrite <- rewr_cp_main, <- same_cp_main1, rewr_cp_main. auto.
      unfold comp_of_main. rewrite <- rewr_cp_main, <- same_cp_main1, rewr_cp_main. auto.
      split; eauto.
      unfold comp_of_main. rewrite <- rewr_cp_main, <- same_cp_main1, rewr_cp_main. auto.
  Qed.

End Simulation.<|MERGE_RESOLUTION|>--- conflicted
+++ resolved
@@ -11,16 +11,9 @@
     forall r, r :: nil = filter (fun x0 : mreg => mreg_eq x0 r || false) all_mregs.
   Proof.
     intros r.
-<<<<<<< HEAD
-    replace ((fun x0 : mreg => mreg_eq x0 r || false)) with (fun x0: mreg => (mreg_eq x0 r: bool)).
-    { admit. }
-    apply Axioms.functional_extensionality. intros ?. now rewrite orb_false_r.
-  Admitted.
-=======
     Local Transparent mreg_eq.
     destruct r; compute; trivial.
   Qed.
->>>>>>> 9e3db7d8
 
   Lemma filter_all_mregs_find_two:
     forall rhi rlo,
@@ -31,15 +24,10 @@
       rlo :: nil =
         filter (fun x0 : mreg => mreg_eq x0 rhi || (mreg_eq x0 rlo || false)) all_mregs.
   Proof.
-<<<<<<< HEAD
-    intros.
-  Admitted.
-=======
     intros rhi rlo.
     Local Transparent mreg_eq. 
     destruct rhi, rlo; compute; auto.
   Qed.
->>>>>>> 9e3db7d8
 
   Lemma eq_distributes_longofwords:
     forall a b a' b',
