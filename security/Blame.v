Require Import String.
Require Import Coqlib Maps Errors Integers.
Require Import AST Globalenvs Linking Smallstep Events Behaviors Memory Values.
Require Import SimplLocalsproof.
Require Import Complements.
Require Import Ctypes Cop Clight.
Require Import Split.

Variant match_fundef (s: split): unit -> fundef -> fundef -> Prop :=
  | match_function_left: forall cp ty cc params vars vars' temps temps' body body',
      s |= cp ∈ Left ->
      match_fundef s tt (Internal {| fn_comp := cp; fn_return := ty; fn_callconv := cc;
                                fn_params := params; fn_vars := vars; fn_temps := temps;
                                fn_body := body |})
                     (Internal {| fn_comp := cp; fn_return := ty; fn_callconv := cc;
                                fn_params := params; fn_vars := vars'; fn_temps := temps';
                                fn_body := body' |})
  | match_external_left: forall ef tys ty cc,
      s |= ef ∈ Left ->
      match_fundef s tt (External ef tys ty cc)
                     (External ef tys ty cc)
  | match_right: forall fd,
      s |= fd ∈ Right ->
      match_fundef s tt fd fd
.

#[local] Instance has_comp_match_fundef (s: split): has_comp_match (match_fundef s).
intros ? x y H.
inv H; auto.
Qed.


Definition match_varinfo (ty1 ty2: type): Prop := ty1 = ty2.

Definition match_prog (s: split) := match_program_gen (match_fundef s) match_varinfo.

Section Equivalence.
  Variable s: split.
  Variable j: meminj.

<<<<<<< HEAD
  Definition same_symbols (ge1 : genv) m1 :=
    let H := Mem.has_side_block in
    forall id loc,
      Genv.find_symbol ge1 id = Some loc ->
      (* AAA: This condition is not present in Genv.same_symbols. This is
         problematic for the invariant below because, together with same_dom, it
         means that the global environment can only have identifiers defined on
         the right. Cf. problem lemma below. *)
      (s, m1) |= loc ∈ Right ->
      j loc = Some (loc, 0).
  (* AAA: Consider using symbols_inject instead of this condition. *)


  Lemma problem (ge1 : genv) m1 id (b : block) :
    let H := Mem.has_side_block in
    Mem.same_domain s j Right m1 ->
    Genv.same_symbols j ge1 ->
    Genv.find_symbol ge1 id = Some b ->
    (s, m1) |= b ∈ Right.
  Proof.
    simpl. intros same_dom same_sym find.
    specialize (same_sym _ _ find).
    assert (def : j b <> None) by congruence.
    now rewrite (same_dom b) in def.
  Qed.

  Definition same_domain (ge1 ge2: genv) (m1 m2: mem) :=
    let H := Mem.has_side_block in
    forall b,
      match Genv.invert_symbol ge1 b with
      | Some id =>
          if Senv.public_symbol ge1 id then
            j b <> None
          else
            j b <> None -> (s, m1) |= b ∈ Right
      | None =>
          j b <> None -> (s, m1) |= b ∈ Right
      end.

  Record right_mem_injection (ge1 ge2: genv) (m1 m2: mem) :=
    { same_dom: same_domain ge1 ge2 m1 m2;
=======
  Definition same_domain_right (m1: mem) :=
    forall b, j b <> None <-> (s, m1) |= b ∈ Right.

  Definition same_domain_left (ge1: genv) :=
    forall b,
      j b <> None <->
      exists cp, Genv.find_comp_of_block ge1 b = Some cp /\
                 s cp = Left.

  (* TODO: Move to memory *)
  Lemma free_block_compartment {m b lo hi cp m' b'} :
    Mem.free m b lo hi cp = Some m' ->
    Mem.block_compartment m b' = Mem.block_compartment m' b'.
  Proof.
    intros FREE.
    destruct (Mem.block_compartment m b') as [cp'|] eqn:BLK.
    { now rewrite (Mem.free_can_access_block_inj_1 _ _ _ _ _ _ FREE
                     _ (Some cp') BLK). }
    destruct (Mem.block_compartment m' b') as [cp'|] eqn:BLK'; trivial.
    now rewrite (Mem.free_can_access_block_inj_2 _ _ _ _ _ _ FREE
                   _ (Some cp') BLK') in BLK.
  Qed.

  Lemma same_domain_right_free m b lo hi cp m'
    (FREE : Mem.free m b lo hi cp = Some m')
    (BLOCKS : same_domain_right m) :
    same_domain_right m'.
  Proof.
    intros b'. specialize (BLOCKS b'). simpl in *.
    now rewrite <- (free_block_compartment FREE).
  Qed.

  Lemma same_domain_right_free_list m bs cp m'
    (FREE : Mem.free_list m bs cp = Some m')
    (BLOCKS : same_domain_right m) :
    same_domain_right m'.
  Proof.
    revert m cp m' FREE BLOCKS.
    induction bs as [| [[b lo] hi] ? IH]; intros.
    - now inv FREE.
    - simpl in FREE.
      destruct (Mem.free m b lo hi cp) as [m1 |] eqn:FREE1; [| discriminate].
      eapply same_domain_right_free in FREE1; [| exact BLOCKS].
      now eapply IH; eauto.
  Qed.

  Lemma same_domain_right_store chunk m b off v cp m' :
    Mem.store chunk m b off v cp = Some m' ->
    same_domain_right m ->
    same_domain_right m'.
  Proof.
    intros STORE DOM b'. specialize (DOM b'). simpl in *.
    now rewrite (Mem.store_block_compartment _ _ _ _ _ _ _ STORE).
  Qed.

  Lemma same_domain_right_storebytes m b ofs sz ocp m' :
    Mem.storebytes m b ofs sz ocp = Some m' ->
    same_domain_right m ->
    same_domain_right m'.
  Proof.
    intros STORE DOM b'. specialize (DOM b'). simpl in *.
    now rewrite (Mem.storebytes_block_compartment _ _ _ _ _ _ STORE).
  Qed.

  Definition same_blocks (ge: genv) (m: mem) :=
    forall b cp, Genv.find_comp_of_block ge b = Some cp ->
                 Mem.block_compartment m b = Some cp.

  Lemma same_blocks_store chunk m b ofs sz cp m' ge
    (STORE : Mem.store chunk m b ofs sz cp = Some m')
    (BLOCKS : same_blocks ge m) :
    same_blocks ge m'.
  Proof.
    intros. intros b' cp' FIND. specialize (BLOCKS b' cp' FIND).
    erewrite Mem.store_block_compartment; eauto.
  Qed.

  Lemma same_blocks_storebytes m b ofs sz ocp m' ge
    (STORE : Mem.storebytes m b ofs sz ocp = Some m')
    (BLOCKS : same_blocks ge m) :
    same_blocks ge m'.
  Proof.
    intros. intros b' cp FIND. specialize (BLOCKS b' cp FIND).
    erewrite Mem.storebytes_block_compartment; eauto.
  Qed.

  Lemma same_blocks_alloc m cp lo hi m' b ge
    (ALLOC : Mem.alloc m cp lo hi = (m', b))
    (BLOCKS : same_blocks ge m) :
    same_blocks ge m'.
  Proof.
    intros b' cp' FIND.
    exploit BLOCKS; eauto. intros m_b'.
    erewrite Mem.alloc_block_compartment; eauto.
    rewrite dec_eq_false; trivial. intros ->.
    assert (~ Mem.valid_block m b) as contra
        by eauto using Mem.fresh_block_alloc.
    rewrite Mem.block_compartment_valid_block in contra.
    congruence.
  Qed.

  Lemma same_blocks_free m b lo hi cp m' ge
    (FREE : Mem.free m b lo hi cp = Some m')
    (BLOCKS : same_blocks ge m) :
    same_blocks ge m'.
  Proof.
    intros b' cp' FIND. specialize (BLOCKS b' cp' FIND).
    exact (Mem.free_can_access_block_inj_1 _ _ _ _ _ _ FREE _ (Some _) BLOCKS).
  Qed.

  Lemma same_blocks_free_list m bs cp m' ge
    (FREE : Mem.free_list m bs cp = Some m')
    (BLOCKS : same_blocks ge m) :
    same_blocks ge m'.
  Proof.
    revert m cp m' ge FREE BLOCKS.
    induction bs as [| [[b lo] hi] ? IH]; intros.
    - now inv FREE.
    - simpl in FREE.
      destruct (Mem.free m b lo hi cp) as [m1 |] eqn:FREE1; [| discriminate].
      eapply same_blocks_free in FREE1; [| exact BLOCKS].
      now eapply IH; eauto.
  Qed.

  Lemma same_blocks_assign_loc {ce cp ty m b ofs bf v m' ge}
    (ASSIGN : assign_loc ce cp ty m b ofs bf v m')
    (BLOCKS : same_blocks ge m) :
    same_blocks ge m'.
  Proof.
    inv ASSIGN.
    - eapply same_blocks_store; eauto.
    - eapply same_blocks_storebytes; eauto.
    - inv H.
      eapply same_blocks_store; eauto.
  Qed.

  Record right_mem_injection (ge1 ge2: genv) (m1 m2: mem) : Prop :=
    { same_dom: same_domain_right m1;
>>>>>>> 65ed25b2
      partial_mem_inject: Mem.inject j m1 m2;
      j_delta_zero: Mem.delta_zero j;
      (* FIXME: The condition below contradicts same_domain_right when the left
         side has a public symbol.  This is because symbols_inject says that any
         public symbol must be covered by the memory injection. *)
      same_symb: symbols_inject j ge1 ge2;
<<<<<<< HEAD
      jinjective: Mem.meminj_injective j
=======
      same_blks1: same_blocks ge1 m1;
      same_blks2: same_blocks ge2 m2;
>>>>>>> 65ed25b2
    }.


Lemma right_mem_injection_right ge1 ge2 m1 m2 b1 b2 delta :
  right_mem_injection ge1 ge2 m1 m2 ->
  j b1 = Some (b2, delta) ->
  exists cp, Mem.block_compartment m2 b2 = Some cp /\ s cp = Right.
Proof.
  intros [DOM MI _ _ _ _] j_b1.
  assert (j b1 <> None) as j_b1_def by congruence.
  apply DOM in j_b1_def. simpl in j_b1_def.
  destruct (Mem.block_compartment m1 b1) as [cp|] eqn:m1_b1;
    try easy.
  enough (Mem.can_access_block m2 b2 (Some cp)) by (simpl in *; eauto).
  eauto using Mem.mi_inj, Mem.mi_own.
Qed.

Fixpoint remove_until_right (k: cont) :=
  match k with
  | Kstop => Kstop
  | Kseq _ k' | Kloop1 _ _ k'  | Kloop2 _ _ k' | Kswitch k' => remove_until_right k'
  | Kcall id f en le k' =>
      match s (comp_of f) with
      | Right => k
      | Left => remove_until_right k'
      end
  end.

Definition right_env_injection_some (e1 e2: env): Prop :=
  forall i b ty,
    e1 ! i = Some (b, ty) ->
    exists b', j b = Some (b', 0%Z) /\
          e2 ! i = Some (b', ty).

Definition right_env_injection_none (e1 e2: env): Prop :=
  forall i,
    e1 ! i = None ->
    e2 ! i = None.

Definition right_env_injection (e1 e2: env): Prop :=
  right_env_injection_some e1 e2 /\ right_env_injection_none e1 e2.

Definition right_tenv_injection (le1 le2: temp_env): Prop :=
  forall i v,
    le1 ! i = Some v ->
    exists v', Val.inject j v v' /\
            le2 ! i = Some v'.

Inductive right_cont_injection: cont -> cont -> Prop :=
| right_cont_injection_kstop: right_cont_injection Kstop Kstop
| right_cont_injection_kseq: forall s k1 k2,
    right_cont_injection k1 k2 ->
    right_cont_injection (Kseq s k1) (Kseq s k2) (* TODO: write other cases *)
| right_cont_injection_kloop1: forall s s' k1 k2,
    right_cont_injection k1 k2 ->
    right_cont_injection (Kloop1 s s' k1) (Kloop1 s s' k2)
| right_cont_injection_kloop2: forall s s' k1 k2,
    right_cont_injection k1 k2 ->
    right_cont_injection (Kloop2 s s' k1) (Kloop2 s s' k2)
| right_cont_injection_kswitch: forall k1 k2,
    right_cont_injection k1 k2 ->
    right_cont_injection (Kswitch k1) (Kswitch k2)
| right_cont_injection_kcall_left: forall id1 id2 f1 f2 en1 en2 le1 le2 k1 k2,
    s |= f1 ∈ Left ->
<<<<<<< HEAD
    s |= f2 ∈ Left ->
    (* s (comp_of f1) = Left -> *)
    (* s (comp_of f2) = Left -> *)
=======
    (* s |= f2 ∈ Left -> *)
    comp_of f1 = comp_of f2 ->
>>>>>>> 65ed25b2
    right_cont_injection (remove_until_right k1) (remove_until_right k2) ->
    right_cont_injection (Kcall id1 f1 en1 le1 k1) (Kcall id2 f2 en2 le2 k2)
(* | right_cont_injection_kcall_left: forall id f en1 en2 le1 le2 k1 k2, *)
(*     s |= f ∈ Left -> *)
(*     right_cont_injection (remove_until_right k1) (remove_until_right k2) -> *)
(*     right_cont_injection (Kcall id f en1 le1 k1) (Kcall id f en2 le2 k2) *)
(* TODO: is it correct to add [right_cont_injection_kcall_right]? *)
<<<<<<< HEAD
| right_cont_injection_kcall_right: forall id1 id2 f1 f2 en1 en2 le1 le2 k1 k2,
    s |= f1 ∈ Right ->
    s |= f2 ∈ Right ->
    (* s (comp_of f1) = Right -> *)
    (* s (comp_of f2) = Right -> *)
=======
(* | right_cont_injection_kcall_right: forall id1 id2 f1 f2 en1 en2 le1 le2 k1 k2, *)
(*     s |= f1 ∈ Right -> *)
(*     s |= f2 ∈ Right -> *)
(*     right_cont_injection k1 k2 -> *)
(*     right_cont_injection (Kcall id1 f1 en1 le1 k1) (Kcall id2 f2 en2 le2 k2) *)
| right_cont_injection_kcall_right: forall id f en1 en2 le1 le2 k1 k2,
    s |= f ∈ Right ->
    right_env_injection en1 en2 -> (* check for redundancies w.r.t. right_executing_injection *)
    right_tenv_injection le1 le2 -> (* check for redundancies w.r.t. right_executing_injection *)
>>>>>>> 65ed25b2
    right_cont_injection k1 k2 ->
    right_cont_injection (Kcall id f en1 le1 k1) (Kcall id f en2 le2 k2)
.

 (* Analogous to: [partialize ctx scs1 = partialize ctx scs2] with
    [ctx] giving us the [Left] part (the program part). Partialize keeps the context part
    and discards the program part.

  [right_state_injection] should relate the context part of the two states, and ignore
  the program part of the two states.
  *)
Variant right_executing_injection (ge1 ge2: genv): state -> state -> Prop :=
| inject_states: forall f s k1 k2 e1 e2 le1 le2 m1 m2,
    (* we forget about program memories but require injection of context memories *)
    right_mem_injection ge1 ge2 m1 m2 ->

    (* we forget about program parts of the continuation but require injection of
       context continuation *)
    right_cont_injection k1 k2 ->

    (* the environments satisfy the injection *)
    right_env_injection e1 e2 ->
    right_tenv_injection le1 le2 ->

    right_executing_injection ge1 ge2 (State f s k1 e1 le1 m1) (State f s k2 e2 le2 m2)
| inject_callstates: forall f vs vs' k1 k2 m1 m2,
    (* we forget about program memories but require injection of context memories *)
    right_mem_injection ge1 ge2 m1 m2 ->

    (* we forget about program parts of the continuation but require injection of
       context continuation *)
    right_cont_injection k1 k2 ->

    (* the parameters are related by the memory injection *)
    Val.inject_list j vs vs' ->

    right_executing_injection ge1 ge2 (Callstate f vs k1 m1) (Callstate f vs' k2 m2)
| inject_returnstates: forall v v' k1 k2 m1 m2 ty cp,
    (* we forget about program memories but require injection of context memories *)
    right_mem_injection ge1 ge2 m1 m2 ->

    (* we forget about program parts of the continuation but require injection of
       context continuation *)
    right_cont_injection k1 k2 ->

    (* The return values are related by the injection *)
    Val.inject j v v' ->

    right_executing_injection ge1 ge2 (Returnstate v k1 m1 ty cp) (Returnstate v' k2 m2 ty cp)
.

#[export] Instance state_has_side: has_side state :=
    { in_side s := fun st δ =>
                     match st with
                     | State f _ _ _ _ _ => s |= f ∈ δ
                     | Callstate fd _ _ _ => s |= fd ∈ δ (* Should this be the compartment that's on top of the stack instead? *)
                     | Returnstate _ _ _ _ cp => s |= cp ∈ δ
                     end
    }.

Definition memory_of (st: state): mem :=
  match st with
  | State _ _ _ _ _ m | Callstate _ _ _ m
  | Returnstate _ _ m _ _ => m
  end.

Definition cont_of (st: state): cont :=
  match st with
  | State _ _ k _ _ _ | Callstate _ _ k _
  | Returnstate _ k _ _ _ => k
  end.

Variant right_state_injection (ge1 ge2: genv) (st1 st2: state) : Prop :=
| LeftControl:
    (* program (left) has control *)
    s |= st1 ∈ Left ->
    s |= st2 ∈ Left ->

    (* we forget about program memories but require injection of context memories *)
    right_mem_injection ge1 ge2 (memory_of st1) (memory_of st2) ->

    (* we forget about program parts of the continuation but require injection of
       context continuation *)
    right_cont_injection (remove_until_right (cont_of st1)) (remove_until_right (cont_of st2)) ->

    right_state_injection ge1 ge2 st1 st2
| RightControl:
    (* context (right) has control *)
    s |= st1 ∈ Right ->
    s |= st2 ∈ Right ->
    right_executing_injection ge1 ge2 st1 st2 ->
    right_state_injection ge1 ge2 st1 st2.


End Equivalence.

Section Simulation.
  Context (c p1 p2: Clight.program).
  Variable s: split.

  Context (W1 W2: Clight.program).
  Hypothesis c_p1: link p1 c = Some W1.
  Hypothesis c_p2: link p2 c = Some W2.

  Hypothesis match_W1_W2: match_prog s tt W1 W2.

  Hypothesis c_Right: s |= c ∈ Right.
  Hypothesis p1_Left: s |= p1 ∈ Left.
  Hypothesis p2_Left: s |= p2 ∈ Left.

  (* Context (ge1 ge2: genv). *)
  Let ge1 := globalenv W1.
  Let ge2 := globalenv W2.
  (* Is this hypothesis realistic? *)
  Hypothesis same_cenv: genv_cenv ge1 = genv_cenv ge2.


<<<<<<< HEAD
  (* AAA: Right now, this statement is forcing every global identifier id that
     occurs in an expression to refer to a function or variable that is defined
     on the right.  This is because, when you evaluate an lvalue, you get
     something that is defined in the memory injection j.  Here are possible
     solutions:
=======
Lemma right_state_injection_same_side_left: forall {j ge1 ge2 s1 s2 sd},
  right_state_injection s j ge1 ge2 s1 s2 ->
  s |= s2 ∈ sd ->
  s |= s1 ∈ sd.
Proof.
  intros j ge1 ge2 s1 s2 sd RINJ SIDE.
  destruct sd; inv RINJ.
  - assumption.
  - exfalso. eapply state_split_contra; eauto.
  - exfalso. eapply state_split_contra; eauto.
  - assumption.
Qed.

Lemma right_state_injection_same_side_right: forall {j ge1 ge2 s1 s2 sd},
  right_state_injection s j ge1 ge2 s1 s2 ->
  s |= s1 ∈ sd ->
  s |= s2 ∈ sd.
Proof.
  intros j ge1 ge2 s1 s2 sd RINJ SIDE.
  destruct sd; inv RINJ.
  - assumption.
  - exfalso. eapply state_split_contra; eauto.
  - exfalso. eauto using state_split_contra.
  - assumption.
Qed.

Lemma right_cont_injection_call_cont: forall j k1 k2,
  right_cont_injection s j k1 k2 ->
  right_cont_injection s j (call_cont k1) (call_cont k2).
Proof.
  intros j k1 k2 RCONTINJ.
  induction RCONTINJ; auto.
  - constructor.
  - apply right_cont_injection_kcall_left; auto.
  - apply right_cont_injection_kcall_right; auto.
Qed.

Lemma right_cont_injection_inject_incr: forall j j' k1 k2,
  right_cont_injection s j k1 k2 ->
  inject_incr j j' ->
  right_cont_injection s j' k1 k2.
Proof.
  intros j j' k1 k2 RCONTINJ INCR.
  induction RCONTINJ;
    try now constructor.
  apply right_cont_injection_kcall_right;
    auto.
  - destruct H0 as [RENVSOME RENVNONE].
    split.
    + intros id' b1 ty GET1.
      specialize (RENVSOME id' b1 ty GET1) as (b2 & b1_b2 & GET2).
      eauto.
    + intros id' GET.
      specialize (RENVNONE id' GET).
      auto.
  - intros id' v GET1.
    specialize (H1 id' v GET1) as (v' & VALINJ & GET2).
    eauto.
Qed.


  (** More invariant helpers *)

  Lemma assign_loc_block_compartment {m m' b b' cp ce ty ofs bf v}
    (ASGN: assign_loc ce cp ty m b ofs bf v m'):
    Mem.block_compartment m b' = Mem.block_compartment m' b'.
  Proof.
    inv ASGN.
    - rewrite (Mem.store_block_compartment _ _ _ _ _ _ _ H0). reflexivity.
    - rewrite (Mem.storebytes_block_compartment _ _ _ _ _ _ H4). reflexivity.
    - inv H. rewrite (Mem.store_block_compartment _ _ _ _ _ _ _ H5). reflexivity.
  Qed.

  Remark assign_block_block_compartment_eq {m m' b b' cp cp' cp'' ce ty ofs bf v}
    (ASGN: assign_loc ce cp ty m b ofs bf v m')
    (COMP: Mem.block_compartment m b' = Some cp')
    (COMP': Mem.block_compartment m' b' = Some cp''):
    cp' = cp''.
  Proof.
    rewrite (assign_loc_block_compartment ASGN) in COMP.
    congruence.
  Qed.

  Lemma assign_loc_can_access_block ce cp ty m b ofs bf v m' :
    assign_loc ce cp ty m b ofs bf v m' ->
    Mem.block_compartment m b = Some cp.
  Proof.
    intros A. case A; clear.
    - simpl. intros v chunk m' _ STORE.
      exploit Mem.store_valid_access_3; eauto.
      now intros (_ & ? & _).
    - simpl. intros _ _ bytes m' _ _ _ _ _ STORE.
      exploit Mem.storebytes_can_access_block_1; eauto.
    - intros sz sg pos width v m' v' STORE.
      inv STORE. simpl in *.
      exploit Mem.store_valid_access_3; eauto.
      now intros (_ & ? & _).
  Qed.

  Lemma perm_assign_loc_1 {m m' b b' cp ce ty ofs ofs' bf v k p}
    (ASGN: assign_loc ce cp ty m b ofs bf v m')
    (PERM: Mem.perm m b' ofs' k p):
    Mem.perm m' b' ofs' k p.
  Proof.
    inv ASGN.
    - eapply Mem.perm_store_1; eauto.
    - eapply Mem.perm_storebytes_1; eauto.
    - inv H.
      eapply Mem.perm_store_1; eauto.
  Qed.

  Lemma perm_assign_loc_2 {m m' b b' cp ce ty ofs ofs' bf v k p}
    (ASGN: assign_loc ce cp ty m b ofs bf v m')
    (PERM: Mem.perm m' b' ofs' k p):
    Mem.perm m b' ofs' k p.
  Proof.
    inv ASGN.
    - eapply Mem.perm_store_2; eauto.
    - eapply Mem.perm_storebytes_2; eauto.
    - inv H.
      eapply Mem.perm_store_2; eauto.
  Qed.

  Lemma assign_loc_valid_block_1 {m m' b b' cp ce ty ofs bf v}
    (ASGN: assign_loc ce cp ty m b ofs bf v m')
    (VALID: Mem.valid_block m b'):
    Mem.valid_block m' b'.
  Proof.
    inv ASGN.
    - eapply Mem.store_valid_block_1; eauto.
    - eapply Mem.storebytes_valid_block_1; eauto.
    - inv H.
      eapply Mem.store_valid_block_1; eauto.
  Qed.

  Lemma assign_loc_valid_block_2 {m m' b b' cp ce ty ofs bf v}
    (ASGN: assign_loc ce cp ty m b ofs bf v m')
    (VALID: Mem.valid_block m' b'):
    Mem.valid_block m b'.
  Proof.
    inv ASGN.
    - eapply Mem.store_valid_block_2; eauto.
    - eapply Mem.storebytes_valid_block_2; eauto.
    - inv H.
      eapply Mem.store_valid_block_2; eauto.
  Qed.

  (* TODO: move, remove transparency hacks, add other direction *)
  Lemma assign_loc_perm {ce cp ty m b b' ofs ofs' k p bf v m'}
    (ASGN: assign_loc ce cp ty m b ofs bf v m')
    (PERM: Mem.perm m' b' ofs' k p):
    Mem.perm m b' ofs' k p.
  Proof.
    inv ASGN.
    - unfold Mem.storev in H0.
      Local Transparent Mem.store. unfold Mem.store in H0. Local Opaque Mem.store.
      destruct Mem.valid_access_dec eqn:VALID; [| discriminate].
      injection H0 as <-.
      auto.
    - Local Transparent Mem.storebytes. unfold Mem.storebytes in H4. Local Opaque Mem.storebytes.
      destruct Mem.range_perm_dec eqn:RANGE; [| discriminate].
      destruct Mem.can_access_block_dec eqn:ACC; [| discriminate].
      injection H4 as <-.
      auto.
    - inv H.
      unfold Mem.storev in H5.
      Local Transparent Mem.store. unfold Mem.store in H5. Local Opaque Mem.store.
      destruct Mem.valid_access_dec eqn:VALID; [| discriminate].
      injection H5 as <-.
      auto.
  Qed.

  (* TODO: move, remove transparency hacks, add other direction *)
  Lemma assign_loc_range_perm {ce cp ty m b b' ofs lo hi k p bf v m'}
    (ASGN: assign_loc ce cp ty m b ofs bf v m')
    (PERM: Mem.range_perm m' b' lo hi k p):
    Mem.range_perm m b' lo hi k p.
  Proof.
    inv ASGN.
    - unfold Mem.storev in H0.
      Local Transparent Mem.store. unfold Mem.store in H0. Local Opaque Mem.store.
      destruct Mem.valid_access_dec eqn:VALID; [| discriminate].
      injection H0 as <-.
      auto.
    - Local Transparent Mem.storebytes. unfold Mem.storebytes in H4. Local Opaque Mem.storebytes.
      destruct Mem.range_perm_dec eqn:RANGE; [| discriminate].
      destruct Mem.can_access_block_dec eqn:ACC; [| discriminate].
      injection H4 as <-.
      auto.
    - inv H.
      unfold Mem.storev in H5.
      Local Transparent Mem.store. unfold Mem.store in H5. Local Opaque Mem.store.
      destruct Mem.valid_access_dec eqn:VALID; [| discriminate].
      injection H5 as <-.
      auto.
  Qed.

  Lemma bind_parameters_valid_block_1 {ge cp e m1 params vl m2 b }
    (BIND: bind_parameters ge cp e m1 params vl m2)
    (VALID : Mem.valid_block m1 b):
    Mem.valid_block m2 b.
  Proof.
    revert b VALID.
    induction BIND; intros;
      [assumption |].
    apply IHBIND.
    eapply assign_loc_valid_block_1; eauto.
  Qed.

  Lemma bind_parameters_perm_1 {ge cp e m1 params vl m2 b ofs k p}
    (BIND: bind_parameters ge cp e m1 params vl m2)
    (PERM: Mem.perm m1 b ofs k p):
    Mem.perm m2 b ofs k p.
  Proof.
    revert b ofs k p PERM.
    induction BIND; intros;
      [assumption |].
    apply (perm_assign_loc_1 H0) in PERM.
    now auto.
  Qed.

  Lemma bind_parameters_perm_2 {ge cp e m1 params vl m2 b ofs k p}
    (BIND: bind_parameters ge cp e m1 params vl m2)
    (PERM: Mem.perm m2 b ofs k p):
    Mem.perm m1 b ofs k p.
  Proof.
    revert b ofs k p PERM.
    induction BIND; intros;
      [assumption |].
    apply (perm_assign_loc_2 H0).
    now auto.
  Qed.

  Lemma bind_parameters_range_perm_1 {ge cp e m1 params vl m2 b hi lo k p}
    (BIND: bind_parameters ge cp e m1 params vl m2)
    (PERM: Mem.range_perm m1 b hi lo k p):
    Mem.range_perm m2 b hi lo k p.
  Proof.
    intros delta RANGE.
    eapply bind_parameters_perm_1; eauto.
  Qed.

  Lemma bind_parameters_range_perm_2 {ge cp e m1 params vl m2 b hi lo k p}
    (BIND: bind_parameters ge cp e m1 params vl m2)
    (PERM: Mem.range_perm m2 b hi lo k p):
    Mem.range_perm m1 b hi lo k p.
  Proof.
    intros delta RANGE.
    eapply bind_parameters_perm_2; eauto.
  Qed.

  Lemma bind_parameters_can_access_block_1 {ge cp e m1 params vl m2 b cp'}
    (BIND: bind_parameters ge cp e m1 params vl m2)
    (ACC : Mem.can_access_block m1 b cp'):
    Mem.can_access_block m2 b cp'.
  Proof.
    destruct cp' as [cp' |];
      [| reflexivity].
    revert b cp' ACC.
    induction BIND; intros;
      [assumption |].
    change (Mem.can_access_block _ _ _)
      with (Mem.block_compartment m b0 = Some cp') in ACC.
    rewrite (assign_loc_block_compartment H0) in ACC.
    eauto.
  Qed.

  Lemma bind_parameters_can_access_block_2 {ge cp e m1 params vl m2 b cp'}
    (BIND: bind_parameters ge cp e m1 params vl m2)
    (ACC : Mem.can_access_block m2 b cp'):
    Mem.can_access_block m1 b cp'.
  Proof.
    destruct cp' as [cp' |];
      [| reflexivity].
    revert b cp' ACC.
    induction BIND; intros;
      [assumption |].
    apply IHBIND in ACC.
    change (Mem.can_access_block _ _ _)
      with (Mem.block_compartment m1 b0 = Some cp') in ACC.
    rewrite <- (assign_loc_block_compartment H0) in ACC.
    auto.
  Qed.

  Lemma alloc_variables_valid_block_1 {ge cp e1 m1 vars e2 m2 b}
    (ALLOC: alloc_variables ge cp e1 m1 vars e2 m2)
    (VALID : Mem.valid_block m1 b):
    Mem.valid_block m2 b.
  Proof.
    revert b VALID.
    induction ALLOC; intros;
      [assumption |].
    apply IHALLOC.
    eapply Mem.valid_block_alloc; eauto.
  Qed.

  Lemma alloc_variables_perm_1 {ge cp e1 m1 vars e2 m2 b ofs k p}
    (ALLOC: alloc_variables ge cp e1 m1 vars e2 m2)
    (PERM : Mem.perm m1 b ofs k p):
    Mem.perm m2 b ofs k p.
  Proof.
    revert b ofs k p PERM.
    induction ALLOC; intros;
      [assumption |].
    apply (Mem.perm_alloc_1 _ _ _ _ _ _ H) in PERM.
    now auto.
  Qed.

  Lemma alloc_variables_perm_2 {ge cp e1 m1 vars e2 m2 b ofs k p}
    (ALLOC: alloc_variables ge cp e1 m1 vars e2 m2)
    (VALID: Mem.valid_block m1 b)
    (PERM : Mem.perm m2 b ofs k p):
    Mem.perm m1 b ofs k p.
  Proof.
    revert b ofs k p VALID PERM.
    induction ALLOC; intros;
      [assumption |].
    destruct (Pos.eq_dec b b1) as [<- | NEQ].
    - apply Mem.fresh_block_alloc in H. contradiction.
    - assert (VALID': Mem.valid_block m1 b)
        by (eapply Mem.valid_block_alloc; eauto).
      specialize (IHALLOC _ _ _ _ VALID' PERM).
      eapply Mem.perm_alloc_4; eauto.
  Qed.

  Lemma alloc_variables_range_perm_1 {ge cp e1 m1 vars e2 m2 b hi lo k p}
    (ALLOC: alloc_variables ge cp e1 m1 vars e2 m2)
    (PERM : Mem.range_perm m1 b hi lo k p):
    Mem.range_perm m2 b hi lo k p.
  Proof.
    intros delta RANGE.
    eapply alloc_variables_perm_1; eauto.
  Qed.

  Lemma alloc_variables_range_perm_2 {ge cp e1 m1 vars e2 m2 b hi lo k p}
    (ALLOC: alloc_variables ge cp e1 m1 vars e2 m2)
    (VALID: Mem.valid_block m1 b)
    (PERM : Mem.range_perm m2 b hi lo k p):
    Mem.range_perm m1 b hi lo k p.
  Proof.
    intros delta RANGE.
    eapply alloc_variables_perm_2; eauto.
  Qed.

  Lemma alloc_variables_can_access_block_1 {ge cp e1 m1 vars e2 m2 b cp'}
    (ALLOC: alloc_variables ge cp e1 m1 vars e2 m2)
    (ACC : Mem.can_access_block m1 b cp'):
    Mem.can_access_block m2 b cp'.
  Proof.
    revert b cp' ACC.
    induction ALLOC; intros;
      [assumption |].
    apply IHALLOC.
    eapply Mem.alloc_can_access_block_other_inj_1; eauto.
  Qed.

  Lemma alloc_variables_can_access_block_2 {ge cp e1 m1 vars e2 m2 b cp'}
    (ALLOC: alloc_variables ge cp e1 m1 vars e2 m2)
    (VALID: Mem.valid_block m1 b)
    (ACC : Mem.can_access_block m2 b cp'):
    Mem.can_access_block m1 b cp'.
  Proof.
    revert b cp' VALID ACC.
    induction ALLOC; intros;
      [assumption |].
    destruct (Pos.eq_dec b b1) as [<- | NEQ].
    - apply Mem.fresh_block_alloc in H. contradiction.
    - assert (VALID': Mem.valid_block m1 b)
        by (eapply Mem.valid_block_alloc; eauto).
      specialize (IHALLOC _ _ VALID' ACC).
      eapply Mem.alloc_can_access_block_other_inj_2; eauto.
  Qed.

  (* nicer variants of this? *)
  Lemma alloc_variables_can_access_block_fresh {ge cp e1 m1 vars e2 m2 b cp'}
    (ALLOC: alloc_variables ge cp e1 m1 vars e2 m2)
    (VALID: ~ Mem.valid_block m1 b)
    (ACC : Mem.can_access_block m2 b (Some cp')):
    cp = cp'.
  Proof.
    revert b cp' VALID ACC.
    induction ALLOC; intros.
    - apply Mem.can_access_block_valid_block in ACC.
      contradiction.
    - destruct (Pos.eq_dec b b1) as [<- | NEQ].
      (* Search Mem.alloc compartment. *)
      + apply Mem.owned_new_block in H.
        apply (alloc_variables_can_access_block_1 ALLOC) in H.
        congruence.
      + eapply IHALLOC; [| eassumption].
        intros CONTRA. apply VALID; clear VALID.
        destruct (Mem.valid_block_alloc_inv _ _ _ _ _ _ H _ CONTRA) as [EQ | VALID];
          [contradiction |].
        destruct (plt b (Mem.nextblock m)) as [LT | GE];
          [exact LT | contradiction].
  Qed.

  Lemma same_blocks_function_entry1 ge f vargs m e le m'
    (ENTRY : function_entry1 ge f vargs m e le m')
    (BLOCKS : same_blocks ge m) :
    same_blocks ge m'.
  Proof.
    intros b cp FIND. specialize (BLOCKS b cp FIND).
    inv ENTRY.
    change (Mem.block_compartment _ _ = _)
      with (Mem.can_access_block m' b (Some cp)).
    eapply bind_parameters_can_access_block_1; eauto.
    eapply alloc_variables_can_access_block_1; eauto.
  Qed.

  Lemma same_blocks_step1 s1 t s1'
    (BLKS : same_blocks ge1 (memory_of s1))
    (STEP : step1 ge1 s1 t s1'):
    same_blocks ge1 (memory_of s1').
  Proof.
    inv STEP; auto.
    - eapply same_blocks_assign_loc; eauto.
    - intros b cp FIND.
      specialize (BLKS b cp FIND).
      simpl in *.
      change (Mem.block_compartment m b = Some cp)
        with (Mem.can_access_block m b (Some cp)) in BLKS.
      exploit external_call_can_access_block; eauto.
    - eapply same_blocks_free_list; eauto.
    - eapply same_blocks_free_list; eauto.
    - eapply same_blocks_free_list; eauto.
    - eapply same_blocks_function_entry1; eauto.
    - intros b cp FIND.
      specialize (BLKS b cp FIND).
      simpl in *.
      change (Mem.block_compartment m b = Some cp)
        with (Mem.can_access_block m b (Some cp)) in BLKS.
      exploit external_call_can_access_block; eauto.
  Qed.

  Lemma init_mem_same_blocks (p: program) m1
        (MEM: Genv.init_mem p = Some m1):
    same_blocks (globalenv p) m1.
  Proof.
    intros b cp COMP.
    unfold Genv.find_comp_of_block in COMP.
    destruct Genv.find_def eqn:DEF; [| discriminate].
    injection COMP as <-.
    exact (Genv.init_mem_find_def _ _ MEM DEF).
  Qed.

  (** *)

  Lemma public_symbol_preserved:
    forall id, Genv.public_symbol ge2 id = Genv.public_symbol ge1 id.
  Proof.
    intros id.
    assert (in_dec ident_eq id (Genv.genv_public ge2) =
              in_dec ident_eq id (Genv.genv_public ge1) :> bool)
      as public_eq.
    { simpl. rewrite !Genv.globalenv_public. simpl.
      now rewrite (match_prog_public _ _ _ match_W1_W2). }
    destruct (Genv.public_symbol ge1 id) eqn:public1.
    - destruct (Genv.public_symbol_exists _ _ public1) as [b1 ge1_id_b1].
      assert (exists cp, Genv.find_comp_of_ident ge1 id = Some cp)
        as [cp ge1_id_cp].
      { apply Genv.find_symbol_find_comp.
        unfold ge1, fundef in *. simpl in *. congruence. }
      assert (exists b2, Genv.find_symbol ge2 id = Some b2)
        as [b2 ge2_id_b2].
      { exploit match_prog_globdefs; eauto.
        intros (? & b2 & _ & H & _). eauto. }
      unfold Genv.public_symbol in *.
      rewrite ge1_id_b1 in public1.
      rewrite ge2_id_b2. congruence.
    - unfold Genv.public_symbol in public1.
      destruct (Genv.find_symbol ge1 id) as [b1|] eqn:ge1_id.
      + assert (exists cp, Genv.find_comp_of_ident ge1 id = Some cp)
          as [cp ge1_id_cp].
        { apply Genv.find_symbol_find_comp.
          unfold ge1, fundef in *. simpl in *. congruence. }
        unfold Genv.public_symbol.
        destruct (Genv.find_symbol ge2 id) as [b2|] eqn:ge2_id; trivial.
        congruence.
      + destruct (Genv.public_symbol ge2 id) eqn:public2; trivial.
        destruct (Genv.public_symbol_exists _ _ public2) as [b2 ge2_id_b2].
        assert (exists cp, Genv.find_comp_of_ident ge2 id = Some cp)
          as [cp ge2_id_cp].
        { apply Genv.find_symbol_find_comp.
          unfold ge1, fundef in *. simpl in *. congruence. }
        exploit match_prog_globdefs; eauto.
        intros (? & _ & ? & _). congruence.
  Qed.

  Lemma allowed_addrof_translated:
    forall cp id,
      s cp = Right ->
      Genv.allowed_addrof ge1 cp id ->
      Genv.allowed_addrof ge2 cp id.
  Proof.
    unfold Genv.allowed_addrof.
    intros cp id RIGHT H.
    exploit match_prog_globdefs; eauto. rewrite RIGHT. simpl.
    intros (b1 & b2 & ge1_id & ge2_id & MATCH).
    unfold Genv.find_comp_of_ident in *.
    simpl in H. rewrite ge1_id in H.
    rewrite ge2_id.
    unfold Genv.find_comp_of_block in *. now rewrite <- MATCH.
  Qed.

  Lemma genv_cenv_preserved : ge2 = ge1 :> composite_env.
  Proof.
    simpl.
    pose proof (prog_comp_env_eq W1) as H1.
    pose proof (prog_comp_env_eq W2) as H2.
    rewrite (match_prog_types _ _ _ match_W1_W2) in H2.
    congruence.
  Qed.

  Lemma sizeof_preserved : forall ty, sizeof ge2 ty = sizeof ge1 ty.
  Proof. intros ty. now rewrite genv_cenv_preserved. Qed.

Lemma right_mem_injection_free: forall {j ge1 ge2 m1 m2 b1 b2 lo hi cp m1'},
  right_mem_injection s j ge1 ge2 m1 m2 ->
  Mem.free m1 b1 lo hi cp = Some m1' ->
  j b1 = Some (b2, 0) ->
  exists m2',
    Mem.free m2 b2 lo hi cp = Some m2' /\
    right_mem_injection s j ge1 ge2 m1' m2'.
Proof.
  intros j ge1 ge2 m1 m2 b1 b2 lo hi cp m1' MEMINJ FREE1 j_b1.
  destruct MEMINJ as [DOM MI D0 SYMB BLKS1 BLKS2].
  pose proof (Mem.free_range_perm _ _ _ _ _ _ FREE1) as RANGE1.
  pose proof (Mem.free_can_access_block_1 _ _ _ _ _ _ FREE1) as ACCESS1.
  assert (Mem.range_perm m2 b2 lo hi Cur Freeable) as RANGE2.
  { intros x BOUNDS.
    specialize (RANGE1 x BOUNDS).
    exploit Mem.mi_inj; eauto. intros ?.
    exploit Mem.mi_perm; eauto.
    now rewrite Z.add_0_r. }
  assert (Mem.can_access_block m2 b2 (Some cp)) as ACCESS2.
  { exploit Mem.mi_inj; eauto. intros ?.
    exploit Mem.mi_own; eauto. }
  destruct (Mem.range_perm_free _ _ _ _ _ RANGE2 ACCESS2)
    as (m2' & FREE2).
  exists m2'; split; trivial; split; trivial.
  - eauto using same_domain_right_free.
  - exploit Mem.free_parallel_inject; eauto.
    rewrite !Z.add_0_r. intros (? & ? & ?). congruence.
  - eapply same_blocks_free; eauto.
  - eapply same_blocks_free; eauto.
Qed.

Lemma right_mem_injection_free_list_right: forall {j m1 m2 e1 e2 cp m1'},
  right_mem_injection s j ge1 ge2 m1 m2 ->
  right_env_injection j e1 e2 ->
  Mem.free_list m1 (blocks_of_env ge1 e1) cp = Some m1' ->
  s cp = Right ->
  exists m2',
    Mem.free_list m2 (blocks_of_env ge2 e2) cp = Some m2' /\
    right_mem_injection s j ge1 ge2 m1' m2'.
Proof.
  intros j m1 m2 e1 e2 cp m1' MEMINJ ENVINJ FREE s_cp.
  (* TODO: Separate lemma? *)
  assert (forall id,
      option_rel (fun '(b1, ty1) '(b2, ty2) =>
          j b1 = Some (b2, 0) /\ ty1 = ty2)
        e1!id e2!id) as ENVINJ'.
  { destruct ENVINJ as [EI1 EI2].
    intros id.
    destruct e1!id as [[b1 ty]|] eqn:e1_id.
    - destruct (EI1 _ _ _ e1_id) as (b2 & j_b1 & e2_id).
      rewrite e2_id; constructor; eauto.
    - rewrite (EI2 _ e1_id); constructor. }
  unfold blocks_of_env in *.
  pose proof (PTree.elements_canonical_order' _ _ ENVINJ') as ENVINJ''.
  clear ENVINJ ENVINJ'. revert ENVINJ'' m1 m2 MEMINJ FREE.
  generalize (PTree.elements e1) (PTree.elements e2). clear e1 e2.
  intros e1 e2 EI.
  induction EI as [|(id & b1 & ty) e1 (id' & b2 & ty') e2 (? & j_b1 & ?) _ IH].
  { intros. simpl in *; exists m2; split; congruence. }
  intros m1 m2 MEMINJ FREELIST1. simpl in *. subst id' ty'.
  destruct (Mem.free m1 b1) as [m1''|] eqn:FREE1; try congruence.
  destruct (right_mem_injection_free MEMINJ FREE1 j_b1)
    as (m2'' & FREE2 & MEMINJ'').
  destruct (IH _ _ MEMINJ'' FREELIST1)
    as (m2' & FREELIST2 & MEMINJ').
  pose proof (sizeof_preserved ty) as E. simpl in E. rewrite E.
  exists m2'. now rewrite FREE2; split.
Qed.

Lemma right_mem_injection_free_list_left:
  forall {j m1 m2 blks cp m1'}
         (RMEMINJ : right_mem_injection s j ge1 ge2 m1 m2)
         (FREE1 : Mem.free_list m1 blks cp = Some m1'),
    right_mem_injection s j ge1 ge2 m1' m2.
Proof.
  intros.
  destruct RMEMINJ as [DOM MI D0 SYMB BLKS1 BLKS2].
  split; trivial.
  - eauto using same_domain_right_free_list.
  - eauto using Mem.free_list_left_inject.
  - eauto using same_blocks_free_list.
Qed.

Lemma right_mem_injection_free_list_left':
  forall {j m1 m2 blks cp m2'}
         (RMEMINJ : right_mem_injection s j ge1 ge2 m1 m2)
         (LEFT : s cp = Left)
         (FREE2 : Mem.free_list m2 blks cp = Some m2'),
    right_mem_injection s j ge1 ge2 m1 m2'.
Proof.
  intros.
  split; try now destruct RMEMINJ.
  - assert (Mem.unchanged_on (loc_not_in_compartment cp m2) m2 m2')
      as UNCHANGED.
    { exploit Mem.free_list_unchanged_on; eauto.
      apply Forall_forall. simpl. unfold loc_not_in_compartment.
      intros [[b lo] hi] _ m2_b _ _ ?. congruence. }
    exploit Mem.unchanged_on_inject'; eauto using partial_mem_inject.
    intros b1 b2 delta ofs j_b1 m2_b2.
    exploit right_mem_injection_right; eauto.
    intros (? & ? & ?); congruence.
  - destruct RMEMINJ; eauto using same_blocks_free_list.
Qed.

  (* AAA: [2023-08-08: This next part is not true anymore because left symbols
     can be covered by a memory injection] Right now, this statement is forcing
     every global identifier id that occurs in an expression to refer to a
     function or variable that is defined on the right.  This is because, when
     you evaluate an lvalue, you get something that is defined in the memory
     injection j.  Here are possible solutions:
>>>>>>> 65ed25b2

     1. Modify the second implication so that, if we evaluate an lvalue that is
     not defined in the memory injection j (and, therefore, is on the Left),
     then this lvalue must be either a global function or variable.  The problem
     with this is that we would probably have to extend this to an invariant on
     memories: every pointer to a non-global-function-or-variable that is stored
     in Right memory must point to the Right. And this sounds complicated to
     reason about.

     2. Change the second implication so that we do not care if we get a
     non-global-function-or-variable pointer that is on the left.

   *)
  Lemma eval_expr_lvalue_injection:
    forall s j m1 m2 e1 e2 le1 le2 cp,
    forall inj: right_mem_injection s j ge1 ge2 m1 m2,
    forall env_inj: right_env_injection j e1 e2,
    forall lenv_inj: right_tenv_injection j le1 le2,
    (forall a v,
      eval_expr ge1 e1 cp le1 m1 a v ->
      (* forall loc ofs (EQv: v = Vptr loc ofs), *)
      exists v', Val.inject j v v' /\
                   eval_expr ge2 e2 cp le2 m2 a v')
    /\
    (forall a loc ofs bf,
      eval_lvalue ge1 e1 cp le1 m1 a loc ofs bf ->
      exists loc' ofs',
        j loc = Some (loc', ofs') /\
        eval_lvalue ge2 e2 cp le2 m2 a loc' (Ptrofs.add ofs (Ptrofs.repr ofs')) bf).
  Proof.
<<<<<<< HEAD
    intros. subst ge1 ge2.
    destruct inj as [inj_dom inj_inject j_delta_zero same_symb].
=======
    intros.
    destruct inj as [inj_dom inj_inject j_delta_zero same_symb SAMEBLKS].
>>>>>>> 65ed25b2
    apply eval_expr_lvalue_ind; intros;
    try now match goal with
    | |- exists _, Val.inject _ (Vint _) _ /\ _ => eexists; split; [eapply Val.inject_int | econstructor; eauto]
    | |- exists _, Val.inject _ (Vfloat _) _ /\ _ => eexists; split; [eapply Val.inject_float | econstructor; eauto]
    | |- exists _, Val.inject _ (Vsingle _) _ /\ _ => eexists; split; [eapply Val.inject_single | econstructor; eauto]
    | |- exists _, Val.inject _ (Vlong _) _ /\ _ => eexists; split; [eapply Val.inject_long | econstructor; eauto]
    end.
    - exploit lenv_inj; eauto. intros [loc' [? ?]].
      eexists; split; eauto.
      constructor; auto.
    - destruct H0 as [loc' [ofs' [? ?]]].
      eexists; split; eauto.
      econstructor; eauto.
    - destruct H0 as [v' [? ?]].
      exploit sem_unary_operation_inject; eauto.
      intros [? [? ?]].
      eexists; split; eauto.
      econstructor; eauto.
    - destruct H0 as [v1' [? ?]].
      destruct H2 as [v2' [? ?]].
      exploit sem_binary_operation_inject; eauto.
      rewrite same_cenv.
      intros [? [? ?]].
      eexists; split; eauto.
      econstructor; eauto.
    - destruct H0 as [v' [? ?]].
      exploit sem_cast_inject; eauto.
      intros [v1' [? ?]].
      eexists; split; eauto.
      econstructor; eauto.
    - rewrite same_cenv.
      eexists; split; eauto.
      econstructor; eauto.
    - rewrite same_cenv.
      eexists; split; eauto.
      econstructor; eauto.
    - destruct H0 as [loc' [ofs' [? ?]]].
      (* This assert heavily relies on the assumption that the injection always gives a delta = 0. *)
      assert (G: exists v', Val.inject j v v' /\
                         deref_loc cp (typeof a) m2 loc' (Ptrofs.add ofs (Ptrofs.repr ofs')) bf v').
      { inv H1.
        - simpl in *.
          exploit Mem.load_inject; eauto.
          intros [v' [? ?]].
          exploit j_delta_zero; eauto; intros; subst. rewrite Z.add_0_r in H1. rewrite Ptrofs.add_zero.
          eexists; split; eauto. econstructor; simpl; eauto.
        - exists (Vptr loc' (Ptrofs.add ofs (Ptrofs.repr ofs'))). split; eauto.
          eapply deref_loc_reference; eauto.
        - exists (Vptr loc' (Ptrofs.add ofs (Ptrofs.repr ofs'))). split; eauto.
          eapply deref_loc_copy; eauto.
        - inv H3.
          exploit Mem.load_inject; eauto.
          intros [v' [? ?]].
          exploit j_delta_zero; eauto; intros; subst. rewrite Z.add_0_r in H3; rewrite Ptrofs.add_zero.
          eexists; split; eauto.
          eapply deref_loc_bitfield. inv H7.
          econstructor; eauto. }
      destruct G as [v' [? ?]].
      eexists; split; eauto.
      econstructor; eauto.
    - destruct env_inj as [env_inj _].
      exploit env_inj; eauto.
      intros [b' [? ?]].
      eexists; eexists; split; eauto.
      econstructor; eauto.
    - destruct env_inj as [_ env_inj].
      rename l into b.
      rename H into e1_id.
      rename H0 into W1_id.
      exploit env_inj; eauto.
      intros e2_id.
      exploit Genv.find_invert_symbol; eauto.
      intros W1_l.
      pose proof (idP := inj_dom b).
<<<<<<< HEAD
      rewrite W1_l in idP.
      destruct (Senv.public_symbol _ id) eqn: public_id.
(*      eapply Genv.find_symbol_match in match_W1_W2. rewrite <- match_W1_W2 in H0.
      eexists; eexists; split; eauto.
      eapply eval_Evar_global; eauto.*) admit.
    - destruct H0 as [v' [? ?]].
=======
      assert (id_cp : Genv.find_comp_of_ident ge1 id = Some cp).
      { trivial. }
      assert (b_right : (s, m1) |= b ∈ Right).
      { unfold Mem.has_side_block. simpl.
        unfold Genv.find_comp_of_ident in id_cp.
        rewrite W1_id in id_cp.
        apply SAMEBLKS in id_cp. now rewrite id_cp. }
      apply idP in b_right.
      destruct (j b) as [[loc' ofs']|] eqn:j_b; try easy.
      clear b_right idP.
      exists loc', ofs'. split; trivial.
      assert (ofs' = 0 /\ Genv.find_symbol (globalenv W2) id = Some loc')
          as [? W2_id].
      { destruct same_symb as (_ & same_symb & _).
        eapply same_symb; eauto. }
      subst ofs'.
      rewrite Ptrofs.add_zero_l.
      apply eval_Evar_global; eauto.
      now apply allowed_addrof_translated.
    - (* eval_Ederef *)
      destruct H0 as [v' [? ?]].
>>>>>>> 65ed25b2
      inv H0.
      eexists; eexists; split; eauto.
      econstructor; eauto.
    - destruct H0 as [v' [? ?]].
      inv H0.
      eexists; eexists; split; eauto.
      rewrite Ptrofs.add_assoc, (Ptrofs.add_commut (Ptrofs.repr delta)), <- Ptrofs.add_assoc.
      eapply eval_Efield_struct; try rewrite <- same_cenv; eauto.
    - destruct H0 as [v' [? ?]].
      inv H0.
      eexists; eexists; split; eauto.
      rewrite Ptrofs.add_assoc, (Ptrofs.add_commut (Ptrofs.repr delta)), <- Ptrofs.add_assoc.
      eapply eval_Efield_union; try rewrite <- same_cenv; eauto.
  Qed.

  Lemma eval_expr_injection:
    forall s j m1 m2 e1 e2 le1 le2 cp,
    forall inj: right_mem_injection s j ge1 ge2 m1 m2,
    forall env_inj: right_env_injection j e1 e2,
    forall lenv_inj: right_tenv_injection j le1 le2,
    forall a v,
      eval_expr ge1 e1 cp le1 m1 a v ->
      exists v', Val.inject j v v' /\
                     eval_expr ge2 e2 cp le2 m2 a v'.
    Proof.
      intros.
      exploit eval_expr_lvalue_injection; eauto.
      intros [? _]. eauto.
    Qed.

  Lemma eval_exprlist_injection:
    forall s j m1 m2 e1 e2 le1 le2 cp,
    forall inj: right_mem_injection s j ge1 ge2 m1 m2,
    forall env_inj: right_env_injection j e1 e2,
    forall lenv_inj: right_tenv_injection j le1 le2,
    forall al tys vs,
      eval_exprlist ge1 e1 cp le1 m1 al tys vs ->
      exists vs', Val.inject_list j vs vs' /\
              eval_exprlist ge2 e2 cp le2 m2 al tys vs'.
    Proof.
      intros.
      induction H.
      - exists nil; split; eauto. constructor.
      - destruct IHeval_exprlist as [vs' [? ?]].
        exploit eval_expr_injection; eauto.
        intros [v' [? ?]].
        destruct inj.
        exploit sem_cast_inject; eauto.
        intros [tv [? ?]].
        exists (tv :: vs'). split. constructor; eauto.
        econstructor; eauto.
    Qed.

  Lemma eval_lvalue_injection:
    forall s j m1 m2 e1 e2 le1 le2 cp,
    forall inj: right_mem_injection s j ge1 ge2 m1 m2,
    forall env_inj: right_env_injection j e1 e2,
    forall lenv_inj: right_tenv_injection j le1 le2,
    forall a loc ofs bf,
      eval_lvalue ge1 e1 cp le1 m1 a loc ofs bf ->
      exists loc' ofs', j loc = Some (loc', ofs') /\
                     eval_lvalue ge2 e2 cp le2 m2 a loc' (Ptrofs.add ofs (Ptrofs.repr ofs')) bf.
  Proof.
    intros.
    exploit eval_expr_lvalue_injection; eauto.
    intros [_ ?]. eauto.
  Qed.

  Ltac destruct_mem_inj :=
    match goal with
    | H: right_mem_injection _ _ _ _ _ _ |- _ => destruct H as [same_dom mem_inject delta_zero same_symb injective]
    end.

<<<<<<< HEAD
=======
  Lemma find_funct_preserved j f v v' :
    s (comp_of f) = Right ->
    Val.inject j v v' ->
    symbols_inject j ge1 ge2 ->
    Genv.find_funct ge1 v = Some f ->
    Genv.find_funct ge2 v' = Some f.
  Proof.
    unfold Genv.find_funct. intros s_cp v_inj symbs_inj.
    case v_inj; try congruence. clear v_inj.
    intros b ofs b' _ delta j_b ->.
    destruct Ptrofs.eq_dec as [?|_]; try congruence. subst ofs.
    intros ge1_b.
    apply Genv.find_funct_ptr_iff in ge1_b.
    assert (exists id, Genv.find_symbol ge1 id = Some b) as [id ge1_id].
    { apply (Genv.find_def_find_symbol_inversion _ _ ge1_b).
      apply (match_prog_unique1 _ _ _ match_W1_W2). }
    assert (delta = 0 /\ Genv.find_symbol ge2 id = Some b') as [? ge2_id].
    { destruct symbs_inj as (_ & inj & _); eapply inj; eauto. }
    subst delta.
    rewrite Ptrofs.add_zero_l. unfold Ptrofs.zero.
    destruct Ptrofs.eq_dec as [_|?]; try congruence.
    assert (Genv.find_comp_of_ident ge1 id = Some (comp_of f)) as ge1_id_comp.
    { unfold Genv.find_comp_of_ident. rewrite ge1_id.
      unfold Genv.find_comp_of_block. now rewrite ge1_b. }
    exploit match_prog_globdefs; eauto.
    intros (b1 & b2 & ge1_id_alt & ge2_id_alt & MATCH).
    assert (b1 = b) by congruence. subst b1.
    assert (b2 = b') by congruence. subst b2.
    rewrite ge1_b, s_cp in MATCH. simpl in MATCH.
    unfold Genv.find_funct_ptr, ge2. simpl.
    rewrite <- MATCH. split; trivial.
  Qed.

  Lemma find_comp_of_block_preserved j m1 m2 b1 b2 delta id cp :
    right_mem_injection s j ge1 ge2 m1 m2 ->
    j b1 = Some (b2, delta) ->
    Genv.find_comp_of_block ge1 b1 = Some cp ->
    Genv.find_symbol ge1 id = Some b1 ->
    Genv.find_symbol ge2 id = Some b2 ->
    Genv.find_comp_of_block ge2 b2 = Some cp.
  Proof.
    intros inj j_b1 ge1_b1 ge1_id ge2_id.
    unfold Genv.find_comp_of_block in *.
    exploit Genv.find_symbol_find_def_inversion.
    { simpl in ge2_id. eauto. }
    intros (d2 & ge2_b2). unfold ge2. simpl. unfold fundef in *. rewrite ge2_b2.
    exploit partial_mem_inject; eauto. intros INJ.
    exploit Mem.mi_inj; eauto. intros INJ'.
    assert (access : Mem.can_access_block m1 b1 (Some cp)).
    { simpl. exploit same_blks1; eauto. }
    assert (ge2_b2' : Genv.find_comp_of_block ge2 b2 = Some (comp_of d2)).
    { unfold Genv.find_comp_of_block, ge2. simpl. unfold fundef in *.
      now rewrite ge2_b2. }
    exploit same_blks2; eauto. intros m2_b2.
    exploit Mem.mi_own; eauto. simpl. intros ?.
    congruence.
  Qed.

  Lemma allowed_call_preserved : forall j cp m1 m2 vf1 vf2,
      right_mem_injection s j ge1 ge2 m1 m2 ->
      Val.inject j vf1 vf2 ->
      Genv.allowed_call ge1 cp vf1 ->
      Genv.allowed_call ge2 cp vf2.
  Proof.
    intros j cp m1 m2 vf1 vf2 inj vf12 allowed.
    destruct allowed as [same_comp|cross]; [left|right].
    - unfold Genv.find_comp in *.
      revert same_comp. case vf12; try easy.
      intros b1 _ b2 ofs2 delta j_b1 _ ge1_b1.
      symmetry in ge1_b1. symmetry.
      assert (exists id, Genv.find_symbol ge1 id = Some b1) as (id & ge1_id).
      { unfold Genv.find_comp_of_block in ge1_b1.
        destruct (Genv.find_def ge1 b1) as [d1|] eqn:ge1_b1'; try easy.
        eapply Genv.find_def_find_symbol_inversion; eauto.
        exploit match_prog_unique1; eauto. }
      assert (Genv.find_symbol ge2 id = Some b2).
      { exploit same_symb; eauto.
        intros (H1 & H2 & H3 & H4).
        exploit H2; eauto. intros (-> & ge2_id). now simpl in ge2_id. }
      now exploit find_comp_of_block_preserved; eauto.
    - unfold Genv.allowed_cross_call in *.
      revert cross. case vf12; try easy.
      simpl. intros b1 _ b2 ofs2 delta j_b1 _.
      intros (id & cp' & ge1_b1 & ge1_b1' & imp & exp).
      exists id, cp'.
      exploit same_symb; eauto. intros (H1 & H2 & H3 & H4). simpl in *.
      exploit Genv.invert_find_symbol; eauto. intros ge1_id.
      exploit H2; eauto. intros (-> & ge2_id).
      split; [now apply Genv.find_invert_symbol|].
      split.
      { exploit find_comp_of_block_preserved; eauto. }
      rewrite Genv.globalenv_policy in *. simpl in *.
      now rewrite (match_prog_pol _ _ _ match_W1_W2); split.
  Qed.

  Lemma inject_list_not_ptr: forall j vl1 vl2,
    Val.inject_list j vl1 vl2 ->
    Forall not_ptr vl1 ->
    Forall not_ptr vl2.
  Proof.
    intros j vl1 vl2 INJ.
    induction INJ.
    - now constructor.
    - intros PTR.
      inv PTR.
      specialize (IHINJ H3).
      constructor; [| assumption].
      inv H; inv H2; constructor.
  Qed.

  (* Symbols are present in the program memory from the very beginning
     (cf. [Genv.init_mem] and the correspondence should also be
     reflected in and preserved by the memory injection. *)
  Lemma right_mem_injection_find_symbol: forall j m1 m2 id b1 b2 delta,
    right_mem_injection s j ge1 ge2 m1 m2 ->
    Genv.find_symbol ge1 id = Some b1 ->
    j b1 = Some (b2, delta) ->
    Genv.find_symbol ge2 id = Some b2.
  Proof.
    intros j m1 m2 id b1 b2 delta INJ FIND1 j_b1.
    exploit same_symb; eauto.
    intros (_ & H & ?).
    now destruct (H id b1 b2 delta j_b1 FIND1) as [??].
  Qed.

  (* This lemma relies on just one of the properties of
     [right_mem_injection], except for the appeal to (what is now
     known as) [right_mem_inj_find_symbol], namely Mem.delta_zero. *)
  Lemma right_mem_injection_list_match: forall j m1 m2 vargs1 vargs2 vl tyl,
    right_mem_injection s j ge1 ge2 m1 m2 ->
    (* Mem.delta_zero j -> *)
    Val.inject_list j vargs1 vargs2 ->
    eventval_list_match ge1 vl tyl vargs1 ->
    eventval_list_match ge2 vl tyl vargs2.
  Proof.
    intros j m1 m2 vargs1 vargs2 vl tyl RMEMINJ INJ. revert vl tyl.
    induction INJ; intros ? ? MATCH.
    - inv MATCH. constructor.
    - inv MATCH. constructor.
      + inv H; inv H4; try constructor.
        assert (delta = 0) as -> by (inv RMEMINJ; eauto).
        rewrite Ptrofs.add_zero.
        apply ev_match_ptr.
        * assert (PUBLIC: Genv.public_symbol ge1 id = true) by trivial.
          rewrite <- public_symbol_preserved in PUBLIC.
          auto.
        * (* Symbols are present in the program memory from the very
             beginning (cf. [Genv.init_mem] and the correspondence
             should also be reflected in and preserved by the memory
             injection. *)
          eapply right_mem_injection_find_symbol; eauto.
      + eauto.
  Qed.

  Remark right_env_injection_empty_env j:
    right_env_injection j empty_env empty_env.
  Proof.
    easy.
  Qed.

  Lemma right_tenv_injection_create_undef_temps j temps:
    right_tenv_injection
      j (create_undef_temps temps) (create_undef_temps temps).
  Proof.
    induction temps as [| [id ty] temps IHtemps].
    - intros id v GET.
      rewrite PTree.gempty in GET.
      discriminate.
    - intros id' v GET.
      destruct (peq id' id) as [-> | NEQ].
      + simpl. rewrite PTree.gss.
        simpl in GET. rewrite PTree.gss in GET.
        injection GET as <-.
        exists Vundef. auto.
      + simpl. rewrite PTree.gso; [| assumption].
        simpl in GET. rewrite PTree.gso in GET; [| assumption].
        eapply IHtemps; eauto.
  Qed.

  Lemma find_symbol_valid_block p m id b :
    same_blocks (globalenv p) m ->
    Genv.find_symbol (globalenv p) id = Some b ->
    Mem.valid_block m b.
  Proof.
    intros BLKS FIND.
    assert (exists cp, Genv.find_comp_of_block (globalenv p) b = Some cp)
      as (cp & ge_b).
    { unfold Genv.find_comp_of_block.
      destruct (Genv.find_symbol_find_def_inversion _ _ FIND)
        as [def ge_b].
      simpl; unfold program, fundef in *. rewrite ge_b; eauto. }
    apply BLKS in ge_b.
    apply Classical_Prop.NNPP. (* FIXME *)
    rewrite Mem.block_compartment_valid_block. congruence.
  Qed.

  Lemma block_is_volatile_valid_block p m b :
    same_blocks (globalenv p) m ->
    Genv.block_is_volatile (globalenv p) b = true ->
    Mem.valid_block m b.
  Proof.
    intros BLKS VOL.
    assert (exists cp, Genv.find_comp_of_block (globalenv p) b = Some cp)
      as (cp & ge_b).
    { unfold Genv.block_is_volatile, Genv.find_var_info in *.
      destruct Genv.find_def as [[|var]|] eqn:ge_b; try congruence.
      unfold Genv.find_comp_of_block.
      rewrite ge_b; eauto. }
    apply BLKS in ge_b.
    apply Classical_Prop.NNPP. (* FIXME *)
    rewrite Mem.block_compartment_valid_block. congruence.
  Qed.

  (* FIXME: This name is wrong: it is too specific to the case of allocating a
     new parameter *)
  Lemma right_mem_injection_alloc_right {j cp m1 m2 e1 e2 le1 le2 m1' b1 ty} id
    (RMEMINJ: right_mem_injection s j ge1 ge2 m1 m2)
    (RENVINJ: right_env_injection j e1 e2)
    (RTENVINJ: right_tenv_injection j le1 le2)
    (RIGHT: s cp = Right)
    (ALLOC: Mem.alloc m1 cp 0 (sizeof ge1 ty) = (m1', b1)):
    exists j' m2' b2,
      Mem.alloc m2 cp 0 (sizeof ge2 ty) = (m2', b2) /\
      right_mem_injection s j' ge1 ge2 m1' m2' /\
      inject_incr j j' /\
      right_env_injection j' (PTree.set id (b1, ty) e1) (PTree.set id (b2, ty) e2) /\
      right_tenv_injection j' le1 le2.
  Proof.
    destruct (Mem.alloc_parallel_inject _ _ _ _ _ _ _ _ _ _
                (partial_mem_inject _ _ _ _ _ _ RMEMINJ)
                ALLOC (Z.le_refl _) (Z.le_refl _))
      as (j' & m2' & b2 & ALLOC2' & INJ & INCR & ZERO & EXT).
    exists j', m2', b2.
    split; [| split; [| split; [| split]]].
    - rewrite sizeof_preserved. assumption.
    - destruct RMEMINJ as [DOM MI D0 SYMB BLKS1 BLKS2].
      constructor; auto.
      + intros b. specialize (DOM b).
        simpl in *.
        rewrite (Mem.alloc_block_compartment _ _ _ _ _ _ ALLOC).
        destruct eq_block as [<-|b_b1].
        { rewrite ZERO. intuition congruence. }
        now rewrite EXT; trivial.
      + intros b1' b2' delta j'_b1. specialize (D0 b1' b2' delta).
        destruct (peq b1' b1) as [-> | NEQ].
        * rewrite ZERO in j'_b1. injection j'_b1 as <- <-.
          reflexivity.
        * specialize (EXT b1' NEQ). rewrite EXT in j'_b1.
          auto.
      + destruct SYMB as (PUB & FIND & PUB_FIND & VOL).
        split; [| split; [| split]].
        * auto.
        * intros id' b1' b2' delta b1'_b2' id'_b1'.
          specialize (FIND id' b1' b2' delta).
          (* [id] must already be found in the initial state from
             which the execution originates, so its assigned block
             cannot be newly allocated -- even if this information
             is not readily available in the invariant. See
             [Genv.find_symbol_not_fresh] *)
          assert (NEQ: b1' <> b1).
          { eapply Mem.valid_block_alloc_inv'; eauto.
            clear -id'_b1' BLKS1. simpl in *.
            exploit find_symbol_valid_block; eauto. }
          specialize (EXT _ NEQ). rewrite EXT in b1'_b2'.
          auto.
        * intros id' b1' PUB_id id_b1'.
          specialize (PUB_FIND id' b1' PUB_id id_b1') as (b2' & b1'_b2' & id'_b2').
          destruct (peq b1' b1) as [-> | NEQ].
          -- eauto.
          -- specialize (EXT _ NEQ). rewrite <- EXT in b1'_b2'.
             eauto.
        * intros b1' b2' delta b1'_b2'.
          (* Like symbols, volatile blocks are declared and defined at
             the outset and this property is invariant throughout
             program execution. See e.g. [Senv.block_is_volatile] and
             connections between pSenv.nextblock], [Genv.genv_next]
             and the initial program memory
             i.e. [Genv.init_mem_genv_next] *)
          destruct (peq b1' b1) as [-> | NEQ].
          -- assert (b2' = b2) as -> by congruence.
             assert (~ Mem.valid_block m1 b1).
             { eapply Mem.fresh_block_alloc; eauto. }
             assert (~ Mem.valid_block m2 b2).
             { eapply Mem.fresh_block_alloc; eauto. }
             assert (Senv.block_is_volatile ge1 b1 = false) as ->.
             { destruct Senv.block_is_volatile eqn:vol_b1; trivial.
               simpl in *. clear BLKS2.
               exploit block_is_volatile_valid_block; eauto. intros m1_b1.
               tauto. }
             assert (Senv.block_is_volatile ge2 b2 = false) as ->.
             { destruct Senv.block_is_volatile eqn:vol_b2; trivial.
               simpl in *. clear BLKS1.
               exploit block_is_volatile_valid_block; eauto. intros m2_b2.
               tauto. }
             reflexivity.
          -- rewrite (EXT _ NEQ) in b1'_b2'.
             exact (VOL _ _ _ b1'_b2').
      + intros b cp' FIND. specialize (BLKS1 b cp' FIND).
        change (Mem.block_compartment _ _ = _)
          with (Mem.can_access_block m1' b (Some cp')).
        eapply Mem.alloc_can_access_block_other_inj_1; eauto.
      + intros b cp' FIND. specialize (BLKS2 b cp' FIND).
        change (Mem.block_compartment _ _ = _)
          with (Mem.can_access_block m2' b (Some cp')).
        eapply Mem.alloc_can_access_block_other_inj_1; eauto.
    - assumption.
    - destruct RENVINJ as [ENVSOME ENDNONE]. split.
      + intros id' b ty' GET.
        destruct (peq id' id) as [-> | NEQ].
        * rewrite PTree.gss. rewrite PTree.gss in GET.
          injection GET as <- <-.
          eauto.
        * rewrite PTree.gso; [| assumption].
          rewrite PTree.gso in GET; [| assumption].
          specialize (ENVSOME id' b ty' GET) as (b' & b_b' & id'_b').
          eauto.
      + intros id' GET.
        destruct (peq id' id) as [-> | NEQ].
        * rewrite PTree.gss in GET.
          discriminate.
        * rewrite PTree.gso; [| assumption].
          rewrite PTree.gso in GET; [| assumption].
          specialize (ENDNONE id' GET). auto.
    - intros id' v GET. specialize (RTENVINJ id' v GET) as (v' & INJ' & GET').
      inv INJ'; eauto.
  Qed.

  Lemma same_domain_right_alloc_left :
    forall j m cp lo hi m' b,
      same_domain_right s j m ->
      Mem.alloc m cp lo hi = (m', b) ->
      s cp = Left ->
      same_domain_right s j m'.
  Proof.
    intros j m cp lo hi m' b j_m m_m' s_cp b'.
    specialize (j_m b'). simpl in *.
    rewrite (Mem.alloc_block_compartment _ _ _ _ _ _ m_m').
    destruct eq_block as [->|?]; trivial.
    destruct (Mem.block_compartment m b) as [cp'|] eqn:m_b.
    - assert (~ ~ Mem.valid_block m b) as valid.
      { rewrite Mem.block_compartment_valid_block.
        congruence. }
      pose proof (Mem.fresh_block_alloc _ _ _ _ _ _ m_m').
      easy.
    - rewrite j_m, s_cp; split; easy.
  Qed.

  Lemma right_mem_injection_alloc_left {j cp m1 m2 m1' b1 lo hi}
    (RMEMINJ: right_mem_injection s j ge1 ge2 m1 m2)
    (LEFT: s cp = Left)
    (ALLOC: Mem.alloc m1 cp lo hi = (m1', b1)):
    right_mem_injection s j ge1 ge2 m1' m2.
  Proof.
    destruct RMEMINJ as [DOM MI D0 SYMB BLKS1 BLKS2].
    split; trivial.
    - eauto using same_domain_right_alloc_left.
    - eauto using Mem.alloc_left_unmapped_inject_strong.
    - eauto using same_blocks_alloc.
  Qed.

  Lemma right_mem_injection_alloc_left' {j cp m1 m2 m2' b2 lo hi}
    (RMEMINJ: right_mem_injection s j ge1 ge2 m1 m2)
    (LEFT: s cp = Left)
    (ALLOC: Mem.alloc m2 cp lo hi = (m2', b2)):
    right_mem_injection s j ge1 ge2 m1 m2'.
  Proof.
    destruct RMEMINJ as [DOM MI D0 SYMB BLKS1 BLKS2].
    split; trivial.
    - eauto using Mem.alloc_right_inject.
    - eauto using same_blocks_alloc.
  Qed.

  Lemma right_mem_injection_alloc_variables_right
    {j f m1 m1' m2 e1 e1' e2 le1 le2 vars}
    (RMEMINJ: right_mem_injection s j ge1 ge2 m1 m2)
    (RENVINJ: right_env_injection j e1 e2)
    (RTENVINJ: right_tenv_injection j le1 le2)
    (RIGHT: s |= (f: function) ∈ Right)
    (ALLOC: alloc_variables ge1 (comp_of f) e1 m1 vars e1' m1'):
    exists j' e2' m2',
      alloc_variables ge2 (comp_of f) e2 m2 vars e2' m2' /\
      right_mem_injection s j' ge1 ge2 m1' m2' /\
      inject_incr j j' /\
      right_env_injection j' e1' e2' /\
      right_tenv_injection j' le1 le2.
  Proof.
    revert j m2 e2 le1 le2 RMEMINJ RENVINJ RTENVINJ RIGHT.
    induction ALLOC;
      intros.
    - exists j, e2, m2. split; [constructor | auto].
    - destruct (right_mem_injection_alloc_right id RMEMINJ RENVINJ RTENVINJ RIGHT H)
        as (j' & m2' & b2 & ALLOC' & RMEMINJ' & INCR & RENVINJ' & RTENVINJ').
      specialize (IHALLOC _ _ _ _ _ RMEMINJ' RENVINJ' RTENVINJ' RIGHT)
        as (j'' & e2' & m2'' & ALLOC2 & RMEMINJ'' & INCR' & RENVINJ'' & RTENVINJ'').
      exists j'', e2', m2''. split; [| split; [| split; [| split]]]; auto.
      + econstructor; eauto.
      + intros b b' delta b_b'.
        specialize (INCR _ _ _ b_b').
        specialize (INCR' _ _ _ INCR).
        auto.
  Qed.

  Lemma right_mem_injection_alloc_variables_left
    {j cp m1 m1' m2 e1 e1' vars}
    (RMEMINJ: right_mem_injection s j ge1 ge2 m1 m2)
    (LEFT: s cp = Left)
    (ALLOC: alloc_variables ge1 cp e1 m1 vars e1' m1'):
    right_mem_injection s j ge1 ge2 m1' m2.
  Proof.
    induction ALLOC as [
        e1 m1
      | e1 m1 id ty vars m1' b1 m1'' e1' ALLOC _ IH]; trivial.
    eauto using right_mem_injection_alloc_left.
  Qed.

  Lemma right_mem_injection_alloc_variables_left'
    {j cp m1 m2 m2' e2 e2' vars}
    (RMEMINJ: right_mem_injection s j ge1 ge2 m1 m2)
    (LEFT: s cp = Left)
    (ALLOC: alloc_variables ge2 cp e2 m2 vars e2' m2'):
    right_mem_injection s j ge1 ge2 m1 m2'.
  Proof.
    induction ALLOC as [
        e2 m2
      | e2 m2 id ty vars m2' b1 m2'' e2' ALLOC _ IH]; trivial.
    eauto using right_mem_injection_alloc_left'.
  Qed.

  Lemma right_mem_injection_store_mapped {j chunk m1 m2 b1 b2 ofs v1 v2 cp m1'} :
    forall (RMEMINJ: right_mem_injection s j ge1 ge2 m1 m2)
           (LOCINJ: j b1 = Some (b2, 0))
           (VALINJ: Val.inject j v1 v2)
           (STORE1: Mem.store chunk m1 b1 ofs v1 cp = Some m1'),
    exists m2',
      Mem.store chunk m2 b2 ofs v2 cp = Some m2' /\
      right_mem_injection s j ge1 ge2 m1' m2'.
  Proof.
    intros.
    destruct RMEMINJ as [DOM MI D0 SYMB BLKS1 BLKS2].
    exploit Mem.store_mapped_inject; eauto.
    rewrite Z.add_0_r. intros (m2' & STORE2 & INJ').
    exists m2'; split; trivial. constructor; trivial;
    eauto using same_domain_right_store, same_blocks_store.
  Qed.

  Lemma right_mem_injection_store_unmapped :
    forall {j chunk m1 m2 b1 ofs v1 cp m1'}
           (RMEMINJ: right_mem_injection s j ge1 ge2 m1 m2)
           (LOCINJ: j b1 = None)
           (STORE1: Mem.store chunk m1 b1 ofs v1 cp = Some m1'),
      right_mem_injection s j ge1 ge2 m1' m2.
  Proof.
    intros.
    destruct RMEMINJ as [DOM MI D0 SYMB BLKS1 BLKS2].
    exploit Mem.store_unmapped_inject; eauto.
    intros MI'.
    constructor; trivial;
    eauto using same_domain_right_store, same_blocks_store.
  Qed.

  Lemma right_mem_injection_store_outside :
    forall {j m1 chunk m2 b2 ofs v2 cp m2'}
           (RMEMINJ: right_mem_injection s j ge1 ge2 m1 m2)
           (LOCINJ: forall b delta, j b <> Some (b2, delta))
           (STORE2: Mem.store chunk m2 b2 ofs v2 cp = Some m2'),
      right_mem_injection s j ge1 ge2 m1 m2'.
  Proof.
    intros.
    destruct RMEMINJ as [DOM MI D0 SYMB BLKS1 BLKS2].
    exploit Mem.store_outside_inject; eauto.
    { intros ??? INJ. destruct (LOCINJ _ _ INJ). }
    intros MI'.
    constructor; trivial; eauto using same_blocks_store.
  Qed.

  Lemma right_mem_injection_storebytes_mapped
    {j m1 m2 b1 b2 ofs bytes1 bytes2 cp m1'} :
    forall (RMEMINJ: right_mem_injection s j ge1 ge2 m1 m2)
           (LOCINJ: j b1 = Some (b2, 0))
           (BYTESINJ: list_forall2 (memval_inject j) bytes1 bytes2)
           (STORE1: Mem.storebytes m1 b1 ofs bytes1 cp = Some m1'),
    exists m2',
      Mem.storebytes m2 b2 ofs bytes2 cp = Some m2' /\
      right_mem_injection s j ge1 ge2 m1' m2'.
  Proof.
    intros [DOM MI D0 SYMB BLKS1 BLKS2] b1_b2 BYTESINJ STORE1.
    exploit Mem.storebytes_mapped_inject; eauto.
    rewrite Z.add_0_r. intros (m2' & STORE2 & MI').
    exists m2'. split; trivial.
    constructor;
    eauto using same_domain_right_storebytes, same_blocks_storebytes.
  Qed.

  Lemma right_mem_injection_storebytes_unmapped
    {j m1 m2 b1 ofs bytes1 cp m1'} :
    forall (RMEMINJ: right_mem_injection s j ge1 ge2 m1 m2)
           (LOCINJ: j b1 = None)
           (STORE1: Mem.storebytes m1 b1 ofs bytes1 cp = Some m1'),
      right_mem_injection s j ge1 ge2 m1' m2.
  Proof.
    intros [DOM MI D0 SYMB BLKS1 BLKS2] LOCINJ STORE1.
    exploit Mem.storebytes_unmapped_inject; eauto. intros MI'.
    constructor;
    eauto using same_domain_right_storebytes, same_blocks_storebytes.
  Qed.

  Lemma right_mem_injection_storebytes_outside
    {j m1 m2 b2 ofs bytes2 cp m2'} :
    forall (RMEMINJ: right_mem_injection s j ge1 ge2 m1 m2)
           (LOCINJ: forall b delta, j b <> Some (b2, delta))
           (STORE1: Mem.storebytes m2 b2 ofs bytes2 cp = Some m2'),
      right_mem_injection s j ge1 ge2 m1 m2'.
  Proof.
    intros [DOM MI D0 SYMB BLKS1 BLKS2] LOCINJ STORE2.
    exploit Mem.storebytes_outside_inject; eauto.
    { intros. eapply LOCINJ. eauto. }
    constructor;
    eauto using same_domain_right_storebytes, same_blocks_storebytes.
  Qed.

Lemma same_domain_right_assign_loc
        ge j cp ty m b ofs bf v m' :
  assign_loc ge cp ty m b ofs bf v m' ->
  same_domain_right s j m ->
  same_domain_right s j m'.
Proof.
  intros ASSIGN DOM.
  destruct ASSIGN as [
      v chunk m' ACCESS STORE
    | b' ofs' bytes m' ACCESS H1 H2 H3 LOAD STORE
    | v sz sg pos width m' v' STORE ].
  - eapply same_domain_right_store in STORE; eauto.
  - eapply same_domain_right_storebytes in STORE; eauto.
  - remember (Vptr b ofs) as addr1 eqn:Eaddr1.
    destruct STORE as
      [ sz sg1 attr sg pos width m addr c' n m' cp
          pos_0 width_bounds pos_width sg_eq LOAD STORE
      ]; subst addr.
    eapply same_domain_right_store in STORE; eauto.
Qed.

  Lemma right_mem_injection_assign_loc_mapped
    {j m1 m1' m2 ofs bf v1 v2 ty b1 b2 cp}
    (RMEMINJ: right_mem_injection s j ge1 ge2 m1 m2)
    (LOCINJ: j b1 = Some (b2, 0))
    (VALINJ: Val.inject j v1 v2)
    (ASSIGN1: assign_loc ge1 cp ty m1 b1 ofs bf v1 m1'):
    exists m2',
      assign_loc ge2 cp ty m2 b2 ofs bf v2 m2' /\
      right_mem_injection s j ge1 ge2 m1' m2'.
  Proof.
    assert (Val.inject j (Vptr b1 ofs) (Vptr b2 ofs)) as LOCINJ'.
    { econstructor; eauto. now rewrite Ptrofs.add_zero. }
    exploit assign_loc_inject; eauto using partial_mem_inject.
    intros (m2' & ASSIGN2 & MEMINJ & LOAD).
    rewrite genv_cenv_preserved. exists m2'; split; trivial.
    destruct RMEMINJ as [DOM MI D0 SYMB BLKS1 BLKS2].
    constructor; eauto using same_domain_right_assign_loc, same_blocks_assign_loc.
  Qed.

  Lemma right_mem_injection_assign_loc_unmapped
    {j m1 m1' m2 ofs bf v1 ty b1 cp}
    (RMEMINJ: right_mem_injection s j ge1 ge2 m1 m2)
    (LOCINJ: j b1 = None)
    (ASSIGN: assign_loc ge1 cp ty m1 b1 ofs bf v1 m1'):
    right_mem_injection s j ge1 ge2 m1' m2.
  Proof.
    destruct ASSIGN as [
        v1 chunk m1' ACCESS1 STORE1
      | b1' ofs' bytes1 m1' ACCESS H11 H12 H13 LOAD1 STORE1
      | v1 sz sg pos width m1' v1' STORE1 ].
    - simpl in *. eauto using right_mem_injection_store_unmapped.
    - eauto using right_mem_injection_storebytes_unmapped.
    - remember (Vptr b1 ofs) as addr1 eqn:Eaddr1.
      destruct STORE1 as
        [ sz sg1 attr sg pos width m1 addr1 c1 n1 m1' cp
          pos_0 width_bounds pos_width sg1_eq LOAD1 STORE1
        ]; subst addr1.
      simpl in *. eauto using right_mem_injection_store_unmapped.
  Qed.

  Lemma right_mem_injection_assign_loc_outside
    {j m1 m2 m2' ofs bf v2 ty b2 cp}
    (RMEMINJ: right_mem_injection s j ge1 ge2 m1 m2)
    (LOCINJ: forall b delta, j b <> Some (b2, delta))
    (ASSIGN: assign_loc ge2 cp ty m2 b2 ofs bf v2 m2'):
    right_mem_injection s j ge1 ge2 m1 m2'.
  Proof.
    destruct ASSIGN as [
        v2 chunk m2' ACCESS2 STORE2
      | b2' ofs' bytes2 m2' ACCESS H21 H22 H23 LOAD2 STORE2
      | v2 sz sg pos width m2' v2' STORE2 ].
    - simpl in *. eauto using right_mem_injection_store_outside.
    - eauto using right_mem_injection_storebytes_outside.
    - remember (Vptr b2 ofs) as addr2 eqn:Eaddr2.
      destruct STORE2 as
        [ sz sg2 attr sg pos width m2 addr2 c2 n2 m2' cp
          pos_0 width_bounds pos_width sg1_eq LOAD2 STORE2
        ]; subst addr2.
      simpl in *. eauto using right_mem_injection_store_outside.
  Qed.

  Lemma right_mem_injection_bind_parameters_right
    {j m1 m1' m2 e1 e2 vargs1 vargs2 params cp}
    (RMEMINJ: right_mem_injection s j ge1 ge2 m1 m2)
    (RENVINJ: right_env_injection j e1 e2)
    (VALINJ: Val.inject_list j vargs1 vargs2)
    (BIND: bind_parameters ge1 cp e1 m1 params vargs1 m1'):
    exists m2',
      bind_parameters ge2 cp e2 m2 params vargs2 m2' /\
      right_mem_injection s j ge1 ge2 m1' m2'.
  Proof.
    revert m2 vargs2 RMEMINJ VALINJ.
    induction BIND as [
      | m1 id ty params v1 vl1 b1 m1' m1'' e1_id ASSIGN1 _ IH]; intros.
    - exists m2. split.
      + inv VALINJ. constructor.
      + assumption.
    - assert (exists v2 vl2, vargs2 = v2 :: vl2 /\ Val.inject j v1 v2 /\
                Val.inject_list j vl1 vl2)
        as (v2 & vl2 & -> & v1_v2 & vl1_vl2).
      { inv VALINJ; eauto. }
      clear VALINJ.
      assert (exists b2, j b1 = Some (b2, 0) /\ e2 ! id = Some (b2, ty))
        as (b2 & b1_b2 & e2_id).
      { destruct RENVINJ as [H _]. now apply H. }
      exploit @right_mem_injection_assign_loc_mapped; eauto.
      clear RMEMINJ v1_v2. intros (m2' & ASSIGN2 & RMEMINJ).
      exploit IH; eauto. clear RMEMINJ. intros (m2'' & BIND & RMEMINJ).
      exists m2''. split; trivial.
      econstructor; eauto.
  Qed.

  Lemma right_mem_injection_bind_parameters_left
    {j m1 m1' m2 e1 vargs1 params cp}
    (RMEMINJ: right_mem_injection s j ge1 ge2 m1 m2)
    (BIND: bind_parameters ge1 cp e1 m1 params vargs1 m1')
    (LEFT: s cp = Left):
    right_mem_injection s j ge1 ge2 m1' m2.
  Proof.
    induction BIND as [
      | m1 id ty params v1 vl1 b1 m1' m1'' e1_id ASSIGN1 _ IH]; trivial.
    exploit @right_mem_injection_assign_loc_unmapped; eauto.
    exploit assign_loc_can_access_block; eauto. intros m1_b1.
    destruct (j b1) as [?|] eqn:j_b1; trivial.
    assert (j b1 <> None) as contra by congruence.
    eapply same_dom in contra; eauto. simpl in contra.
    now rewrite m1_b1, LEFT in contra.
  Qed.

  Lemma right_mem_injection_bind_parameters_left'
    {j m1 m2 m2' e2 vargs2 params cp}
    (RMEMINJ: right_mem_injection s j ge1 ge2 m1 m2)
    (BIND: bind_parameters ge2 cp e2 m2 params vargs2 m2')
    (LEFT: s cp = Left):
    right_mem_injection s j ge1 ge2 m1 m2'.
  Proof.
    induction BIND as [
      | m2 id ty params v2 vl2 b2 m2' m2'' e2_id ASSIGN2 _ IH]; trivial.
    exploit @right_mem_injection_assign_loc_outside; eauto.
    exploit assign_loc_can_access_block; eauto. intros m2_b2.
    intros b1 delta j_b1.
    assert (j b1 <> None) as contra by congruence.
    eapply same_dom in contra; eauto. simpl in contra.
    destruct (Mem.block_compartment m1 b1) as [cp'|] eqn:m1_b1; try easy.
    exploit partial_mem_inject; eauto. intros INJ.
    exploit Mem.mi_inj; eauto. intros INJ'.
    enough (Mem.can_access_block m2 b2 (Some cp')).
    { simpl in *; congruence. }
    eapply Mem.mi_own; eauto.
  Qed.

  Lemma right_mem_injection_function_entry1_right: forall
    {j f m1 m2 vargs1 vargs2 e1 le1 m1'},
    right_mem_injection s j ge1 ge2 m1 m2 ->
    Val.inject_list j vargs1 vargs2 ->
    s |= f ∈ Right ->
    function_entry1 ge1 f vargs1 m1 e1 le1 m1' ->
    exists j' e2 le2 m2',
      function_entry1 ge2 f vargs2 m2 e2 le2 m2' /\
      inject_incr j j' /\
      right_mem_injection s j' ge1 ge2 m1' m2' /\
      right_env_injection j' e1 e2 /\
      right_tenv_injection
        j' (create_undef_temps (fn_temps f)) (create_undef_temps (fn_temps f)).
  Proof.
    intros until m1'; intros RMEMINJ VALINJ RIGHT ENTRY.
    inversion ENTRY; subst.
    assert (RENVINJ0 := right_env_injection_empty_env j).
    assert (RTENVINJ0 := right_tenv_injection_create_undef_temps j (fn_temps f)).
    destruct (right_mem_injection_alloc_variables_right
                RMEMINJ RENVINJ0 RTENVINJ0 RIGHT H0)
      as (j' & e2 & m2' & ALLOC2 & RMEMINJ' & INCR & RENVINJ' & RTENVINJ').
    assert (VALINJ': Val.inject_list j' vargs1 vargs2). {
      clear -VALINJ INCR.
      induction VALINJ; [constructor |].
      constructor; [| assumption].
      inv H; try constructor.
      eapply Val.inject_ptr; [| reflexivity].
      auto. }
    exploit @right_mem_injection_bind_parameters_right; eauto.
    intros (m2'' & BIND2 & MEMINJ'').
    exists j', e2, (create_undef_temps (fn_temps f)), m2''.
    split; [| split; [| split; [| split]]]; auto.
    econstructor; eauto.
  Qed.

  Lemma right_mem_injection_function_entry1_left: forall
    {j f m1 m2 vargs1 e1 le1 m1'},
    right_mem_injection s j ge1 ge2 m1 m2 ->
    s (comp_of f) = Left ->
    function_entry1 ge1 f vargs1 m1 e1 le1 m1' ->
    right_mem_injection s j ge1 ge2 m1' m2.
  Proof.
    intros until m1'; intros RMEMINJ LEFT ENTRY.
    destruct ENTRY as [m1'' NOREPET ALLOC FIND E].
    simpl in *.
    exploit @right_mem_injection_alloc_variables_left; eauto.
    intros RMEMINJ'.
    eauto using right_mem_injection_bind_parameters_left.
  Qed.

  Lemma right_mem_injection_function_entry1_left': forall
    {j f m1 m2 vargs2 e2 le2 m2'},
    right_mem_injection s j ge1 ge2 m1 m2 ->
    s (comp_of f) = Left ->
    function_entry1 ge2 f vargs2 m2 e2 le2 m2' ->
    right_mem_injection s j ge1 ge2 m1 m2'.
  Proof.
    intros until m2'; intros RMEMINJ LEFT ENTRY.
    destruct ENTRY as [m2'' NOREPET ALLOC FIND E].
    simpl in *.
    exploit @right_mem_injection_alloc_variables_left'; eauto.
    intros RMEMINJ'.
    eauto using right_mem_injection_bind_parameters_left'.
  Qed.

  (* FIXME: Move to Genv. *)
  Lemma invert_symbol_find_comp_of_block p b id :
    Genv.invert_symbol (globalenv p) b = Some id ->
    exists cp, Genv.find_comp_of_block (globalenv p) b = Some cp.
  Proof.
    intros ge_b.
    apply Genv.invert_find_symbol in ge_b.
    destruct (Genv.find_symbol_find_def_inversion _ _ ge_b) as [def def_ge_b].
    unfold Genv.find_comp_of_block. simpl.
    unfold program, fundef in *. rewrite def_ge_b. eauto.
  Qed.

  Lemma same_blocks_extcall :
    forall sem cp sg (ge: genv) vargs m t v m',
      extcall_properties sem cp sg ->
      sem ge vargs m t v m' ->
      same_blocks ge m ->
      same_blocks ge m'.
  Proof.
    intros sem cp sg ge vargs m t v m' EXT m_m' BLKS b cp' b_cp'.
    specialize (BLKS _ _ b_cp').
    enough (Mem.can_access_block m' b (Some cp')) by trivial.
    eauto using ec_can_access_block.
  Qed.

  Lemma symbols_inject_incr : forall j j' m1 m2,
      symbols_inject j ge1 ge2 ->
      same_blocks ge1 m1 ->
      same_blocks ge2 m2 ->
      inject_incr j j' ->
      inject_separated j j' m1 m2 ->
      symbols_inject j' ge1 ge2.
  Proof.
    intros j j' m1 m2 SYMB BLKS1 BLKS2 incr j_j'_sep.
    destruct SYMB as (SYMB1 & SYMB2 & SYMB3 & SYMB4).
    split; [|split; [|split]]; eauto.
    - intros id b1 b2 delta j'_b1 ge1_id.
      destruct (j b1) as [[b2' delta']|] eqn:j_b1.
      { exploit incr; eauto. rewrite j'_b1.
        intros I. injection I as <- <-.
        eauto. }
      exploit j_j'_sep; eauto. intros (invalid_b1 & invalid_b2).
      pose proof (Genv.find_invert_symbol _ _ ge1_id) as ge1_b1.
      apply invert_symbol_find_comp_of_block in ge1_b1.
      destruct ge1_b1 as [cp ge1_b1].
      exploit BLKS1; eauto. intros m1_b1.
      apply Mem.block_compartment_valid_block in invalid_b1.
      congruence.
    - intros id b1 public_id id_b1.
      exploit SYMB3; eauto. intros (b2 & j_b1 & id_b2).
      eauto.
    - intros b1 b2 delta j'_b1.
      destruct (j b1) as [[b2' delta']|] eqn:j_b1.
      { exploit incr; eauto. rewrite j'_b1.
        intros I. injection I as <- <-.
        eauto. }
      exploit j_j'_sep; eauto. intros (invalid_b1 & invalid_b2).
      simpl.
      destruct (Genv.block_is_volatile _ b2) eqn:volatile_b2.
      { exfalso. apply invalid_b2.
        eauto using block_is_volatile_valid_block. }
      destruct (Genv.block_is_volatile _ b1) eqn:volatile_b1; trivial.
      exfalso. apply invalid_b2.
      eauto using block_is_volatile_valid_block.
  Qed.

  Lemma right_mem_injection_external_call_right {j ef vargs1 vargs2 vres1 t m1 m1' m2}
    (RMEMINJ : right_mem_injection s j ge1 ge2 m1 m2)
    (EXTCALL: external_call ef ge1 vargs1 m1 t vres1 m1')
    (ARGINJ: Val.inject_list j vargs1 vargs2)
    (RIGHT: s (comp_of ef) = Right):
    exists j' m2' vres2,
      external_call ef ge2 vargs2 m2 t vres2 m2' /\
      right_mem_injection s j' ge1 ge2 m1' m2' /\
      inject_incr j j' /\
      Val.inject j' vres1 vres2.
  Proof.
    pose proof (external_call_spec ef) as ef_props.
    exploit ec_mem_inject; eauto.
    { eapply same_symb; eauto. }
    { eapply partial_mem_inject; eauto. }
    intros (j' & vres2 & m2' & is_ext & inj_res & inj' & unchanged1 & unchanged2 &
              incr & j_j'_sep & comps_m1').
    exists j', m2', vres2.
    split; [| split; [| split]]; auto.
    destruct RMEMINJ as [DOM MI D0 SYMB BLKS1 BLKS2].
    assert (same_domain_right s j' m1') as DOM'.
    { (* FIXME: Separate lemma? *)
      clear - DOM incr j_j'_sep comps_m1' unchanged1 RIGHT inj'.
      intros b. specialize (DOM b). simpl in *.
      destruct (Mem.block_compartment m1 b) as [cp|] eqn:block_m1_b.
      + assert (Mem.valid_block m1 b) as valid_m1_b.
        { eapply Mem.can_access_block_valid_block; simpl; eauto. }
        assert (Mem.can_access_block m1' b (Some cp)) as block_m1'_b.
        { apply (Mem.unchanged_on_own _ _ _ unchanged1); eauto. }
        simpl in block_m1'_b. rewrite block_m1'_b.
        destruct (j b) as [[b' ofs]|] eqn:j_b.
        * assert (s cp = Right) as cp_right by (apply DOM; congruence).
          rewrite (incr _ _ _ j_b). intuition.
        * rewrite <- DOM. split; eauto.
          destruct (j' b) as [[b'' ofs']|] eqn:j'_b; try congruence.
          exploit j_j'_sep; eauto.
          rewrite Mem.block_compartment_valid_block, block_m1_b.
          intuition congruence.
      + destruct (Mem.block_compartment m1' b) as [cp|] eqn:block_m1'_b.
        * assert (~ Mem.valid_block m1 b) as invalid_m1_b.
          { apply Mem.block_compartment_valid_block. eauto. }
          assert (Mem.valid_block m1' b) as valid_m1_b.
          { eapply Mem.can_access_block_valid_block; simpl; eauto. }
          exploit comps_m1'; eauto.
          intros (b' & -> & block_m1'_b_alt).
          assert (cp = comp_of ef) as -> by congruence.
          clear block_m1'_b_alt.
          split; try congruence.
        * split; eauto.
          rewrite <- Mem.block_compartment_valid_block in block_m1'_b.
          eapply Mem.mi_freeblocks in block_m1'_b; eauto. }
    constructor;
    eauto using symbols_inject_incr, external_call_spec, same_blocks_extcall.
    intros b b' delta j'_b.
    destruct (j b) as [[b'' delta'']|] eqn:j_b.
    - exploit D0; eauto. intros ->.
      exploit incr; eauto. congruence.
    - exploit j_j'_sep; eauto. intros [invalid_b _].
      enough (Mem.valid_block m1' b) as valid_b.
      { exploit comps_m1'; eauto.
        intros (? & ? & ?). congruence. }
      apply Classical_Prop.NNPP. (* FIXME *) intros contra.
      exploit Mem.mi_freeblocks; eauto. congruence.
  Qed.

  Lemma right_mem_injection_external_call_left :
    forall j ef vargs1 vres1 t m1 m1' m2
           (RMEMINJ: right_mem_injection s j ge1 ge2 m1 m2)
           (EXTCALL: external_call ef ge1 vargs1 m1 t vres1 m1')
           (LEFT: s (comp_of ef) = Left),
      right_mem_injection s j ge1 ge2 m1' m2.
  Proof.
    intros.
    destruct RMEMINJ as [DOM MI D0 SYMB BLKS1 BLKS2].
    constructor; eauto.
    - intros b. specialize (DOM b). simpl in *.
      destruct (Mem.block_compartment m1 b) as [cp|] eqn:m1_b.
      + assert (Mem.can_access_block m1' b (Some cp)) as m1'_b.
        { exploit ec_can_access_block; eauto.
          { apply external_call_spec. }
          eauto. }
        simpl in m1'_b. now rewrite m1'_b.
      + destruct (Mem.block_compartment m1' b) as [cp|] eqn:m1'_b; trivial.
        rewrite <- Mem.block_compartment_valid_block in m1_b.
        assert (Mem.valid_block m1' b) as m1'_b_valid.
        { eapply Mem.can_access_block_valid_block. simpl. eauto. }
        exploit ec_new_valid; eauto.
        { eapply external_call_spec. }
        intros E. assert (cp = comp_of ef) as -> by congruence.
        intuition congruence.
    - exploit ec_mem_outside_compartment; eauto.
      { apply external_call_spec. }
      intros m1_m1'.
      exploit Mem.unchanged_on_inject; eauto.
      intros b off j_b_undef m1_b.
      apply DOM in j_b_undef. simpl in j_b_undef.
      rewrite m1_b in j_b_undef. congruence.
    - intros b cp ge_b. specialize (BLKS1 _ _ ge_b).
      enough (Mem.can_access_block m1' b (Some cp)) by easy.
      eapply ec_can_access_block; eauto.
      { apply external_call_spec. }
  Qed.

  Lemma right_mem_injection_external_call_left' :
    forall j ef vargs2 vres2 t m1 m2 m2'
           (RMEMINJ: right_mem_injection s j ge1 ge2 m1 m2)
           (EXTCALL: external_call ef ge2 vargs2 m2 t vres2 m2')
           (LEFT: s (comp_of ef) = Left),
      right_mem_injection s j ge1 ge2 m1 m2'.
  Proof.
    intros.
    destruct RMEMINJ as [DOM MI D0 SYMB BLKS1 BLKS2].
    constructor; eauto.
    - exploit ec_mem_outside_compartment; eauto.
      { apply external_call_spec. }
      intros m2_m2'.
      exploit Mem.unchanged_on_inject'; eauto.
      intros b1 b2 delta ofs j_b1 m2_b2.
      assert (j b1 <> None) as j_b1_def by congruence.
      apply DOM in j_b1_def. simpl in j_b1_def.
      destruct (Mem.block_compartment m1 b1) as [cp|] eqn:m1_b1; try easy.
      enough (Mem.can_access_block m2 b2 (Some cp)) by (simpl in *; congruence).
      exploit Mem.mi_inj; eauto. intros INJ'.
      eapply Mem.mi_own; eauto.
    - intros b cp ge_b. specialize (BLKS2 _ _ ge_b).
      enough (Mem.can_access_block m2' b (Some cp)) by easy.
      eapply ec_can_access_block; eauto.
      { apply external_call_spec. }
  Qed.

  Lemma memval_inject_alloc {j m1 m2 b1 b2 ofs delta cp lo hi m1' m2' b1' b2'}
    (INJ: memval_inject j
            (ZMap.get ofs (Mem.mem_contents m1) !! b1)
            (ZMap.get (ofs + delta) (Mem.mem_contents m2) !! b2))
    (b1_b2: j b1 = Some (b2, delta))
    (ALLOC1: Mem.alloc m1 cp lo hi = (m1', b1'))
    (ALLOC2: Mem.alloc m2 cp lo hi = (m2', b2')):
    memval_inject j
      (ZMap.get ofs (Mem.mem_contents m1') !! b1)
      (ZMap.get (ofs + delta) (Mem.mem_contents m2') !! b2).
  Admitted. (* Currently unused, a variation on this lemma is likely
               needed while proving preservation on external calls*)

  Lemma find_funct_ptr_right id fd1 fd2 b1 b2
    (RIGHT: s (comp_of fd1) = Right)
    (SYM1: Genv.invert_symbol (Genv.globalenv W1) b1 = Some id)
    (SYM2: Genv.invert_symbol (Genv.globalenv W2) b2 = Some id)
    (FUN1: Genv.find_funct_ptr (Genv.globalenv W1) b1 = Some fd1)
    (FUN2: Genv.find_funct_ptr (Genv.globalenv W2) b2 = Some fd2):
    fd1 = fd2.
  Proof.
    apply Genv.invert_find_symbol in SYM1.
    apply Genv.invert_find_symbol in SYM2.
    assert (COMP1: Genv.find_comp_of_ident ge1 id = Some (comp_of fd1)). {
      unfold Genv.find_comp_of_ident. setoid_rewrite SYM1.
      eapply Genv.find_funct_ptr_find_comp_of_block in FUN1.
      exact FUN1. }
    destruct (match_prog_globdefs _ _ _ match_W1_W2
                                  _ _ (or_introl COMP1) (or_introl RIGHT))
      as (b1' & b2' & SYM1' & SYM2' & MATCH).
    setoid_rewrite SYM1 in SYM1'. injection SYM1' as <-.
    setoid_rewrite SYM2 in SYM2'. injection SYM2' as <-.
    unfold match_opt_globdefs in MATCH. rewrite RIGHT in MATCH.
    unfold Genv.find_funct_ptr in FUN1, FUN2.
    setoid_rewrite <- MATCH in FUN2.
    destruct (Genv.find_def _ b1) as [f |] eqn:DEF; [| discriminate].
    destruct f; [| discriminate].
    congruence.
  Qed.

  (** Sub-invariant lemmas, mostly on injections *)

  Lemma right_mem_injection_left_step_1: forall j s1 t s2 s1',
    right_mem_injection s j ge1 ge2 (memory_of s1) (memory_of s2) ->
    s |= s1 ∈ Left ->
    step1 ge1 s1 t s1' ->
    right_mem_injection s j ge1 ge2 (memory_of s1') (memory_of s2).
  Proof.
    intros j s1 t s2 s1' RMEMINJ LEFT STEP.
    inversion STEP; subst; try eauto.
    - (* assign *)
      simpl in *.
      assert (j loc = None).
      { exploit assign_loc_can_access_block; eauto.
        intros m_loc. destruct RMEMINJ as [DOM].
        specialize (DOM loc). simpl in DOM. rewrite m_loc, LEFT in DOM.
        destruct (j loc) as [p|] eqn:j_loc; eauto.
        enough (Left = Right) by easy. now apply DOM. }
      exploit @right_mem_injection_assign_loc_unmapped; eauto.
    - (* builtin *)
      simpl in *.
      exploit right_mem_injection_external_call_left; eauto.
      congruence.
    - (* return 0 *)
      simpl in *.
      eauto using right_mem_injection_free_list_left.
    - (* return 1 *)
      simpl in *.
      eauto using right_mem_injection_free_list_left.
    - (* skip call *)
      simpl in *.
      eauto using right_mem_injection_free_list_left.
    - (* internal function *)
      simpl in *.
      eauto using right_mem_injection_function_entry1_left.
    - (* external call *)
      simpl in *.
      exploit right_mem_injection_external_call_left; eauto.
  Qed.

  Lemma right_mem_injection_left_step_2: forall j s1 s2 t s2',
    right_mem_injection s j ge1 ge2 (memory_of s1) (memory_of s2) ->
    s |= s2 ∈ Left ->
    step1 ge2 s2 t s2' ->
    right_mem_injection s j ge1 ge2 (memory_of s1) (memory_of s2').
  Proof.
    intros j s1 s2 t s2' RMEMINJ LEFT STEP.
    inversion STEP; subst; try eauto.
    - (* assign *)
      simpl in *.
      assert (forall b delta, j b <> Some (loc, delta)).
      { exploit assign_loc_can_access_block; eauto.
        intros m_loc b delta j_b. destruct RMEMINJ as [DOM].
        assert (j b <> None) as j_b_def by congruence.
        apply DOM in j_b_def. simpl in j_b_def.
        destruct (Mem.block_compartment (memory_of s1) b) as [cp|] eqn:s1_b;
          try easy.
        enough (Mem.can_access_block m loc (Some cp))
          by (simpl in *; congruence).
        eapply Mem.mi_own; eauto. now eapply Mem.mi_inj. }
      exploit @right_mem_injection_assign_loc_outside; eauto.
    - (* builtin *)
      simpl in *.
      exploit right_mem_injection_external_call_left'; eauto.
      congruence.
    - (* return 0 *)
      simpl in *.
      eauto using right_mem_injection_free_list_left'.
    - (* return 1 *)
      simpl in *.
      eauto using right_mem_injection_free_list_left'.
    - (* skip call *)
      simpl in *.
      eauto using right_mem_injection_free_list_left'.
    - (* internal function *)
      simpl in *.
      eauto using right_mem_injection_function_entry1_left'.
    - (* external call *)
      simpl in *.
      exploit right_mem_injection_external_call_left'; eauto.
  Qed.

Scheme statement_ind2 := Induction for statement Sort Prop
  with labeled_statements_ind2 := Induction for labeled_statements Sort Prop.
Combined Scheme statement_labeled_statements_ind from statement_ind2, labeled_statements_ind2.

Inductive right_cont_injection_find_label_spec j:
  option (statement * cont) -> option (statement * cont) -> Prop :=
| rcifls_Some: forall stmt k1 k2,
    right_cont_injection s j k1 k2 ->
    right_cont_injection_find_label_spec j (Some (stmt, k1)) (Some (stmt, k2))
| rcifls_None:
  right_cont_injection_find_label_spec j None None
.

Lemma right_cont_injection_find_label_aux: forall j lbl,
  (forall stmt k1 k2
          (RCONTINJ : right_cont_injection s j k1 k2),
     right_cont_injection_find_label_spec j (find_label lbl stmt k1) (find_label lbl stmt k2))
  /\
  (forall sl k1 k2
          (RCONTINJ : right_cont_injection s j k1 k2),
     right_cont_injection_find_label_spec j (find_label_ls lbl sl k1) (find_label_ls lbl sl k2)).
Proof.
  intros j lbl.
  apply statement_labeled_statements_ind;
    simpl; intros; subst;
    eauto using right_cont_injection_find_label_spec.
  - assert (RCONTINJ' := right_cont_injection_kseq _ _ s1 _ _ RCONTINJ).
    specialize (H _ _ RCONTINJ') as [|];
      eauto using right_cont_injection_find_label_spec.
  - specialize (H _ _ RCONTINJ) as [|];
      eauto using right_cont_injection_find_label_spec.
  - assert (RCONTINJ' := right_cont_injection_kloop1 _ _ s0 s1 _ _ RCONTINJ).
    specialize (H _ _ RCONTINJ') as [|];
      eauto using right_cont_injection_find_label_spec, right_cont_injection.
  - assert (RCONTINJ' := right_cont_injection_kswitch _ _ _ _ RCONTINJ).
    specialize (H _ _ RCONTINJ') as [|];
      eauto using right_cont_injection_find_label_spec.
  - destruct (ident_eq lbl l) as [-> |] eqn:IDEQ;
      specialize (H _ _ RCONTINJ) as [|];
      eauto using right_cont_injection_find_label_spec.
  - assert (RCONTINJ' := right_cont_injection_kseq _ _ (seq_of_labeled_statement l) _ _ RCONTINJ).
    specialize (H _ _ RCONTINJ') as [|];
      eauto using right_cont_injection_find_label_spec.
Qed.

Lemma remove_until_right_call_cont k:
  remove_until_right s k = remove_until_right s (call_cont k).
Proof.
  induction k; auto.
Qed.

Lemma right_cont_injection_find_label:
  forall j stmt lbl k1 k2 stmt' k1'
         (RCONTINJ : right_cont_injection s j k1 k2)
         (LABEL : find_label lbl stmt k1 = Some (stmt', k1')),
  exists k2',
    find_label lbl stmt k2 = Some (stmt', k2') /\
    right_cont_injection s j k1' k2'.
Proof.
  intros.
  destruct (proj1 (right_cont_injection_find_label_aux j lbl) stmt _ _ RCONTINJ);
    [| discriminate].
  injection LABEL as -> ->. eauto.
Qed.

(* We can drop [call_cont] and prove a more general helper more
   easily. *)
Lemma find_label_remove_until_right:
  (forall stmt lbl k,
     ((forall stmt' k'
              (LABEL : find_label lbl stmt k = Some (stmt', k')),
         remove_until_right s k = remove_until_right s k')
  ))
  /\
  (forall sl lbl k,
     ((forall stmt' k'
              (LABEL_LS : find_label_ls lbl sl k = Some (stmt', k')),
         remove_until_right s k = remove_until_right s k')
  )).
Proof.
  apply statement_labeled_statements_ind;
    try easy;
    simpl; intros.
  - destruct find_label eqn:FIND.
    + injection LABEL as ->.
      exact (H _ _ _ _ FIND).
    + eapply H0; eauto.
  - destruct find_label eqn:FIND.
    + injection LABEL as ->.
      exact (H _ _ _ _ FIND).
    + eapply H0; eauto.
  - destruct find_label eqn:FIND.
    + injection LABEL as ->.
      exact (H _ _ _ _ FIND).
    + exact (H0 _ _ _ _ LABEL).
  - exact (H _ _ _ _ LABEL).
  - destruct (ident_eq lbl l) as [<- | NEQ].
    + injection LABEL as -> ->.
      reflexivity.
    + exact (H _ _ _ _ LABEL).
  - destruct find_label eqn:FIND.
    + injection LABEL_LS as ->.
      exact (H _ _ _ _ FIND).
    + eapply H0; eauto.
Qed.

Lemma remove_until_right_step: forall ge s1 t s1',
  s |= s1 ∈ Left ->
  s |= s1' ∈ Left ->
  step1 ge s1 t s1' ->
  remove_until_right s (cont_of s1') = remove_until_right s (cont_of s1).
Proof.
  intros ge s1 t s1' LEFT LEFT' STEP. inv STEP; auto; simpl.
  - rewrite LEFT. reflexivity.
  - symmetry. rewrite remove_until_right_call_cont. reflexivity.
  - symmetry. rewrite remove_until_right_call_cont. reflexivity.
  - rewrite <- (proj1 find_label_remove_until_right _ _ _ _ _ H).
    symmetry. rewrite remove_until_right_call_cont. reflexivity.
  - inv EV. unfold Genv.type_of_call in H.
    destruct (Pos.eqb_spec (comp_of f) cp) as [<- | NEQ].
    + rewrite LEFT. reflexivity.
    + contradiction.
    + simpl in LEFT'. now rewrite LEFT'.
Qed.

Lemma right_cont_injection_left_step_left_1: forall j s1 t s2 s1',
  right_cont_injection s j (remove_until_right s (cont_of s1)) (remove_until_right s (cont_of s2)) ->
  step1 ge1 s1 t s1' ->
  s |= s1 ∈ Left ->
  s |= s1' ∈ Left ->
  right_cont_injection s j (remove_until_right s (cont_of s1')) (remove_until_right s (cont_of s2)).
Proof.
  intros j s1 t s2 s1' RCONTINJ STEP LEFT LEFT'.
  now rewrite (remove_until_right_step _ _ _ _ LEFT LEFT' STEP).
Qed.

Lemma right_cont_injection_left_step_left_2: forall j s1 s2 t s2',
  right_cont_injection s j (remove_until_right s (cont_of s1)) (remove_until_right s (cont_of s2)) ->
  step1 ge2 s2 t s2' ->
  s |= s2 ∈ Left ->
  s |= s2' ∈ Left ->
  right_cont_injection s j (remove_until_right s (cont_of s1)) (remove_until_right s (cont_of s2')).
Proof.
  intros j s1 s2 t s2' RCONTINJ STEP LEFT LEFT'.
  now rewrite (remove_until_right_step _ _ _ _ LEFT LEFT' STEP).
Qed.

  (* WIP *)
  (* FIXME: Is this needed? *)
  Definition abstract_step_inj (j: meminj): meminj :=
    j.

  (** Step diagram lemmas *)

>>>>>>> 65ed25b2
  Lemma parallel_concrete: forall j s1 s2 s1' t,
      right_state_injection s j ge1 ge2 s1 s2 ->
      s |= s1 ∈ Right ->
      Clight.step1 ge1 s1 t s1' ->
      exists j' s2',
        Clight.step1 ge2 s2 t s2' /\
          right_state_injection s j' ge1 ge2 s1' s2'.
  Proof.
<<<<<<< HEAD
    intros j s1 s2 s1' t rs_inj is_r step1.
    destruct rs_inj as [? | st1 st2 is_r1 is_r2 right_exec_inj].
=======
    intros j s1 s2 s1' t rs_inj is_r1 step1.
    destruct rs_inj as [| _ is_r2 right_exec_inj].
>>>>>>> 65ed25b2
    { (* contradiction *)
      destruct s1; simpl in *; congruence. }
    inv step1; inv right_exec_inj.
    + (* step_assign *)
<<<<<<< HEAD
      exploit eval_lvalue_injection; eauto.
      exploit eval_expr_injection; eauto.
      intros [v' [? ?]] [loc' [ofs' [? ?]]].
      destruct_mem_inj.
      exploit sem_cast_inject; eauto.
      intros [tv [? ?]].
      inv H2.
      * exploit Mem.store_mapped_inject; eauto.
        intros [? [? ?]].
        exploit delta_zero; eauto. intros ?; subst.
        rewrite Z.add_0_r in *.
        exists j; eexists; split.
        - econstructor; eauto.
          econstructor; eauto.
          rewrite Ptrofs.add_zero; eauto.
        - apply RightControl; eauto.
          constructor; eauto.
          split; eauto.
          clear -same_dom H10.
          unfold Mem.same_domain in *.
          intros.
          unfold in_side in *; simpl in *.
          erewrite Mem.store_block_compartment; eauto.
      * inv H8.
        exploit Mem.loadbytes_inj; eauto using Mem.mi_inj.
        intros [? [? ?]].
        exploit Mem.storebytes_mapped_inject; eauto using Mem.mi_inj.
        intros [? [? ?]].
        exploit delta_zero; eauto; intros; subst.
        exploit (delta_zero loc); eauto; intros; subst.
        exists j; eexists; split.
        - econstructor; eauto.
          rewrite <- same_cenv, !Z.add_0_r, !Ptrofs.add_zero in *; eauto.
          eapply assign_loc_copy; eauto.
          { destruct H15.
            - exploit injective; eauto. intros []; [now left| contradiction].
            - auto. }
        - apply RightControl; eauto.
          constructor; eauto.
          split; eauto.
          clear -same_dom H17.
          unfold Mem.same_domain in *.
          intros.
          unfold in_side in *; simpl in *.
          erewrite Mem.storebytes_block_compartment; eauto.
      * inv H9.
        exploit Mem.load_inject; eauto using Mem.mi_inj.
        intros [? [? ?]].
        exploit Mem.store_mapped_inject; eauto.
        intros [? [? ?]].
        inv H16.
        exploit delta_zero; eauto; intros; subst.
        rewrite Z.add_0_r in *.
        exists j; eexists; split.
        - econstructor; eauto.
          rewrite Ptrofs.add_zero.
          eapply assign_loc_bitfield. rewrite <- H2. inv H8.
          econstructor; eauto.
        - apply RightControl; eauto.
          constructor; eauto.
          split; eauto.
          clear -same_dom H18.
          unfold Mem.same_domain in *.
          intros.
          unfold in_side in *; simpl in *.
          erewrite Mem.store_block_compartment; eauto.
=======
      rename m into m1. rename m' into m1'.
      rename k into k1. rename e into e1.
      rename le into le1.
      rename a1 into lhs. rename a2 into rhs.
      rename v2 into v1. rename v into v1'.
      rename loc into loc1. rename ofs into ofs1.
      rename H into eval_lhs1.
      rename H0 into eval_rhs1.
      rename H1 into cast_v1.
      rename H2 into ASSIGN1.
      assert (f_right : s (comp_of f) = Right) by exact is_r2.
      exploit eval_lvalue_injection; eauto.
      exploit eval_expr_injection; eauto.
      intros [v2 [v1_v2 eval_rhs2]] [loc2 [loc1_ofs [j_loc1 eval_lhs2]]].
      exploit sem_cast_inject; eauto using partial_mem_inject.
      intros [v2' [cast_v2 v1'_v2']].
      exploit j_delta_zero; eauto. intros ->.
      rewrite Ptrofs.add_zero in *.
      exploit @right_mem_injection_assign_loc_mapped; eauto.
      intros (m2' & ASSIGN2 & RMEMINJ').
      exists j; eexists; split.
      { econstructor; eauto. }
      apply RightControl; eauto.
      constructor; eauto.
>>>>>>> 65ed25b2
    + (* step_set *)
      exploit eval_expr_injection; eauto.
      intros [v' [? ?]].
      exists j; eexists; split.
      * econstructor; eauto.
      * apply RightControl; eauto.
        constructor; eauto.
        unfold right_tenv_injection in *.
        intros; rewrite PTree.gsspec in *.
        destruct (peq i id); eauto. inv H2; subst.
        eexists; split; eauto.
    + (* step_call *)
<<<<<<< HEAD
      exploit eval_expr_injection; eauto.
      intros [v' [? ?]].
      exploit eval_exprlist_injection; eauto.
      intros [vs' [? ?]].
      exploit (Genv.find_funct_match match_W1_W2); eauto.
      intros [? [fd' [find_fd' [match_fd' _]]]].
      assert (vf = v') by admit. subst v'.
      exists j; eexists; split.
      * econstructor; eauto.
        - inv match_fd'; eauto.
        - exploit (Genv.match_genvs_allowed_calls match_W1_W2); eauto.
        - eapply (Genv.match_genvs_not_ptr_list_inj); eauto.
          exploit (Genv.match_genvs_find_comp match_W1_W2); eauto. intros <-.
          erewrite <- (Genv.match_genvs_type_of_call); eauto.
        - exploit (Genv.match_genvs_find_comp match_W1_W2); eauto. intros <-.
          exploit (@call_trace_inj _ _ _ _ ge1 ge2); eauto.
          unfold ge2, ge1. simpl. apply Genv.globalenvs_match in match_W1_W2.
          intros sy. pose proof (Genv.mge_symb match_W1_W2 sy). unfold Genv.find_symbol; eauto.
      * (* Case analysis: are we changing side or not? *)
        destruct (s (comp_of fd)) eqn:side.
        - apply LeftControl; eauto; try now inv match_fd'; auto.
          simpl. apply right_cont_injection_kcall_right; eauto.
        - inv match_fd'; unfold in_side in *; simpl in *;
            unfold comp_of in *; simpl in side; unfold comp_of in *; simpl in side;
            try congruence.
          apply RightControl; eauto.
          constructor; eauto.
          simpl. apply right_cont_injection_kcall_right; eauto.
=======
      rename m into m1.
      rename k into k1.
      rename e into e1.
      rename le into le1.
      rename vf into vf1. rename fd into fd1.
      rename vargs into vargs1.
      rename H into a_type.
      rename H0 into eval_a1.
      rename H1 into eval_vargs1.
      rename H2 into find_vf1.
      rename H3 into type_fd1.
      rename ALLOWED into ALLOWED1.
      rename NO_CROSS_PTR into NO_CROSS_PTR1.
      rename EV into EV1.
      assert (Genv.find_comp ge1 vf1 = Some (comp_of fd1)) as comp_vf1.
      { now apply Genv.find_funct_find_comp. }
      exploit eval_expr_injection; eauto; eauto.
      intros [vf2 [vf1_vf2 eval_a2]].
      exploit eval_exprlist_injection; eauto; eauto.
      intros [vargs2 [vargs1_vargs2 eval_vargs2]].
      destruct (s (comp_of fd1)) eqn:s_fd1.
      * (* Next function is on the left *)
        assert (CROSS1 : Genv.allowed_cross_call ge1 (comp_of f) vf1).
        { destruct ALLOWED1 as [CONTRA|CROSS1]; trivial.
          rewrite (Genv.find_funct_find_comp _ _ find_vf1) in CONTRA.
          congruence. }
        destruct (Genv.allowed_cross_call_public_symbol
                    _ _ _ CROSS1)
          as (id & b1 & off1 & evf1 & ge1_id & pub_id1).
        assert (off1 = Ptrofs.zero /\ Genv.find_def ge1 b1 = Some (Gfun fd1))
          as [-> find_vf1'].
        { rewrite evf1 in find_vf1. simpl in find_vf1.
          destruct Ptrofs.eq_dec as [->|_]; try easy.
          split; trivial.
          unfold Genv.find_funct_ptr in find_vf1.
          unfold ge1. simpl.
          destruct (Genv.find_def _ b1) as [def1|]; try easy.
          destruct def1 as [fd1'|?]; try easy.
          now injection find_vf1 as ->. }
        exploit (@match_prog_globdefs _ _ _ match_W1_W2 id (comp_of fd1)); eauto.
        { left.
          unfold Genv.find_comp_of_ident.
          rewrite ge1_id.
          unfold Genv.find_comp_of_block. now rewrite find_vf1'. }
        intros (b1' & b2 & ge1_id' & ge2_id & match_fd).
        assert (b1' = b1) as -> by congruence. clear ge1_id'.
        rewrite find_vf1', s_fd1 in match_fd.
        simpl in match_fd.
        assert (exists def2,
                   Genv.find_def ge2 b2 = Some def2 /\
                     match_globdef (Gfun fd1) def2)
          as (def2 & ge2_b2 & match_fd').
        { inv match_fd. eauto. }
        assert (exists fd2,
                   def2 = Gfun fd2 /\
                   match_fundef tt fd1 fd2)
          as (fd2 & -> & match_fd'').
        { inv match_fd'. eauto. }
        assert (vf2 = Vptr b2 Ptrofs.zero) as evf2.
        { exploit same_symb; eauto. intros (_ & _ & INJ & _).
          destruct (INJ _ _ pub_id1 ge1_id) as (b2' & j_b1 & ge2_id').
          assert (b2' = b2) as -> by (simpl in *; congruence).
          inv vf1_vf2; try congruence.
          match goal with
          | [ _ : j b1 = Some (b2, 0),
              H1 : j ?b1' = Some (?b2', ?delta),
              H2 : Vptr _ ?ofs1 = Vptr b1 _ |- _ ]
            => assert (b1' = b1) as -> by congruence;
               assert (ofs1 = Ptrofs.zero) as -> by congruence;
               assert (b2' = b2) as -> by congruence;
               assert (delta = 0) as -> by congruence;
               clear H1 H2
          end.
          now rewrite Ptrofs.add_zero. }
        assert (Genv.find_funct ge2 vf2 = Some fd2) as find_vf2'.
        { unfold Genv.find_funct, Genv.find_funct_ptr. rewrite evf2.
          destruct Ptrofs.eq_dec as [_|?]; try congruence.
          now rewrite ge2_b2. }
        assert (type_of_fundef fd2 = Tfunction tyargs tyres cconv)
          as type_fd2.
        { inv match_fd''; eauto. }
        assert (Genv.allowed_call ge2 (comp_of f) vf2) as ALLOWED2.
        { eapply allowed_call_preserved; eauto. }
        assert (COMP_fd1_fd2: comp_of fd1 = comp_of fd2)
              by (inv match_fd''; auto).
        exists j, (Callstate fd2 vargs2 (Kcall optid f e2 le2 k2) m2).
        (*  This proof is nearly identical to the sub-case immediately below *)
        split.
        { econstructor; eauto.
          - rewrite <- COMP_fd1_fd2. intros CROSS. specialize (NO_CROSS_PTR1 CROSS).
            eapply inject_list_not_ptr; eauto.
          - rewrite <- COMP_fd1_fd2.
            inv EV1.
            + apply call_trace_intra. assumption.
            + inv vf1_vf2.
              eapply call_trace_cross.
              * assumption.
              * reflexivity.
              * injection H0 as <- <-.
                apply Genv.find_invert_symbol.
                apply Genv.invert_find_symbol in H1.
                eapply right_mem_injection_find_symbol; eauto.
              * eapply right_mem_injection_list_match; eauto. }
        { apply LeftControl.
          - assumption.
          - simpl. rewrite <- COMP_fd1_fd2. assumption.
          - assumption.
          - simpl. rewrite is_r1.
            now apply right_cont_injection_kcall_right. }
      * rename fd1 into fd.
        rename type_fd1 into type_fd.
        exploit find_funct_preserved; eauto.
        { eapply same_symb; eauto. }
        intros find_vf2.
        assert (Genv.allowed_call ge2 (comp_of f) vf2) as ALLOWED2.
        { eapply allowed_call_preserved; eauto. }
        exists j.
        exists (Callstate fd vargs2 (Kcall optid f e2 le2 k2) m2).
        split.
        { econstructor; eauto.
          - intros CROSS. specialize (NO_CROSS_PTR1 CROSS).
            eapply inject_list_not_ptr; eauto.
          - inv EV1.
            + apply call_trace_intra. assumption.
            + inv vf1_vf2.
              eapply call_trace_cross.
              * assumption.
              * reflexivity.
              * apply Genv.find_invert_symbol.
                apply Genv.invert_find_symbol in H1.
                eapply right_mem_injection_find_symbol; eauto.
              * eapply right_mem_injection_list_match; eauto. }
        apply RightControl; trivial.
        constructor; trivial.
        now apply right_cont_injection_kcall_right.
>>>>>>> 65ed25b2
    + (* step_builtin *)
      (* prefix *)
      exploit eval_exprlist_injection; eauto.
      intros [vs' [? ?]].
      (* same as step_external_function *)
      destruct (right_mem_injection_external_call_right RMEMINJ H0 H1)
        as (j' & m2' & vres' & EXTCALL' & RMEMINJ' & INCR & RESINJ).
      { simpl in *. congruence. }
      exists j'; eexists; split.
      econstructor; eauto.
      apply RightControl; eauto.
      constructor; eauto.
<<<<<<< HEAD
      * constructor; eauto.
        - admit.
        - admit.
        - admit.
        - admit.
      * destruct H10.
        split. intros ? ? ? ?.
        exploit H10; eauto. intros [b' [? ?]].
        exists b'; split; eauto.
        intros ? ?.
        exploit H14; eauto.
=======
      (* suffix *)
      * eapply right_cont_injection_inject_incr; eauto.
      * destruct RENVINJ as [RENVINJ_SOME RENVINJ_NONE].
        split.
        { intros ? ? ? ?.
          exploit RENVINJ_SOME; eauto. intros [b' [? ?]].
          exists b'; split; eauto. }
        { intros ? ?.
          specialize (RENVINJ_NONE _ H3); eauto. }
>>>>>>> 65ed25b2
      * intros ? ? ?.
        destruct optid.
        - simpl in *. rewrite PTree.gsspec in *.
          destruct (peq i i0); subst.
<<<<<<< HEAD
          inv H14. eexists; split; eauto.
          exploit H11; eauto. intros [? [? ?]]; eauto.
        - exploit H11; eauto. intros [? [? ?]]; eauto.
=======
          { inv H3. eexists; split; eauto. }
          { specialize (RTENVINJ _ _ H3) as [? [? ?]]; eauto. }
        - specialize (RTENVINJ _ _ H3) as [? [? ?]]; eauto.
>>>>>>> 65ed25b2
    + (* step_seq*)
      exists j; eexists; split; [constructor | apply RightControl]; auto.
      constructor; auto. constructor; auto.
    + (* step_skip_seq *)
      inv H7.
      exists j; eexists; split; [constructor | apply RightControl]; auto.
      constructor; auto.
    + (* step_continue_seq *)
      inv H7.
      exists j; eexists; split; [constructor | apply RightControl]; auto.
      constructor; auto.
    + (* step_break_seq *)
      inv H7.
      exists j; eexists; split; [constructor | apply RightControl]; auto.
      constructor; auto.
    + (* step_ifthenelse *)
<<<<<<< HEAD
      exploit eval_expr_injection; eauto.
=======
      exploit eval_expr_injection; simpl in is_r1; eauto.
>>>>>>> 65ed25b2
      intros [v' [? ?]].
      destruct_mem_inj.
      exploit bool_val_inject; eauto. intros ?.
      exists j; eexists; split; [econstructor | apply RightControl]; eauto.
      constructor; auto. constructor; auto.
    + (* step_loop *)
      exists j; eexists; split; [econstructor | apply RightControl]; eauto.
      constructor; auto. constructor; auto.
    + (* step_skip_or_continue_loop1 *)
      inv H8. exists j; eexists; split; [constructor | apply RightControl]; eauto.
      constructor; auto. constructor; auto.
    + (* step_break_loop1 *)
      inv H7. exists j; eexists; split; [apply step_break_loop1 | apply RightControl]; eauto.
      constructor; auto.
    + (* step_skip_loop2 *)
      inv H7. exists j; eexists; split; [apply step_skip_loop2 | apply RightControl]; eauto.
      constructor; auto.
    + (* step_break_loop2 *)
      inv H7. exists j; eexists; split; [apply step_break_loop2 | apply RightControl]; eauto.
      constructor; auto.
    + (* step_return_0 *)
      destruct (right_mem_injection_free_list_right RMEMINJ RENVINJ H is_r1) as (m2' & FREE' & RMEMINJ').
      inv RMEMINJ. exists j; eexists; split; [apply step_return_0 | apply RightControl]; eauto.
      constructor; auto.
      apply right_cont_injection_call_cont; auto.
    + (* step_return_1 *)
      destruct (right_mem_injection_free_list_right RMEMINJ RENVINJ H1 is_r1) as (m2' & FREE' & RMEMINJ').
      exploit eval_expr_injection;
        try eapply RMEMINJ; (* pick right injection *)
        simpl in is_r1; eauto. intros (v2 & VINJ2 & EVAL2).
      exploit sem_cast_inject; eauto; [inv RMEMINJ; eauto |]. intros (v2' & CAST2' & VINJ2').
      exists j. eexists. split.
      * eapply step_return_1; eauto.
      * apply RightControl; auto.
        constructor; auto.
        apply right_cont_injection_call_cont; auto.
    + (* step_skip_call *)
      destruct (right_mem_injection_free_list_right RMEMINJ RENVINJ H0 is_r1) as (m2' & FREE' & RMEMINJ').
      exists j. eexists. split.
      { apply step_skip_call; eauto.
        destruct k; try contradiction H;
          inv RCONTINJ; reflexivity. }
      apply RightControl; auto.
      constructor; auto.
    + (* step_switch *)
<<<<<<< HEAD
      exploit eval_expr_injection; eauto.
=======
      exploit eval_expr_injection; simpl in is_r1; eauto.
>>>>>>> 65ed25b2
      intros [v' [? ?]].
      assert (sem_switch_arg v (typeof a) = Some n -> sem_switch_arg v' (typeof a) = Some n).
      { intros. unfold sem_switch_arg in *.
        destruct (classify_switch (typeof a)); simpl in *; try easy; inv H1; try easy. }
      exists j; eexists; split; [econstructor | apply RightControl]; eauto.
      constructor; auto.
      constructor; auto.
    + (* step_break_switch *)
      inv H8. exists j; eexists; split; [constructor | apply RightControl]; eauto.
      constructor; auto.
    + (* step_continue_switch *)
      inv H7. exists j; eexists; split; [apply step_continue_switch | apply RightControl]; eauto.
      constructor; auto.
    + (* step_label *)
      exists j; eexists; split; [constructor | apply RightControl]; auto.
      constructor; auto.
    + (* step_goto *)
      assert (exists k2',
                 find_label lbl (fn_body f) (call_cont k2) = Some (s', k2') /\
                 right_cont_injection s j k' k2')
        as (k2' & LABEL & RCONTINJ'). {
        clear -H RCONTINJ.
        eapply right_cont_injection_find_label; eauto.
        apply right_cont_injection_call_cont; auto.
      }
      exists j; eexists; split; [constructor | apply RightControl]; eauto.
      constructor; auto.
    + (* step_internal_function *)
      destruct (right_mem_injection_function_entry1_right RMEMINJ ARGINJ is_r1 H)
        as (j' & e2 & le2 & m2' & ENTRY' & INCR & RMEMINJ' & RENVINJ' & RTENVINJ').
      exists j'. eexists. split.
      { apply step_internal_function; eauto. }
      { apply RightControl; auto.
        constructor; auto.
        { eapply right_cont_injection_inject_incr; eauto. }
        inv H. inv ENTRY'. apply right_tenv_injection_create_undef_temps. }
    + (* step_external_function *)
      (* very similar to step_builtin *)
      destruct (right_mem_injection_external_call_right RMEMINJ H ARGINJ)
        as (j' & m2' & vres' & EXTCALL' & RMEMINJ' & INCR & RESINJ).
      { simpl in *. eauto. }
      exists j'; eexists; split.
      econstructor; eauto.
      apply RightControl; eauto.
      constructor; eauto.
      { eapply right_cont_injection_inject_incr; eauto. }
    + (* step_returnstate *)
      inv RCONTINJ.
      * exists j. eexists. split.
        { apply step_returnstate.
          - rewrite <- H6.
            intros CALLTYPE. specialize (NO_CROSS_PTR CALLTYPE).
            destruct v; try contradiction; inv RVALINJ; reflexivity.
          - rewrite <- H6.
            inv EV.
            + apply return_trace_intra; auto.
            + apply return_trace_cross; auto.
              specialize (NO_CROSS_PTR H).
              destruct v; try contradiction; inv RVALINJ; inv H0; constructor.
        }
        { apply LeftControl; auto.
          congruence.
        }
      * exists j. eexists. split.
        { apply step_returnstate.
          - intros CALLTYPE. specialize (NO_CROSS_PTR CALLTYPE).
            destruct v; try contradiction; inv RVALINJ; reflexivity.
          - inv EV.
            + apply return_trace_intra; auto.
            + apply return_trace_cross; auto.
              specialize (NO_CROSS_PTR H).
              destruct v; try contradiction; inv RVALINJ; inv H0; constructor.
        }
        { apply RightControl; auto.
          constructor; auto.
          { destruct optid as [id |];
              [| assumption].
            simpl. intros id' v'' GET.
            destruct (peq id' id) as [-> | NEQ].
            - rewrite PTree.gss.
              rewrite PTree.gss in GET. injection GET as <-.
              eauto.
            - rewrite PTree.gso; [| assumption].
              rewrite PTree.gso in GET; [| assumption].
              eauto. }
        }
  Qed.

    (* Example that shows why Blame doesn't hold in the C semantics.
       Because the semantics are not determinate we can end up in situation like this one:


    int f();
    int x;

    int main() {
      int a[2];
      a[0] = (x = 0) + f();
      if x { a[5] = 42; }
      else { }
    }

    (* 2 executions *)
    (* We know that f(y) produces the same trace. Can the value of x change? *)
    (* Let's say f() does x = 1 - x *)

    (* execution 1: assignment first: x = 1 we take the if branch *)
    (* execution 2: call first:       x = 0 we take the else branch *)
    *)


<<<<<<< HEAD
  Lemma parallel_concrete_E0: forall s1 s2 s1' s2' t,
      right_state_injection s j s1 s2 ->
      is_right s s1 -> (* in the context *)
      Csem.step ge1 s1 E0 s1' ->
      Csem.step ge2 s2 t s2' ->
      t = E0 /\ right_state_injection s j s1' s2'.
    Proof.
      intros.
      exploit parallel_concrete; eauto.
      intros [? [? ?]].
      assert (t = E0 /\ s2' = x).
      { clear -H2 H3.
        inv H2; inv H3.
        - admit.
        - inv H; inv H0; eauto.
      }
      (* rely on determinacy lemma with empty traces? *)
  Admitted.

  Lemma parallel_abstract_E0: forall s1 s2 s1' s2',
      right_state_injection s j s1 s2 ->
      is_left s s1 ->
      Csem.step ge1 s1 E0 s1' ->
      Csem.step ge2 s2 E0 s2' ->
      right_state_injection s j s1' s2'.
    Proof.
      intros s1 s2 s1' t rs_inj is_l step1.
      inv rs_inj.
      - admit.
      - admit. (* contradiction *)
  Admitted.

  Lemma parallel_abstract_t: forall s1 s2 s1' s2' t,
      right_state_injection s j s1 s2 ->
      is_left s s1 ->
      Csem.step ge1 s1 t s1' ->
      Csem.step ge2 s2 t s2' ->
      right_state_injection s j s1' s2'.

Lemma parallel_concrete p1 p2 scs1 scs2:
  left_side s p1 -> (* use definitions from RSC.v *)
  left_side s p2 -> (* use definitions from RSC.v *)
  partial_state_equivalent s scs1 scs2 -> (* to define --> using memory injections? *)
  pc_in_left_part scs1 -> (* to define *)
  CS.kstep (prepare_global_env (program_link p p1)) scs1 t scs1' -> (* use step of Csem instead *)
  exists2 scs2',
    CS.kstep (prepare_global_env (program_link p p2)) scs2 t scs2' /\ (* use step of Csem instead *)
      partial_state_equivalent s scs1' scs2'. (* to define *)
=======
  (* Can get rid of uses of this? *)
  Lemma parallel_concrete_E0': forall j s1 s2 s1' s2' t,
    right_state_injection s j ge1 ge2 s1 s2 ->
    s |= s1 ∈ Right -> (* in the context *)
    step1 ge2 s2 E0 s2' ->
    step1 ge1 s1 t s1' ->
  exists j',
    t = E0 /\ right_state_injection s j' ge1 ge2 s1' s2'.
  Proof.
    intros j s1 s2 s1' s2' t INJ RIGHT STEP1 STEP2.
    exploit parallel_concrete; eauto.
    intros [j' [s2'' [STEP2' INJ']]].
    destruct t as [| e [| e' t]].
    - destruct (step1_E0_determ STEP1 STEP2').
      eauto.
    - exfalso. eapply step1_E0_event_False; eassumption.
    - apply (sr_traces (semantics_receptive _)) in STEP2.
      inv STEP2. inv H0.
  Qed.

  Lemma parallel_abstract_1: forall j s1 t s2 s1',
    right_state_injection s j ge1 ge2 s1 s2 ->
    step1 ge1 s1 t s1' ->
    s |= s1 ∈ Left ->
    s |= s1' ∈ Left ->
    right_state_injection s j ge1 ge2 s1' s2.
  Proof.
    intros j s1 t s2 s1' INJ LEFT LEFT' STEP.
    inversion INJ as [SIDE1 SIDE2 MEMINJ CONTINJ |]; subst; clear INJ;
    [| exfalso; eauto using state_split_contra].
    exploit right_mem_injection_left_step_1; eauto.
    intros MEMINJ'.
    exploit right_cont_injection_left_step_left_1; eauto.
    intros CONTINJ'.
    constructor; try assumption.
  Qed.

  Lemma parallel_abstract_2: forall j s1 s2 t s2',
    right_state_injection s j ge1 ge2 s1 s2 ->
    step1 ge2 s2 t s2' ->
    s |= s1 ∈ Left ->
    s |= s2' ∈ Left ->
    right_state_injection s j ge1 ge2 s1 s2'.
  Proof.
    intros j s1 s2 t s2' INJ STEP LEFT LEFT'.
    inversion INJ as [SIDE1 SIDE2 MEMINJ CONTINJ |]; subst; clear INJ;
      [| exfalso; eauto using state_split_contra].
    exploit right_mem_injection_left_step_2; eauto.
    intros MEMINJ'.
    exploit right_cont_injection_left_step_left_2; eauto.
    intros CONTINJ'.
    constructor; try assumption.
  Qed.

  Lemma eventval_match_inject_inv j v ty v1 v2 :
    eventval_match ge1 v ty v1 ->
    eventval_match ge2 v ty v2 ->
    not_ptr v1 ->
    not_ptr v2 ->
    Val.inject j v1 v2.
  Proof.
    intros match1 match2 not_ptr1 not_ptr2.
    inv match1; inv match2; simpl in *; solve [easy|constructor].
  Qed.

  Lemma eventval_list_match_inject_inv j vl tyargs vargs1 vargs2 :
    eventval_list_match ge1 vl tyargs vargs1 ->
    eventval_list_match ge2 vl tyargs vargs2 ->
    Forall not_ptr vargs1 ->
    Forall not_ptr vargs2 ->
    Val.inject_list j vargs1 vargs2.
  Proof.
    intros match1 match2 not_ptr1 not_ptr2.
    revert vargs2 match2 not_ptr2.
    induction match1; intros vargs2 match2 not_ptr2;
    inv match2;
    repeat match goal with
    | H : Forall _ nil |- _ => inv H
    | H : Forall _ (_ :: _) |- _ => inv H
    end;
    constructor;
    eauto using eventval_match_inject_inv.
  Qed.

  Definition event_next_compartment e :=
    match e with
    | Event_call _ cp _ _
    | Event_return cp _ _ => Some cp
    | _ => None
    end.

  Definition trace_next_compartment t :=
    match t with
    | e :: nil => event_next_compartment e
    | _ => None
    end.

  Lemma step1_next_compartment: forall ge s1 t s1',
    step1 ge s1 t s1' ->
    match trace_next_compartment t with
    | Some cp => s |= s1' ∈ s cp
    | None => forall δ, s |= s1 ∈ δ -> s |= s1' ∈ δ
    end.
  Proof.
    intros ge s1 t s1' STEP.
    case STEP; simpl; clear t STEP; try solve [unfold E0; trivial; congruence].
    - intros f optid a al k e0 le m tyargs tyres cconv vf vargs fd t.
      intros _ _ _ _ _ _ _ TRACE. simpl.
      case TRACE; simpl; try solve [unfold E0; congruence]; trivial.
      unfold Genv.type_of_call.
      intros cp cp'.
      destruct (Pos.eqb_spec cp cp') as [->|]; congruence.
    - intros f optid ef tyargs al k e le m vars t vres m' _ _ CALL.
      exploit ec_no_crossing; eauto.
      { eapply external_call_spec. }
      destruct t as [|[] [|??]]; simpl; intuition eauto.
    - intros ef targs tres cconv vargs k m vres t m' CALL.
      exploit ec_no_crossing; eauto.
      { eapply external_call_spec. }
      destruct t as [|[] [|??]]; simpl; intuition eauto.
    - intros v optid f e le ty cp k m t _ RET. simpl.
      case RET; simpl; eauto.
      intros cp1 cp2 _ _.
      unfold Genv.type_of_call.
      destruct (Pos.eqb_spec cp1 cp2) as [->|]; congruence.
  Qed.

  Lemma ec_no_crossing' ef ge vargs m t vres m' :
    external_call ef ge vargs m t vres m' ->
    trace_next_compartment t = None.
  Proof.
    intros SEM.
    exploit ec_no_crossing; eauto.
    { eauto using external_call_spec. }
    now destruct t as [|[] [|??]].
  Qed.

  Lemma call_trace_cons_inv F V (ge: Genv.t F V) cp cp' vf vargs ty t :
    call_trace ge cp cp' vf vargs ty t ->
    t <> E0 ->
    exists b ofs id vl,
      t = Event_call cp cp' id vl :: nil /\
      vf = Vptr b ofs /\
      cp <> cp' /\
      Genv.invert_symbol ge b = Some id /\
      eventval_list_match ge vl ty vargs.
  Proof.
    intros ct; inv ct; try congruence; eauto.
    intros _.
    unfold Genv.type_of_call in *.
    destruct (Pos.eqb_spec cp cp') as [->|?]; try congruence.
    eauto 10.
  Qed.

  Lemma return_trace_cons_inv F V (ge: Genv.t F V) cp cp' vret tyret t :
    return_trace ge cp cp' vret tyret t ->
    t <> E0 ->
    exists res,
      t = Event_return cp cp' res :: nil /\
      cp <> cp' /\
      eventval_match ge res (proj_rettype tyret) vret.
  Proof.
    intros rt; inv rt; try congruence; eauto.
    intros _.
    unfold Genv.type_of_call in *.
    destruct (Pos.eqb_spec cp cp') as [->|?]; try congruence.
    eauto 10.
  Qed.

  Lemma call_trace_return_trace F V (ge1 ge2: Genv.t F V)
    cp cp' cp'' cp''' vf vargs ty t vret tyret :
    call_trace ge1 cp cp' vf vargs ty t ->
    return_trace ge2 cp'' cp''' vret tyret t ->
    t = E0.
  Proof.
    intros H1 H2. inv H1; trivial. inv H2; trivial.
  Qed.

  Lemma parallel_abstract_t: forall j s1 s2 s1' s2' t,
    right_state_injection s j ge1 ge2 s1 s2 ->
    s |= s1 ∈ Left ->
    step1 ge1 s1 t s1' ->
    step1 ge2 s2 t s2' ->
    right_state_injection s j ge1 ge2 s1' s2'.
  Proof.
    intros j s1 s2 s1' s2' t INJ LEFT1 STEP1 STEP2.
    assert (s |= s2 ∈ Left) as LEFT2.
    { eauto using right_state_injection_same_side_right. }
    pose proof (step1_next_compartment _ _ _ _ STEP1) as EV1.
    pose proof (step1_next_compartment _ _ _ _ STEP2) as EV2.
    (* If the next states remain on the left (which we can check by analyzing
       the value of trace_next_compartment), then the goal follows by a simple
       application of the previous parallel_abstract lemmas. *)
    assert (trace_next_compartment t = None \/
            exists cp, trace_next_compartment t = Some cp)
      as [E|[cp E]]; try rewrite E in *.
    { destruct trace_next_compartment; eauto. }
    { eauto using parallel_abstract_1, parallel_abstract_2. }
    destruct (s cp);
    eauto using parallel_abstract_1, parallel_abstract_2.
    (* Now, we know that s1' and s2' are on the right. *)
    rename EV1 into RIGHT1'. rename EV2 into RIGHT2'.
    assert (trace_next_compartment t <> None) as DEF by congruence.
    clear cp E.
    destruct INJ as [_ _ MEMINJ CONTINJ|];
      try solve [exfalso; eauto using state_split_contra].
    revert STEP2 DEF MEMINJ CONTINJ LEFT1 RIGHT1'.
    case STEP1; clear STEP1 s1 s1' t;
      try solve [ simpl; congruence
                | intros; exploit ec_no_crossing'; eauto; congruence ].
    - (* step_call *)
      intros f1 optid1 a1 al1 k1 e1 le1 m1 tyargs1 tyres1 cconv1 vf1 vargs1
        fd1 t _ _ _ vf1_fd1 type_fd1 _ not_ptr1
        trace_t1 STEP2 DEF MEMINJ CONTINJ LEFT1 RIGHT1'.
      simpl in LEFT1, RIGHT1', MEMINJ, CONTINJ.
      assert (Genv.type_of_call (comp_of f1) (comp_of fd1) =
                Genv.CrossCompartmentCall) as cross1.
      { unfold Genv.type_of_call.
        destruct (Pos.eqb_spec (comp_of f1) (comp_of fd1));
        congruence. }
      specialize (not_ptr1 cross1). clear cross1.
      revert DEF MEMINJ CONTINJ trace_t1 LEFT2 RIGHT2'.
      case STEP2; clear STEP2 s2 s2' t;
        try solve [ simpl; congruence
                  | intros; exploit ec_no_crossing'; eauto; congruence ].
      + (* matching case *)
        intros f2 optid2 a2 al2 k2 e2 le2 m2 tyargs2 tyres2 cconv2 vf2 vargs2
          fd2 t _ _ _ vf2_fd2 type_fd2 _ not_ptr2
          trace_t2 DEF MEMINJ CONTINJ trace_t1 LEFT2 RIGHT2'.
        simpl in LEFT2, RIGHT2', MEMINJ, CONTINJ.
        assert (Genv.type_of_call (comp_of f2) (comp_of fd2) =
                  Genv.CrossCompartmentCall) as cross2.
        { unfold Genv.type_of_call.
          destruct (Pos.eqb_spec (comp_of f2) (comp_of fd2));
          congruence. }
        specialize (not_ptr2 cross2). clear cross2.
        exploit call_trace_cons_inv; eauto.
        { intros ->; simpl in *; congruence. }
        clear trace_t1.
        intros (b1 & ofs1 & id & vl & -> & -> & _ & b1_id & match1).
        exploit call_trace_cons_inv; eauto.
        { unfold E0. congruence. }
        intros (b2 & ofs2 & id' & vl' & E1 & -> & _ & b2_id & match2).
        injection E1 as E11 E12 <- <-.
        simpl in vf1_fd1, vf2_fd2.
        destruct Ptrofs.eq_dec in vf1_fd1; try congruence.
        destruct Ptrofs.eq_dec in vf2_fd2; try congruence.
        assert (fd1 = fd2) as <- by (eapply find_funct_ptr_right; eauto).
        assert (tyargs2 = tyargs1) as -> by congruence.
        apply RightControl; trivial.
        apply inject_callstates; trivial.
        * apply right_cont_injection_kcall_left; try assumption.
        * eauto using eventval_list_match_inject_inv.
      + intros. exploit call_trace_return_trace; eauto.
        intros ->. simpl in *. congruence.
    - intros v1 optid1 f1 e1 le1 ty1 cp1 k1 m1 t cross1 ret1
        STEP2 DEF MEMINJ CONTINJ LEFT1 RIGHT1'.
      simpl in DEF, MEMINJ, CONTINJ, LEFT1, RIGHT1'.
      rewrite RIGHT1' in CONTINJ.
      revert DEF MEMINJ CONTINJ ret1 LEFT2 RIGHT2'.
      case STEP2; clear STEP2 s2 s2' t;
        try solve [ simpl; congruence
                  | intros; exploit ec_no_crossing'; eauto; congruence ].
      + intros. exploit call_trace_return_trace; eauto.
        intros ->. simpl in *. congruence.
      + intros v2 optid2 f2 e2 le2 ty2 cp2 k2 m2 t cross2 ret2
          DEF MEMINJ CONTINJ ret1 LEFT2 RIGHT2'.
        simpl in MEMINJ, CONTINJ, LEFT2, RIGHT2'.
        rewrite RIGHT2' in CONTINJ.
        assert (optid2 = optid1 /\
                  f2 = f1 /\
                  right_env_injection j e1 e2 /\
                  right_tenv_injection j le1 le2 /\
                  right_cont_injection s j k1 k2)
          as (-> & -> & ENVINJ & TENVINJ & CONTINJ').
        { inv CONTINJ; eauto. simpl in *. congruence. }
        exploit return_trace_cons_inv; eauto.
        { intros ->; simpl in *; congruence. }
        intros (res & -> & H11 & H12). clear ret1.
        exploit return_trace_cons_inv; eauto; try easy.
        intros (res' & E & _ & H22). clear ret2.
        injection E as <- <-.
        assert (Genv.type_of_call (comp_of f1) cp1 =
                  Genv.CrossCompartmentCall) as cross.
        { unfold Genv.type_of_call.
          destruct (Pos.eqb_spec (comp_of f1) cp1); trivial.
          congruence. }
        specialize (cross1 cross). specialize (cross2 cross).
        assert (Val.inject j v1 v2) as VALINJ.
        { inv H12; try easy; inv H22; try easy. }
        apply RightControl; eauto.
        apply inject_states; try assumption.
        destruct optid1 as [id|]; try assumption.
        intros id' v' GET. simpl in *.
        destruct (peq id' id) as [-> | NEQ].
        * rewrite PTree.gss in GET. injection GET as <-.
          simpl. rewrite PTree.gss. eauto.
        * rewrite PTree.gso in GET; trivial. rewrite PTree.gso; trivial.
          eauto.
  Qed.

(* Lemma parallel_concrete p1 p2 scs1 scs2: *)
(*   left_side s p1 -> (* use definitions from RSC.v *) *)
(*   left_side s p2 -> (* use definitions from RSC.v *) *)
(*   partial_state_equivalent s scs1 scs2 -> (* to define --> using memory injections? *) *)
(*   pc_in_left_part scs1 -> (* to define *) *)
(*   CS.kstep (prepare_global_env (program_link p p1)) scs1 t scs1' -> (* use step of Csem instead *) *)
(*   exists2 scs2', *)
(*     CS.kstep (prepare_global_env (program_link p p2)) scs2 t scs2' /\ (* use step of Csem instead *) *)
(*       partial_state_equivalent s scs1' scs2'. (* to define *) *)

Definition comp_of_event_or_default (e: event) (cp: compartment) :=
  match e with
  | Event_syscall _ _ _ => cp
  | Event_vload _ _ _ _ => cp
  | Event_vstore _ _ _ _ => cp
  | Event_annot _ _ => cp
  | Event_call _ cp' _ _ => cp'
  | Event_return _ cp' _ => cp'
  end.

Fixpoint last_comp_in_trace' (t: trace) (cp: compartment): compartment :=
  match t with
  | nil => cp
  | e :: t' => last_comp_in_trace' t' (comp_of_event_or_default e cp)
  end.

Definition last_comp_in_trace (t: trace): compartment :=
  last_comp_in_trace' t default_compartment.

Definition blame_on_program (t: trace) :=
  s (last_comp_in_trace t) = Left.

(** Traces and prefixes *)

Inductive finpref_behavior : Type :=
  | FTerminates (t: trace) (n: int)
  | FGoes_wrong (t: trace)
  | FTbc (t: trace).

Definition not_wrong_finpref (m:finpref_behavior) : Prop :=
  match m with
  | FGoes_wrong _ => False
  | _             => True
  end.

Definition prefix (m:finpref_behavior) (b:program_behavior) : Prop :=
  match m, b with
  | FTerminates t1 n1, Terminates t2 n2 => n1 = n2 /\ t1 = t2
  | FGoes_wrong t1, Goes_wrong t2 => t1 = t2
  | FTbc t1, b => behavior_prefix t1 b
  | _, _ => False
  end.

Definition finpref_trace (m : finpref_behavior) : trace :=
  match m with
  | FTerminates t _ | FGoes_wrong t | FTbc t => t
  end.

Definition trace_finpref_prefix (t : trace) (m : finpref_behavior) : Prop :=
  match m with
  | FTerminates t' _ | FGoes_wrong t' | FTbc t' => trace_prefix t t'
  end.

Definition finpref_trace_prefix (m : finpref_behavior) (t : trace) : Prop :=
  match m with
  | FTerminates _ t' | FGoes_wrong t' => False
  | FTbc t' => trace_prefix t' t
  end.

Definition behavior_improves_finpref (b:program_behavior) (m:finpref_behavior) :=
  exists t, b = Goes_wrong t /\ trace_finpref_prefix t m.

Definition does_prefix (L: semantics) (m: finpref_behavior) : Prop :=
  exists b, program_behaves L b /\ prefix m b.

(** Standard blame proof components *)

(* parallel_concrete' goes away *)

Lemma parallel_concrete_star_E0: forall {j s1 s1' s1'' s2 s2' s2'' e},
  right_state_injection s j ge1 ge2 s1 s2 ->
  s |= s1 ∈ Right ->
  Star (semantics1 W1) s1 E0 s1' ->
  Step (semantics1 W1) s1' (e :: nil) s1'' ->
  Star (semantics1 W2) s2 E0 s2' ->
  Step (semantics1 W2) s2' (e :: nil) s2'' ->
exists j',
  right_state_injection s j' ge1 ge2 s1' s2'.
Proof.
  intros j s1 s1' s1'' s2 s2' s2'' e INJ RIGHT STAR1.
  revert j s1'' s2 s2' s2'' e INJ RIGHT.
  remember E0 as t eqn:SILENT. revert SILENT.
  induction STAR1 as [s1' | s1 t1 s1' t2 s1'' ? STEP1 STAR1 IH SILENT].
  - intros _ j s1'' s2 s2' s2'' e INJ RIGHT STEP1 STAR2 STEP2.
    revert s1' j s1'' s2'' e INJ RIGHT STEP1 STEP2.
    remember E0 as t eqn:SILENT. revert SILENT.
    induction STAR2 as [s2' | s2 t1 s2' t2 s2'' ? STEP2 STAR2 IH SILENT];
      [now eauto |].
    intros -> s1' j s1'' s2''' e INJ RIGHT STEP1 STEP2'.
    symmetry in SILENT. apply Eapp_E0_inv in SILENT as [-> ->].
    destruct (parallel_concrete_E0' _ _ _ _ _ _ INJ RIGHT STEP2 STEP1)
      as (_ & CONTRA & _).
    discriminate.
  - intros -> j s1''' s2 s2' s2'' e INJ RIGHT STEP1' STAR2 STEP2.
    symmetry in SILENT. apply Eapp_E0_inv in SILENT as [-> ->].
    remember E0 as t eqn:SILENT.
    revert SILENT j s1 s1' s1'' STEP1 STAR1 IH s1''' s2'' e INJ RIGHT STEP1' STEP2.
    induction STAR2 as [s2' | s2 t1 s2' t2 s2'' ? STEP2 STAR2 IH' SILENT].
    + intros _ j s1 s1' s1'' STEP1 STAR1 IH s1''' s2'' e INJ RIGHT STEP1' STEP2.
      destruct (parallel_concrete_E0 _ _ _ _ _ _ INJ RIGHT STEP1 STEP2)
        as (_ & CONTRA & _).
      discriminate.
    + intros -> j s1 s1' s1'' STEP1 STAR1 IH s1''' s2''' e INJ RIGHT STEP1' STEP2'.
      symmetry in SILENT. apply Eapp_E0_inv in SILENT as [-> ->].
      destruct (parallel_concrete_E0  _ _ _ _ _ _ INJ RIGHT STEP1 STEP2)
        as (j' & _ & INJ').
      apply (step_E0_same_side STEP1) in RIGHT.
      exact (IH eq_refl
               _ _ _ _ _ _
               INJ' RIGHT STEP1' STAR2 STEP2').
Qed.

Lemma parallel_abstract_star_E0: forall {j s1 s1' s1'' s2 s2' s2'' e},
  right_state_injection s j ge1 ge2 s1 s2 ->
  s |= s1 ∈ Left ->
  Star (semantics1 W1) s1 E0 s1' ->
  Step (semantics1 W1) s1' (e :: nil) s1'' ->
  Star (semantics1 W2) s2 E0 s2' ->
  Step (semantics1 W2) s2' (e :: nil) s2'' ->
  right_state_injection s j ge1 ge2 s1' s2'.
Proof.
  intros j s1 s1' s1'' s2 s2' s2'' e INJ LEFT STAR1.
  revert j s1'' s2 s2' s2'' e INJ LEFT.
  remember E0 as t eqn:SILENT. revert SILENT.
  induction STAR1 as [s1' | s1 t1 s1' t2 s1'' ? STEP1 STAR1 IH SILENT].
  - intros _ j s1'' s2 s2' s2'' e INJ LEFT STEP1 STAR2 STEP2.
    revert s1' j s1'' s2'' e INJ LEFT STEP1 STEP2.
    remember E0 as t eqn:SILENT. revert SILENT.
    induction STAR2 as [s2' | s2 t1 s2' t2 s2'' ? STEP2 STAR2 IH SILENT];
      [now eauto |].
    intros -> s1' j s1'' s2''' e INJ LEFT STEP1 STEP2'.
    symmetry in SILENT. apply Eapp_E0_inv in SILENT as [-> ->].
    exploit @right_state_injection_same_side_right; eauto. intros LEFT2.
    assert (s |= s2' ∈ Left) as LEFT2'.
    { apply (step_E0_same_side STEP2); eauto. }
    exploit parallel_abstract_2; eauto.
  - intros -> j s1''' s2 s2' s2'' e INJ LEFT STEP1' STAR2 STEP2.
    symmetry in SILENT. apply Eapp_E0_inv in SILENT as [-> ->].
    remember E0 as t eqn:SILENT.
    revert SILENT j s1''' s2'' e INJ LEFT STEP1' STEP2.
    induction STAR2 as [s2' | s2 t1 s2' t2 s2'' ? STEP2 STAR2 IH' SILENT].
    + intros _ j s1''' s2'' e INJ LEFT STEP1' STEP2.
      assert (s |= s1' ∈ Left) as LEFT1.
      { erewrite <- step_E0_same_side; eauto. }
      assert (right_state_injection s j ge1 ge2 s1' s2')
        as INJ' by (eapply parallel_abstract_1; eauto).
      exact (IH eq_refl _ _ _ _ _ _
               INJ' LEFT1 STEP1' (star_refl _ _ _) STEP2).
    + intros -> j s1''' s2''' e INJ LEFT STEP1' STEP2'.
      symmetry in SILENT. apply Eapp_E0_inv in SILENT as [-> ->].
      assert (s |= s2 ∈ Left).
      { eauto using right_state_injection_same_side_right. }
      assert (s |= s2' ∈ Left).
      { erewrite <- step_E0_same_side; eauto. }
      assert (right_state_injection s j ge1 ge2 s1 s2')
        as INJ' by (eapply parallel_abstract_2; eauto).
      exact (IH'
               STEP1 STAR1 IH eq_refl
               _ _ _ _
               INJ' LEFT STEP1' STEP2').
Qed.

(* Related to old [context_epsilon_star_is_silent'] *)
Lemma parallel_star_E0: forall {j s1 s1' s1'' s2 s2' s2'' e},
  right_state_injection s j ge1 ge2 s1 s2 ->
  Star (semantics1 W1) s1 E0 s1' ->
  Step (semantics1 W1) s1' (e :: nil) s1'' ->
  Star (semantics1 W2) s2 E0 s2' ->
  Step (semantics1 W2) s2' (e :: nil) s2'' ->
exists j',
  right_state_injection s j' ge1 ge2 s1' s2'.
Proof.
  intros j s1.
  destruct (state_split_decidable s1) as [LEFT | RIGHT].
  - intros; eauto using parallel_abstract_star_E0.
  - intros; eapply parallel_concrete_star_E0; eassumption.
Qed.

(* Lemma state_determinism': forall {p s s1 s2 e1 e2}, *)
(*   step1 (globalenv p) s (e1 :: nil) s1 -> *)
(*   step1 (globalenv p) s (e2 :: nil) s2 -> *)
(*   e1 = e2 /\ s1 = s2. *)

(* - [scs] naming scheme no longer makes sense, retooled
   - No need for [s |= s1 ∈ Left] type assumption *)
Lemma parallel_exec1: forall j s1 s2 s1'' s2'' t t1 t2,
  right_state_injection s j ge1 ge2 s1 s2 ->
  Star (semantics1 W1) s1 (t ** t1) s1'' ->
  Star (semantics1 W2) s2 (t ** t2) s2'' ->
  exists s1' s2' j',
    Star (semantics1 W1) s1 t s1' /\
    Star (semantics1 W2) s2 t s2' /\
    Star (semantics1 W1) s1' t1 s1'' /\
    Star (semantics1 W2) s2' t2 s2'' /\
    right_state_injection s j' ge1 ge2 s1' s2'.
Proof.
  intros j s1 s2 s1'' s2'' t; revert j s1 s2 s1'' s2''.
  induction t as [| e t IH];
    intros j s1 s2 s1'' s2'' t1 t2 RINJ STAR1 STAR2;
    (* Base case: follows trivially from the assumptions *)
    [do 3 eexists; now eauto using star_refl |].
  (* Inductive case *)
  destruct (star_cons_inv (sr_traces (semantics_receptive _)) STAR1)
    as (s1_1 & s1_2 & STAR1_1 & STEP1_2 & STAR1_3).
  change (_ t t1) with (t ** t1) in STAR1_3. clear STAR1.
  destruct (star_cons_inv (sr_traces (semantics_receptive _)) STAR2)
    as (s2_1 & s2_2 & STAR2_1 & STEP2_2 & STAR2_3).
  change (_ t t2) with (t ** t2) in STAR2_3. clear STAR2.
  pose proof parallel_star_E0 RINJ STAR1_1 STEP1_2 STAR2_1 STEP2_2 as [j' RINJ'].
  assert (exists j', right_state_injection s j' ge1 ge2 s1_2 s2_2)
    as [j'' RINJ'']. { (* This can be made into a helper lemma *)
    destruct (state_split_decidable s1_1) as [LEFT | RIGHT].
    - exploit parallel_abstract_t; eauto.
    - exploit parallel_concrete; eauto. intros (j'' & s2_2' & STEP2_2' & RINJ'').
      assert (s2_2 = s2_2') as <-
        by exact (step1_event_determ STEP2_2 STEP2_2').
      now eauto. }
  destruct (IH _ _ _ _ _ _ _ RINJ'' STAR1_3 STAR2_3)
    as (s1' & s2' & j''' & STAR1_3_1 & STAR2_3_1 & STAR1_3_2 & STAR2_3_2 & RINJ''').
  assert (STAR1' := star_trans
                      (star_trans STAR1_1 (star_one _ _ _ _ _ STEP1_2) eq_refl)
                      STAR1_3_1 eq_refl).
  assert (STAR2' := star_trans
                      (star_trans STAR2_1 (star_one _ _ _ _ _ STEP2_2) eq_refl)
                      STAR2_3_1 eq_refl).
  now eauto 8.
Qed.

Lemma parallel_exec j s1 s1' s2 s2' n t t':
  right_state_injection s j ge1 ge2 s1 s2 ->
  Star (semantics1 W1) s1 (t ** t') s1' ->
  Star (semantics1 W2) s2  t        s2' ->
  Nostep (semantics1 W2) s2' ->
  Smallstep.final_state (semantics1 W1) s1' n ->
  s |= s2' ∈ Right ->
  Smallstep.final_state (semantics1 W2) s2' n.
Proof.
  rewrite <- (E0_right t) at 2.
  intros part star1 star2.
  exploit parallel_exec1; eauto.
  clear j star1 star2 part. intros (s1'' & s2'' & (j' & _ & _ & star1 & star2 & part)).
  clear s1 s2 t. rename s1'' into s1. rename s2'' into s2. rename j' into j.
  intros nostep2 final1 in_prog.
  apply (star_E0_same_side star2) in in_prog.
  revert j s2 part star2 nostep2 final1 in_prog.
  induction star1 as [s1 | s1 t1 s1' t2 s1'' t step1 _ IH].
  - intros j s2 part star2 nostep2 final1 in_prog.
    assert (final2: Smallstep.final_state (semantics1 W2) s2 n). {
      inv part.
      - exfalso. eapply state_split_contra; now eauto.
      - inv final1.
        inv H1. inv RCONTINJ. inv RVALINJ.
        inv star2.
        + now constructor.
        + now inv H1. }
    inv final2.
    inv star2.
    + now constructor.
    + now inv H.
  - intros j s2 part star2 nostep2 final1 in_prog2.
    pose proof right_state_injection_same_side_left part in_prog2 as in_prog1.
    pose proof parallel_concrete _ _ _ _ _ part in_prog1 step1 as pc.
    revert part nostep2 in_prog2 IH pc.
    elim star2 using star_E0_ind'; clear s2 s2' star2.
    + intros s2 _ nostep2 _ _ (_ & s2' & step2 & _).
      apply nostep2 in step2. contradiction.
    + intros s2 s21' s2'' step21 star2 ? part nostep2 in_prog2 IH (j' & s22' & step22 & part').
      apply (star_E0_same_side (star_one _ _ _ _ _ step21)) in in_prog2.
      assert (s21' = s22') as <-. {
        destruct t1 as [| e1 [| e1' t1]].
        - exact (step1_E0_determ step21 step22).
        - now destruct (step1_E0_event_False step21 step22).
        - apply (sr_traces (semantics_receptive _)) in step22.
          inv step22. now inv H2. }
      clear step21 step22.
      exact (IH _ _ part' star2 nostep2 final1 in_prog2).
Qed.

Lemma parallel_exec' j s1 s1' s2 s2' t e t':
  right_state_injection s j ge1 ge2 s1 s2 ->
  Star (semantics1 W1) s1 (t ** e :: t') s1' ->
  Star (semantics1 W2) s2  t             s2' ->
  Nostep (semantics1 W2) s2' ->
  s |= s2' ∈ Left.
Proof.
  rewrite <- (E0_right t) at 2.
  intros part star1 star2.
  exploit parallel_exec1; eauto.
  clear j star1 star2 part.
  intros (s1'' & s2'' & (j' & _ & _ & star1 & star2 & part)) nostep2.
  clear s1 s2 t. rename s1'' into s1. rename s2'' into s2. rename j' into j.
  apply (star_E0_same_side star2).
  destruct (state_split_decidable s2) as [in_prog2 | in_prog2];
    [exact in_prog2 |].
  exfalso.
  destruct (star_cons_inv (sr_traces (semantics_receptive _)) star1)
    as (s1a & s1b & star1a & step1b & _).
  clear star1.
  revert j s1 star1a part nostep2 in_prog2. elim star2 using star_E0_ind';
    clear s2 s2' star2.
  - intros s2 j s1 star1a.
    assert (exists t s1a', Step (semantics1 W1) s1 t s1a') as (t & s1a' & step). {
      revert step1b. elim star1a using star_E0_ind'; now eauto. }
    intros part nostep2 in_prog2.
    apply (right_state_injection_same_side_left part) in in_prog2.
    exploit parallel_concrete; eauto. intros (j' & s2' & step2 & part').
    specialize (nostep2 _ _ step2). contradiction.
  - intros s2 s2' s2'' step2 star2 IH j s1 star1 part nostep2 in_prog2.
    revert step1b IH part. elim star1 using star_E0_ind'; clear s1 s1a star1.
    + intros s1 step1b _ part.
      apply (right_state_injection_same_side_left part) in in_prog2.
      destruct (parallel_concrete _ _ _ _ _ part in_prog2 step1b)
        as (j' & s2a & step2' & part').
      exact (step1_E0_event_False step2 step2').
    + intros s1 s1a s1a' step1a star1 _ step1b IH part.
      pose proof right_state_injection_same_side_left part in_prog2 as in_prog1.
      destruct (parallel_concrete_E0 _ _ _ _ _ _ part in_prog1 step1a step2)
        as (j' & _ & part').
      apply (star_E0_same_side (star_one _ _ _ _ _ step2)) in in_prog2.
      exact (IH _ _ star1 part' nostep2 in_prog2).
Qed.

(* CS.s_component scs2 \in domm (prog_interface c) -> *)
(* last_comp t \in domm (prog_interface c). *)
Lemma blame_last_comp_star p s1 t s2:
  Smallstep.initial_state (semantics1 p) s1 ->
  Star (semantics1 p) s1 t s2 ->
  s |= s2 ∈ Left ->
  blame_on_program t.
Proof.
Admitted. (* With default_compartment gone, needs minor adjustments *)

(* WIP *)
Definition init_meminj_block (b: block): option block :=
  match Genv.invert_symbol ge1 b with
  | Some id =>
    match Genv.find_comp_of_ident ge1 id with
    | Some cp =>
      match s cp with
      | Left => None (* WIP *)
      | Right =>
        match Genv.find_symbol ge2 id with (* compact match *)
        | Some b' => Some b'
        | None => None (* should not happen *)
        end
      end
    | None => None (* should not happen *)
    end
  | None => None
  end.

Definition init_meminj: meminj :=
  fun b =>
    match init_meminj_block b with
    | Some b' => Some (b', 0)
    | None => None
    end.

Lemma find_symbol_init_mem_compartment (pr: program) m1 id b
      (SYM: Genv.find_symbol (Genv.globalenv pr) id = Some b)
      (MEM: Genv.init_mem pr = Some m1):
  Genv.find_comp_of_ident (Genv.globalenv pr) id =
  Mem.block_compartment m1 b.
Admitted. (* Should be easy *)

Lemma find_symbol_right id cp
  (SYM: Genv.find_symbol ge1 id <> None)
  (COMP : Genv.find_comp_of_ident ge1 id = Some cp)
  (RIGHT: s cp = Right):
  Genv.find_symbol ge2 id <> None.
Admitted. (* Should be easy *)

Lemma init_mem_invert_symbol (pr: program) m b
  (MEM: Genv.init_mem pr = Some m)
  (COMP : Mem.block_compartment m b <> None):
  Genv.invert_symbol (globalenv pr) b <> None.
Admitted. (* Should be easy *)

Lemma same_domain_right_init_meminj m1
      (MEM: Genv.init_mem W1 = Some m1):
  same_domain_right s init_meminj m1.
Proof.
  intros b. split.
  - unfold init_meminj, init_meminj_block. intros INJ.
    (* Slight variation on standard processing *)
    destruct (Genv.invert_symbol ge1 b) as [id |] eqn:SYM1; [| contradiction].
    assert (NONE: Genv.find_symbol ge1 id <> None). {
      apply Genv.invert_find_symbol in SYM1. congruence. }
    destruct (Genv.find_symbol_find_comp _ _ NONE) as (cp & COMP).
    setoid_rewrite COMP in INJ.
    destruct (s cp) eqn:RIGHT; [contradiction |].
    destruct (Genv.find_symbol ge2 id) as [b' |] eqn:SYM2; [| contradiction].
    apply Genv.invert_find_symbol in SYM1.
    setoid_rewrite (find_symbol_init_mem_compartment _ _ _ _ SYM1 MEM) in COMP.
    simpl. rewrite COMP. assumption.
  - simpl. unfold init_meminj, init_meminj_block. intros RIGHT INJ.
    (* Variation on standard processing *)
    destruct (Genv.invert_symbol ge1 b) as [id |] eqn:SYM1.
    + assert (NONE: Genv.find_symbol ge1 id <> None). {
        apply Genv.invert_find_symbol in SYM1. congruence. }
      destruct (Genv.find_symbol_find_comp _ _ NONE) as (cp & COMP).
      setoid_rewrite COMP in INJ.
      destruct (Mem.block_compartment m1 b) as [cp' |] eqn:COMP'; [| contradiction].
      apply Genv.invert_find_symbol in SYM1.
      assert (cp = cp') as <-. {
        setoid_rewrite (find_symbol_init_mem_compartment _ _ _ _ SYM1 MEM) in COMP.
        setoid_rewrite COMP in COMP'. injection COMP' as <-. reflexivity. }
      rewrite RIGHT in INJ.
      destruct (Genv.find_symbol ge2 id) as [b' |] eqn:SYM2; [discriminate |].
      assert (CONTRA := find_symbol_right _ _ NONE COMP RIGHT). contradiction.
    + destruct Mem.block_compartment as [cp |] eqn:COMP; [| contradiction].
      assert (NONE: Mem.block_compartment m1 b <> None) by congruence.
      assert (CONTRA := init_mem_invert_symbol _ _ _ MEM NONE). contradiction.
Qed.

Lemma delta_zero_init_meminj:
  Mem.delta_zero init_meminj.
Proof.
  unfold init_meminj. intros loc loc' delta INJ.
  destruct init_meminj_block; [| discriminate].
  injection INJ as <- <-.
  reflexivity.
Qed.

(* These characterizations need to be a bit more general to be
   independent of init_meminj in particular *)
Lemma init_mem_characterization_rel sp (pr1 pr2: program) id gd m1 m2 b1 b2
    (MATCH: match_prog sp pr1 pr2)
    (PROGDEFS1: In (id, gd) (prog_defs pr1))
    (PROGDEFS2: In (id, gd) (prog_defs pr2))
    (MEM1: Genv.init_mem pr1 = Some m1)
    (MEM2: Genv.init_mem pr2 = Some m2)
    (SYM1: Genv.find_symbol (globalenv pr1) id = Some b1)
    (SYM2: Genv.find_symbol (globalenv pr2) id = Some b2)
    (DEF1: Genv.find_def (globalenv pr1) b1 = Some gd)
    (DEF2: Genv.find_def (globalenv pr2) b2 = Some gd):
  (forall ofs k p, Mem.perm m1 b1 ofs k p <-> Mem.perm m2 b2 ofs k p) /\
  (forall cp, Mem.can_access_block m1 b1 cp <-> Mem.can_access_block m2 b2 cp) /\
  (* Any restrictions on gvar_init and init_data, esp. Init_addrof? *)
  (forall ofs, memval_inject init_meminj (ZMap.get ofs (Mem.mem_contents m1) !! b1)
                                         (ZMap.get ofs (Mem.mem_contents m2) !! b2)).
Proof.
  (* From PROGDEFS and MEM we can get SYM and DEF, although without
     these there is no explicit link between blocks *)
  change (In _ _)
    with (In (id, gd) (AST.prog_defs (program_of_program pr1)))
    in PROGDEFS1.
  change (In _ _)
    with (In (id, gd) (AST.prog_defs (program_of_program pr2)))
    in PROGDEFS2.
  destruct (Genv.find_symbol_exists _ _ _ PROGDEFS1) as (b1' & SYM1').
  destruct (Genv.find_symbol_exists _ _ _ PROGDEFS2) as (b2' & SYM2').
  setoid_rewrite SYM1 in SYM1'. injection SYM1' as <-.
  setoid_rewrite SYM2 in SYM2'. injection SYM2' as <-.
  assert (DEFMAP1 := prog_defmap_norepet _ _ _ (match_prog_unique1 _ _ _ MATCH) PROGDEFS1).
  assert (DEFMAP2 := prog_defmap_norepet _ _ _ (match_prog_unique2 _ _ _ MATCH) PROGDEFS2).
  apply Genv.find_def_symbol in DEFMAP1 as (b1' & SYM1' & DEF1').
  apply Genv.find_def_symbol in DEFMAP2 as (b2' & SYM2' & DEF2').
  setoid_rewrite SYM1 in SYM1'. injection SYM1' as <-.
  setoid_rewrite SYM2 in SYM2'. injection SYM2' as <-.
  clear DEF1' DEF2'.
  (* So those four we can get, but we need to tie id and gd to b1, b2 *)
Abort.

Lemma init_mem_characterization_rel sp (pr1 pr2: program) id gd m1 m2 b1 b2
      (MATCH: match_prog sp pr1 pr2)
      (* (PROGDEFS1: In (id, gd) (prog_defs pr1)) *)
      (* (PROGDEFS2: In (id, gd) (prog_defs pr2)) *)
      (MEM1: Genv.init_mem pr1 = Some m1)
      (MEM2: Genv.init_mem pr2 = Some m2)
      (SYM1: Genv.find_symbol (globalenv pr1) id = Some b1)
      (SYM2: Genv.find_symbol (globalenv pr2) id = Some b2)
      (DEF1: Genv.find_def (globalenv pr1) b1 = Some gd)
      (DEF2: Genv.find_def (globalenv pr2) b2 = Some gd):
  (forall ofs k p, Mem.perm m1 b1 ofs k p <-> Mem.perm m2 b2 ofs k p) /\
  (forall cp, Mem.can_access_block m1 b1 cp <-> Mem.can_access_block m2 b2 cp) /\
  (* Any restrictions on gvar_init and init_data, esp. Init_addrof? *)
  (forall ofs, memval_inject init_meminj (ZMap.get ofs (Mem.mem_contents m1) !! b1)
                                         (ZMap.get ofs (Mem.mem_contents m2) !! b2)).
Admitted.

Definition globdef_blocks p1 p2 '(id, gd) b1 b2 :=
  Genv.find_symbol (globalenv p1) id = Some b1 /\
  Genv.find_symbol (globalenv p2) id = Some b2 /\
  Genv.find_def (globalenv p1) b1 = Some gd /\
  Genv.find_def (globalenv p2) b2 = Some gd.

Lemma globdef_right id gd1 gd2 b1 b2 cp
      (COMP : Genv.find_comp_of_ident (Genv.globalenv W1) id = Some cp)
      (SYM1 : Genv.find_symbol ge1 id = Some b1)
      (SYM2 : Genv.find_symbol ge2 id = Some b2)
      (DEF1 : Genv.find_def (Genv.globalenv W1) b1 = Some gd1)
      (DEF2 : Genv.find_def (Genv.globalenv W2) b2 = Some gd2):
  gd1 = gd2.
Admitted.

Lemma init_mem_characterization_rel' sp (pr1 pr2: program) id gd m1 m2
      (MATCH: match_prog sp pr1 pr2)
      (PROGDEFS1: In (id, gd) (prog_defs pr1))
      (PROGDEFS2: In (id, gd) (prog_defs pr2))
      (MEM1: Genv.init_mem pr1 = Some m1)
      (MEM2: Genv.init_mem pr2 = Some m2):
  (forall b1 b2 ofs k p,
     globdef_blocks pr1 pr2 (id, gd) b1 b2 ->
     Mem.perm m1 b1 ofs k p <-> Mem.perm m2 b2 ofs k p) /\
  (forall b1 b2 cp,
     globdef_blocks pr1 pr2 (id, gd) b1 b2 ->
     Mem.can_access_block m1 b1 cp <-> Mem.can_access_block m2 b2 cp) /\
  (* Any restrictions on gvar_init and init_data, esp. Init_addrof? *)
  (forall b1 b2 ofs,
     globdef_blocks pr1 pr2 (id, gd) b1 b2 ->
     memval_inject init_meminj (ZMap.get ofs (Mem.mem_contents m1) !! b1)
                               (ZMap.get ofs (Mem.mem_contents m2) !! b2)).
Abort.

(* Genv.initmem_inject *)
Lemma inject_init_meminj m1 m2
      (MEM1: Genv.init_mem W1 = Some m1)
      (MEM2: Genv.init_mem W2 = Some m2):
  Mem.inject init_meminj m1 m2.
Proof.
  constructor.
  - constructor.
    + unfold init_meminj, init_meminj_block.
      intros b1 b2 delta ofs k p INJ PERM.
      destruct (Genv.invert_symbol ge1 b1) as [id |] eqn:SYM1; [| discriminate].
      assert (NONE: Genv.find_symbol ge1 id <> None). {
        apply Genv.invert_find_symbol in SYM1. congruence. }
      destruct (Genv.find_symbol_find_comp _ _ NONE) as (cp & COMP).
      setoid_rewrite COMP in INJ.
      destruct (s cp) eqn:RIGHT; [discriminate |].
      destruct (Genv.find_symbol ge2 id) as [b' |] eqn:SYM2; [| discriminate].
      injection INJ as -> <-.
      (* Post standard processing *)
      (* apply Genv.invert_find_symbol in SYM2. *)
      apply Genv.invert_find_symbol in SYM1.
      destruct (Genv.find_symbol_find_def_inversion _ _ SYM1) as (gd1 & DEF1).
      destruct (Genv.find_symbol_find_def_inversion _ _ SYM2) as (gd2 & DEF2).
      assert (gd1 = gd2) as <- by (eapply globdef_right; eassumption).
      rename gd1 into gd.
      destruct (init_mem_characterization_rel
                  _ _ _ _ _ _ _ _ _
                  match_W1_W2 MEM1 MEM2 SYM1 SYM2 DEF1 DEF2)
        as (PERMS & _).
      apply PERMS. rewrite Z.add_0_r. assumption.
    + unfold init_meminj, init_meminj_block.
      intros b1 b2 delta cp INJ BLOCK.
      destruct (Genv.invert_symbol ge1 b1) as [id |] eqn:SYM1; [| discriminate].
      assert (NONE: Genv.find_symbol ge1 id <> None). {
        apply Genv.invert_find_symbol in SYM1. congruence. }
      destruct (Genv.find_symbol_find_comp _ _ NONE) as (cp' & COMP).
      setoid_rewrite COMP in INJ.
      destruct (s cp') eqn:RIGHT; [discriminate |].
      destruct (Genv.find_symbol ge2 id) as [b' |] eqn:SYM2; [| discriminate].
      injection INJ as -> <-.
      (* Post standard processing *)
      apply Genv.invert_find_symbol in SYM1.
      destruct (Genv.find_symbol_find_def_inversion _ _ SYM1) as (gd1 & DEF1).
      destruct (Genv.find_symbol_find_def_inversion _ _ SYM2) as (gd2 & DEF2).
      assert (gd1 = gd2) as <- by (eapply globdef_right; eassumption).
      rename gd1 into gd.
      destruct (init_mem_characterization_rel
                  _ _ _ _ _ _ _ _ _
                  match_W1_W2 MEM1 MEM2 SYM1 SYM2 DEF1 DEF2)
        as (_ & BLOCKS & _).
      apply BLOCKS. assumption.
    + unfold init_meminj, init_meminj_block.
      intros b1 b2 delta chunk ofs p INJ RANGE.
      destruct (Genv.invert_symbol ge1 b1) as [id |] eqn:SYM1; [| discriminate].
      assert (NONE: Genv.find_symbol ge1 id <> None). {
        apply Genv.invert_find_symbol in SYM1. congruence. }
      destruct (Genv.find_symbol_find_comp _ _ NONE) as (cp & COMP).
      setoid_rewrite COMP in INJ.
      destruct (s cp) eqn:RIGHT; [discriminate |].
      destruct (Genv.find_symbol ge2 id) as [b' |] eqn:SYM2; [| discriminate].
      injection INJ as -> <-.
      (* Post standard processing *)
      apply Z.divide_0_r.
    + unfold init_meminj, init_meminj_block.
      intros b1 ofs b2 delta INJ PERM.
      destruct (Genv.invert_symbol ge1 b1) as [id |] eqn:SYM1; [| discriminate].
      assert (NONE: Genv.find_symbol ge1 id <> None). {
        apply Genv.invert_find_symbol in SYM1. congruence. }
      destruct (Genv.find_symbol_find_comp _ _ NONE) as (cp & COMP).
      setoid_rewrite COMP in INJ.
      destruct (s cp) eqn:RIGHT; [discriminate |].
      destruct (Genv.find_symbol ge2 id) as [b' |] eqn:SYM2; [| discriminate].
      injection INJ as -> <-.
      (* Post standard processing *)
      apply Genv.invert_find_symbol in SYM1.
      destruct (Genv.find_symbol_find_def_inversion _ _ SYM1) as (gd1 & DEF1).
      destruct (Genv.find_symbol_find_def_inversion _ _ SYM2) as (gd2 & DEF2).
      assert (gd1 = gd2) as <- by (eapply globdef_right; eassumption).
      rename gd1 into gd.
      destruct (init_mem_characterization_rel
                  _ _ _ _ _ _ _ _ _
                  match_W1_W2 MEM1 MEM2 SYM1 SYM2 DEF1 DEF2)
        as (_ & _ & MEMVAL).
      rewrite Z.add_0_r.  exact (MEMVAL ofs).
  - intros b VALID. unfold init_meminj, init_meminj_block.
    destruct Genv.invert_symbol as [id |] eqn:SYM; [| reflexivity].
    apply Genv.invert_find_symbol in SYM.
    assert (CONTRA := Genv.find_symbol_not_fresh _ _ MEM1 SYM).
    contradiction.
  - unfold init_meminj, init_meminj_block. intros b b' delta INJ.
    destruct (Genv.invert_symbol ge1 b) as [id |] eqn:SYM1; [| discriminate].
    assert (NONE: Genv.find_symbol ge1 id <> None). {
      apply Genv.invert_find_symbol in SYM1. congruence. }
    destruct (Genv.find_symbol_find_comp _ _ NONE) as (cp & COMP).
    setoid_rewrite COMP in INJ.
    destruct (s cp) eqn:RIGHT; [discriminate |].
    destruct (Genv.find_symbol ge2 id) as [b'' |] eqn:SYM2; [| discriminate].
    injection INJ as -> <-.
    exact (Genv.find_symbol_not_fresh _ _ MEM2 SYM2).
  - intros b1 b1' delta1 b2 b2' delta2 ofs1 ofs2 b1_b2 INJ1 INJ2 PERM1 PERM2.
    left. intros <-. apply b1_b2.
    unfold init_meminj, init_meminj_block in INJ1, INJ2.
    destruct (Genv.invert_symbol ge1 b1) as [id1|] eqn:ge1_b1; try easy.
    destruct (Genv.invert_symbol ge1 b2) as [id2|] eqn:ge1_b2; try easy.
    destruct (Genv.find_comp_of_ident ge1 id1) as [cp1|] eqn:id1_cp1; try easy.
    destruct (Genv.find_comp_of_ident ge1 id2) as [cp2|] eqn:id2_cp2; try easy.
    destruct (s cp1); try easy.
    destruct (s cp2); try easy.
    destruct (Genv.find_symbol ge2 id1) as [b'|] eqn:ge2_id1; try easy.
    injection INJ1 as -> <-.
    destruct (Genv.find_symbol ge2 id2) as [b'|] eqn:ge2_id2; try easy.
    injection INJ2 as -> <-.
    apply Genv.find_invert_symbol in ge2_id1.
    apply Genv.find_invert_symbol in ge2_id2.
    assert (id2 = id1) as -> by congruence.
    apply Genv.invert_find_symbol in ge1_b1.
    apply Genv.invert_find_symbol in ge1_b2.
    congruence.
  - unfold init_meminj, init_meminj_block.
    intros b1 b2 delta ofs INJ PERM.
    destruct (Genv.invert_symbol ge1 b1) as [id |] eqn:SYM1; [| discriminate].
    assert (NONE: Genv.find_symbol ge1 id <> None). {
      apply Genv.invert_find_symbol in SYM1. congruence. }
    destruct (Genv.find_symbol_find_comp _ _ NONE) as (cp & COMP).
    setoid_rewrite COMP in INJ.
    destruct (s cp) eqn:RIGHT; [discriminate |].
    destruct (Genv.find_symbol ge2 id) as [b' |] eqn:SYM2; [| discriminate].
    injection INJ as -> <-.
    (* Post standard processing *)
    split; [lia |]. rewrite Z.add_0_r. apply Ptrofs.unsigned_range_2.
  - unfold init_meminj, init_meminj_block.
    intros b1 ofs b2 delta k p INJ PERM.
    destruct (Genv.invert_symbol ge1 b1) as [id |] eqn:SYM1; [| discriminate].
    assert (NONE: Genv.find_symbol ge1 id <> None). {
      apply Genv.invert_find_symbol in SYM1. congruence. }
    destruct (Genv.find_symbol_find_comp _ _ NONE) as (cp & COMP).
    setoid_rewrite COMP in INJ.
    destruct (s cp) eqn:RIGHT; [discriminate |].
    destruct (Genv.find_symbol ge2 id) as [b' |] eqn:SYM2; [| discriminate].
    injection INJ as -> <-.
    (* Post standard processing *)
    apply Genv.invert_find_symbol in SYM1.
    destruct (Genv.find_symbol_find_def_inversion _ _ SYM1) as (gd1 & DEF1).
    destruct (Genv.find_symbol_find_def_inversion _ _ SYM2) as (gd2 & DEF2).
    assert (gd1 = gd2) as <- by (eapply globdef_right; eassumption).
    rename gd1 into gd.
    destruct (init_mem_characterization_rel
                _ _ _ _ _ _ _ _ _
                match_W1_W2 MEM1 MEM2 SYM1 SYM2 DEF1 DEF2)
      as (PERMS & _).
    left. apply PERMS. rewrite Z.add_0_r in PERM. assumption.
Qed.

Lemma symbols_inject_init_meminj:
  symbols_inject init_meminj ge1 ge2.
Admitted. (* FIXME: This one will not hold at the moment *)

Lemma initial_mem_injection m1 m2
      (MEM1: Genv.init_mem W1 = Some m1)
      (MEM2: Genv.init_mem W2 = Some m2):
  right_mem_injection s init_meminj ge1 ge2 m1 m2.
Proof.
  unfold init_meminj.
  constructor.
  - apply same_domain_right_init_meminj; assumption.
  - apply inject_init_meminj; assumption.
  - apply delta_zero_init_meminj.
  - apply symbols_inject_init_meminj.
  - apply init_mem_same_blocks; assumption.
  - apply init_mem_same_blocks; assumption.
Qed.

(* - Related to old [partialize_partition]
   - We may want to be more explicit about the initial injection *)
Lemma initial_state_injection s1 s2 :
  Smallstep.initial_state (semantics1 W1) s1 ->
  Smallstep.initial_state (semantics1 W2) s2 ->
  exists j,
    right_state_injection s j ge1 ge2 s1 s2.
Proof.
  intros [b1 main1 m1 ge1 MEM1 MAINSYM1 MAINBLOCK1 MAINTYPE1]
         [b2 main2 m2 ge2 MEM2 MAINSYM2 MAINBLOCK2 MAINTYPE2].
  exists init_meminj.
  assert (RMEMINJ := initial_mem_injection _ _ MEM1 MEM2).
  (* assert (exists j, *)
  (*           right_mem_injection s j Simulation.ge1 Simulation.ge2 m1 m2) *)
  (*   as (j & RMEMINJ). { *)
  (*   clear s1 s2 b1 b2 main1 main2 *)
  (*         MAINSYM1 MAINSYM2 MAINBLOCK1 MAINBLOCK2 MAINTYPE1 MAINTYPE2. *)
  (*   admit. } *)
  assert (RCONTINJ: right_cont_injection s init_meminj Kstop Kstop) by constructor.
  assert (VALINJ: Val.inject_list init_meminj nil nil) by constructor.
  rewrite (match_prog_main _ _ _ match_W1_W2) in MAINSYM2.
  assert (MAINSYM1': Genv.find_symbol ge1 (prog_main W1) <> None) by congruence.
  assert (COMP1 := Genv.find_funct_ptr_find_comp_of_block _ _ MAINBLOCK1).
  assert (COMP1': Genv.find_comp_of_ident ge1 (prog_main W1) =
                  Some (comp_of main1)). {
    unfold Genv.find_comp_of_ident. rewrite MAINSYM1. assumption. }
  exploit (@match_prog_globdefs _ _ _ match_W1_W2 (prog_main W1) (comp_of main1)); eauto.
  { admit. (* Not quite right at the moment *) }
  intros (b1' & b2' & MAINSYM1'' & MAINSYM2'' & MATCHDEFS).
  unfold Simulation.ge1 in MAINSYM1''. unfold ge1 in MAINSYM1.
  setoid_rewrite MAINSYM1 in MAINSYM1''.
  injection MAINSYM1'' as <-.
  unfold Simulation.ge2 in MAINSYM2''. unfold ge2 in MAINSYM2.
  setoid_rewrite MAINSYM2 in MAINSYM2''.
  injection MAINSYM2'' as <-.
  unfold match_opt_globdefs in MATCHDEFS. destruct (s (comp_of main1)) eqn:SIDE.
  - assert (COMP2: comp_of main1 = comp_of main2). {
      apply Genv.find_funct_ptr_iff in MAINBLOCK1, MAINBLOCK2.
      unfold Simulation.ge1 in MATCHDEFS. simpl in MATCHDEFS.
      unfold ge1 in MAINBLOCK1. unfold ge2 in MAINBLOCK2.
      setoid_rewrite MAINBLOCK1 in MATCHDEFS.
      setoid_rewrite MAINBLOCK2 in MATCHDEFS.
      inversion MATCHDEFS as [| f1 f2 MATCHGLOBS EQ1 EQ2];
        subst f1 f2; clear MATCHDEFS.
      inversion MATCHGLOBS as [f1 f2 MATCHDEFS EQ1 EQ2 |];
        subst f1 f2; clear MATCHGLOBS.
      inversion MATCHDEFS; reflexivity. }
    apply LeftControl; try easy.
    simpl. setoid_rewrite <- COMP2. assumption.
  - apply Genv.find_funct_ptr_iff in MAINBLOCK1, MAINBLOCK2.
    simpl in MATCHDEFS. unfold ge2 in MAINBLOCK2.
    setoid_rewrite <- MATCHDEFS in MAINBLOCK2.
    unfold ge1 in MAINBLOCK1. setoid_rewrite MAINBLOCK1 in MAINBLOCK2.
    injection MAINBLOCK2 as <-.
    apply RightControl; try assumption.
    constructor; assumption.
Admitted. (* Standard assumption about initial states, easy but
             cumbersome technical lemma about them (construction of
             initial injection) *)

(* - Quantify over p vs. W1 *)
Lemma does_prefix_star
  (m : finpref_behavior)
  (Hprefix : does_prefix (semantics1 W1) m)
  (NOT_WRONG : not_wrong_finpref m) :
  exists (sti : Smallstep.state (semantics1 W1))
         (stf : Smallstep.state (semantics1 W1)),
    Smallstep.initial_state (semantics1 W1) sti /\
    Star (semantics1 W1) sti (finpref_trace m) stf  /\
    (forall n,
      (exists t, m = FTerminates t n) ->
      Smallstep.final_state (semantics1 W1) stf n).
Proof.
  destruct Hprefix as [b [Hb Hmb]].
  inversion Hb as [s0 beh Hini Hbeh | Hini]; subst.
  - inversion Hbeh as [? ? ? Hstar | ? ? Hstar | ? Hreact | ? ? Hstar]; subst.
    (* Matching case. *)
    + destruct m as [tm | tm | tm].
      * simpl in *. destruct Hmb. subst.
        exists s0, s'. split; [| split]; try assumption.
        intros n [? EQ]. injection EQ as ?; subst. assumption.
      * contradiction.
      * (* This is like the contradictory cases below. *)
        destruct Hmb as [b Hb'].
        destruct b as [tb | tb | tb | tb];
          try discriminate.
        inversion Hb'; subst.
        destruct (star_app_inv (sr_traces (semantics_receptive _)) _ _ Hstar)
          as [s1 [Hstar1 Hstar2]].
        exists s0, s1. split; [| split]; try assumption.
        now intros ? [t' Hcontra].
    (* The remaining cases are essentially identical. *)
    + destruct m as [tm | tm | tm];
        try contradiction.
      destruct Hmb as [b Hb'].
      destruct b as [tb | tb | tb | tb];
        try discriminate.
      inversion Hb'; subst.
      destruct (star_app_inv (sr_traces (semantics_receptive _)) _ _ Hstar)
        as [s1 [Hstar1 Hstar2]].
      exists s0, s1. split; [| split]; try assumption.
      now intros ? [t' Hcontra].
    + destruct m as [tm | tm | tm];
        try contradiction.
      destruct Hmb as [b Hb'].
      destruct b as [tb | tb | tb | tb];
        try discriminate.
      inversion Hb'; subst.
      (* The only difference in this case is the lemma to be applied here. *)
      destruct (forever_reactive_app_inv (sr_traces (semantics_receptive _)) _ _ Hreact)
        as [s1 [Hstar Hreact']].
      exists s0, s1. split; [| split]; try assumption.
      now intros ? [t' Hcontra].
    + (* Same script as Diverges. *)
      destruct m as [tm | tm | tm];
        try contradiction.
      destruct Hmb as [b Hb'].
      destruct b as [tb | tb | tb | tb];
        try discriminate.
      inversion Hb'; subst.
      destruct (star_app_inv (sr_traces (semantics_receptive _)) _ _ Hstar)
        as [s1 [Hstar1 Hstar2]].
      exists s0, s1. split; [| split]; try assumption.
      now intros ? [t' Hcontra].
  - (* Contradiction on the existence of an initial state *)
    destruct W1_ini as [s1 initial_s1]. specialize (Hini s1). contradiction.
Qed.

(* - What to say about the interfaces of p1 and p2?
   - Closed, linkable, well-formed *)
Lemma blame_program (m: finpref_behavior) (t': trace)
  (HpCs_beh: program_behaves (semantics1 W2) (Goes_wrong t'))
  (HP'_Cs_beh_new: does_prefix (semantics1 W1) m)
  (Hnot_wrong': not_wrong_finpref m)
  (K: trace_finpref_prefix t' m):
  prefix m (Goes_wrong t') \/ blame_on_program t'.
Proof.
  apply does_prefix_star in HP'_Cs_beh_new; [| easy].
  destruct HP'_Cs_beh_new as [sini1 [sfin1 [Hini1 [HStar1 Hfinal1']]]].
  inversion HpCs_beh as [sini2 ? Hini2 Hstbeh2 | Hnot_initial2]; subst;
    [| destruct W2_ini as [s2 initial_s2];
       specialize (Hnot_initial2 s2);
       contradiction].
  inversion Hstbeh2 as [| | | ? sfin2 HStar2 HNostep2 Hnot_final2]; subst.
  assert (exists j0, right_state_injection s j0 ge1 ge2 sini1 sini2)
    as [j0 Hpartialize].
  { apply initial_state_injection; assumption. }
  (* Case analysis on m. FGoes_wrong can be ruled out by contradiction,
     but also solved exactly like the others. *)
  destruct m as [tm | tm | tm];
    (destruct K as [tm' Htm']; subst tm;
     unfold finpref_trace in HStar1).
  - simpl. right.
    assert (Hfinal1 : Smallstep.final_state (semantics1 W1) sfin1 n).
      apply Hfinal1'. eauto.
    (* A good amount of simplification is possible in the new proof *)
    assert (HNostep1 : Nostep (semantics1 W1) sfin1).
    { simpl in Hfinal1. simpl.
      inv Hfinal1.
      intros tcon scon Hcontra.
      inversion Hcontra. }
    pose proof parallel_exec _ _ _ _ _ _ _ _
      Hpartialize
      HStar1 HStar2 HNostep2 Hfinal1
      as Hparallel.
    destruct (state_split_decidable sfin2) as [Hparallel1 | Hparallel1].
    + exact (blame_last_comp_star _ _ _ _ Hini2 HStar2 Hparallel1).
    + specialize (Hparallel Hparallel1) as Hfinal2.
      specialize (Hnot_final2 n). contradiction.
  - simpl in Hnot_wrong'. contradiction.
  - simpl. destruct tm'.
    + left. exists (Goes_wrong nil). simpl. repeat rewrite E0_right. reflexivity.
    + right.
      pose proof parallel_exec' _ _ _ _ _ _ _ _
        Hpartialize
        HStar1 HStar2 HNostep2
        as Hparallel.
      eapply blame_last_comp_star; eassumption.
Qed.

(* Theorem blame (t m: trace): *)
(*   clight_program_has_initial_trace W2 t -> *)
(*   trace_prefix m t -> *)
(*   m <> t -> *)
(*   program_behaves (semantics1 W1) (Goes_wrong m) -> *)
(*   blame_on_program m. *)
(* Proof. *)

(* The mirror form of the above statement (W1 <-> W2), to avoid
   dealing with symmetry here. *)
Theorem blame (t m: trace):
  clight_program_has_initial_trace W1 t ->
  trace_prefix m t ->
  m <> t ->
  program_behaves (semantics1 W2) (Goes_wrong m) ->
  blame_on_program m.
Proof.
  intros INI PREFIX NEQ WRONG.
  inversion WRONG as [s2 b _ s2_m | CONTRA];
    [| destruct W2_ini as (s2 & INI2); specialize (CONTRA s2); contradiction];
    subst b.
  inversion s2_m as [| | | t' s2' STAR NOSTEP NOTFINAL EQ];
    subst t'.
  destruct PREFIX as (tm & ->).
  destruct tm as [| e tm];
    [rewrite E0_right in NEQ; contradiction |].
  destruct (program_behaves_exists (semantics1 W1)) as (b & W1_b).
  specialize (INI _ W1_b) as (b' & ->).
  inversion W1_b as [s1 b _ s1_m | CONTRA];
    [| destruct W1_ini as (s1 & INI1); specialize (CONTRA s1); contradiction];
    subst b.
  assert (PREFIX: does_prefix (semantics1 W1) (FTbc (m ** e :: tm))). {
    exists (behavior_app (m ** e :: tm) b'). split; [assumption | ].
    exists b'. reflexivity. }
  assert (FINPREF: trace_finpref_prefix m (FTbc (m ** e :: tm))). {
    exists (e :: tm). reflexivity. }
  destruct (blame_program _ _ WRONG PREFIX I FINPREF) as [[b CONTRA] | G];
    [| assumption].
  destruct b; try discriminate.
  injection CONTRA as CONTRA.
  { clear -CONTRA. exfalso.
    induction m.
    - discriminate.
    - injection CONTRA as Hm. exact (IHm Hm). }
Qed.

End Simulation.
>>>>>>> 65ed25b2
<|MERGE_RESOLUTION|>--- conflicted
+++ resolved
@@ -16,7 +16,7 @@
                                 fn_params := params; fn_vars := vars'; fn_temps := temps';
                                 fn_body := body' |})
   | match_external_left: forall ef tys ty cc,
-      s |= ef ∈ Left ->
+      (* s |= ef ∈ Left -> *) (* FIXME merge *)
       match_fundef s tt (External ef tys ty cc)
                      (External ef tys ty cc)
   | match_right: forall fd,
@@ -38,70 +38,22 @@
   Variable s: split.
   Variable j: meminj.
 
-<<<<<<< HEAD
-  Definition same_symbols (ge1 : genv) m1 :=
-    let H := Mem.has_side_block in
-    forall id loc,
-      Genv.find_symbol ge1 id = Some loc ->
-      (* AAA: This condition is not present in Genv.same_symbols. This is
-         problematic for the invariant below because, together with same_dom, it
-         means that the global environment can only have identifiers defined on
-         the right. Cf. problem lemma below. *)
-      (s, m1) |= loc ∈ Right ->
-      j loc = Some (loc, 0).
-  (* AAA: Consider using symbols_inject instead of this condition. *)
-
-
-  Lemma problem (ge1 : genv) m1 id (b : block) :
-    let H := Mem.has_side_block in
-    Mem.same_domain s j Right m1 ->
-    Genv.same_symbols j ge1 ->
-    Genv.find_symbol ge1 id = Some b ->
-    (s, m1) |= b ∈ Right.
-  Proof.
-    simpl. intros same_dom same_sym find.
-    specialize (same_sym _ _ find).
-    assert (def : j b <> None) by congruence.
-    now rewrite (same_dom b) in def.
-  Qed.
-
-  Definition same_domain (ge1 ge2: genv) (m1 m2: mem) :=
-    let H := Mem.has_side_block in
-    forall b,
-      match Genv.invert_symbol ge1 b with
-      | Some id =>
-          if Senv.public_symbol ge1 id then
-            j b <> None
-          else
-            j b <> None -> (s, m1) |= b ∈ Right
-      | None =>
-          j b <> None -> (s, m1) |= b ∈ Right
-      end.
-
-  Record right_mem_injection (ge1 ge2: genv) (m1 m2: mem) :=
-    { same_dom: same_domain ge1 ge2 m1 m2;
-=======
   Definition same_domain_right (m1: mem) :=
     forall b, j b <> None <-> (s, m1) |= b ∈ Right.
 
   Definition same_domain_left (ge1: genv) :=
     forall b,
       j b <> None <->
-      exists cp, Genv.find_comp_of_block ge1 b = Some cp /\
+      exists cp, Genv.find_comp_of_block ge1 b = cp /\
                  s cp = Left.
 
-  (* TODO: Move to memory *)
+  (* TODO: Move to memory (now redundant) *)
   Lemma free_block_compartment {m b lo hi cp m' b'} :
     Mem.free m b lo hi cp = Some m' ->
     Mem.block_compartment m b' = Mem.block_compartment m' b'.
   Proof.
     intros FREE.
-    destruct (Mem.block_compartment m b') as [cp'|] eqn:BLK.
-    { now rewrite (Mem.free_can_access_block_inj_1 _ _ _ _ _ _ FREE
-                     _ (Some cp') BLK). }
-    destruct (Mem.block_compartment m' b') as [cp'|] eqn:BLK'; trivial.
-    now rewrite (Mem.free_can_access_block_inj_2 _ _ _ _ _ _ FREE
-                   _ (Some cp') BLK') in BLK.
+    eapply Mem.free_preserves_comp; eassumption.
   Qed.
 
   Lemma same_domain_right_free m b lo hi cp m'
@@ -146,8 +98,8 @@
   Qed.
 
   Definition same_blocks (ge: genv) (m: mem) :=
-    forall b cp, Genv.find_comp_of_block ge b = Some cp ->
-                 Mem.block_compartment m b = Some cp.
+    forall b cp, Genv.find_comp_of_block ge b = cp ->
+                 Mem.block_compartment m b = cp.
 
   Lemma same_blocks_store chunk m b ofs sz cp m' ge
     (STORE : Mem.store chunk m b ofs sz cp = Some m')
@@ -168,7 +120,7 @@
   Qed.
 
   Lemma same_blocks_alloc m cp lo hi m' b ge
-    (ALLOC : Mem.alloc m cp lo hi = (m', b))
+    (ALLOC : Mem.alloc m (Comp cp) lo hi = (m', b))
     (BLOCKS : same_blocks ge m) :
     same_blocks ge m'.
   Proof.
@@ -219,19 +171,14 @@
 
   Record right_mem_injection (ge1 ge2: genv) (m1 m2: mem) : Prop :=
     { same_dom: same_domain_right m1;
->>>>>>> 65ed25b2
       partial_mem_inject: Mem.inject j m1 m2;
       j_delta_zero: Mem.delta_zero j;
       (* FIXME: The condition below contradicts same_domain_right when the left
          side has a public symbol.  This is because symbols_inject says that any
          public symbol must be covered by the memory injection. *)
       same_symb: symbols_inject j ge1 ge2;
-<<<<<<< HEAD
-      jinjective: Mem.meminj_injective j
-=======
       same_blks1: same_blocks ge1 m1;
       same_blks2: same_blocks ge2 m2;
->>>>>>> 65ed25b2
     }.
 
 
@@ -296,14 +243,8 @@
     right_cont_injection (Kswitch k1) (Kswitch k2)
 | right_cont_injection_kcall_left: forall id1 id2 f1 f2 en1 en2 le1 le2 k1 k2,
     s |= f1 ∈ Left ->
-<<<<<<< HEAD
-    s |= f2 ∈ Left ->
-    (* s (comp_of f1) = Left -> *)
-    (* s (comp_of f2) = Left -> *)
-=======
     (* s |= f2 ∈ Left -> *)
     comp_of f1 = comp_of f2 ->
->>>>>>> 65ed25b2
     right_cont_injection (remove_until_right k1) (remove_until_right k2) ->
     right_cont_injection (Kcall id1 f1 en1 le1 k1) (Kcall id2 f2 en2 le2 k2)
 (* | right_cont_injection_kcall_left: forall id f en1 en2 le1 le2 k1 k2, *)
@@ -311,13 +252,6 @@
 (*     right_cont_injection (remove_until_right k1) (remove_until_right k2) -> *)
 (*     right_cont_injection (Kcall id f en1 le1 k1) (Kcall id f en2 le2 k2) *)
 (* TODO: is it correct to add [right_cont_injection_kcall_right]? *)
-<<<<<<< HEAD
-| right_cont_injection_kcall_right: forall id1 id2 f1 f2 en1 en2 le1 le2 k1 k2,
-    s |= f1 ∈ Right ->
-    s |= f2 ∈ Right ->
-    (* s (comp_of f1) = Right -> *)
-    (* s (comp_of f2) = Right -> *)
-=======
 (* | right_cont_injection_kcall_right: forall id1 id2 f1 f2 en1 en2 le1 le2 k1 k2, *)
 (*     s |= f1 ∈ Right -> *)
 (*     s |= f2 ∈ Right -> *)
@@ -327,7 +261,6 @@
     s |= f ∈ Right ->
     right_env_injection en1 en2 -> (* check for redundancies w.r.t. right_executing_injection *)
     right_tenv_injection le1 le2 -> (* check for redundancies w.r.t. right_executing_injection *)
->>>>>>> 65ed25b2
     right_cont_injection k1 k2 ->
     right_cont_injection (Kcall id f en1 le1 k1) (Kcall id f en2 le2 k2)
 .
@@ -445,13 +378,51 @@
   Hypothesis same_cenv: genv_cenv ge1 = genv_cenv ge2.
 
 
-<<<<<<< HEAD
-  (* AAA: Right now, this statement is forcing every global identifier id that
-     occurs in an expression to refer to a function or variable that is defined
-     on the right.  This is because, when you evaluate an lvalue, you get
-     something that is defined in the memory injection j.  Here are possible
-     solutions:
-=======
+Lemma state_split_decidable:
+  forall st, s |= st ∈ Left \/ s |= st ∈ Right.
+Proof.
+  intros [].
+  - simpl. destruct (s (comp_of f)); auto.
+  - simpl. destruct (s (comp_of fd)); auto.
+  - simpl. destruct (s cp); auto.
+Qed.
+
+Lemma state_split_contra:
+  forall st, s |= st ∈ Left -> s |= st ∈ Right -> False.
+Proof.
+  intros [].
+  - simpl. destruct (s (comp_of f)); discriminate.
+  - simpl. destruct (s (comp_of fd)); discriminate.
+  - simpl. destruct (s cp); discriminate.
+Qed.
+
+Lemma step_E0_same_side: forall {p s1 s2 sd},
+  Step (semantics1 p) s1 E0 s2 ->
+  s |= s1 ∈ sd <-> s |= s2 ∈ sd.
+Proof.
+  intros p s1 s2 sd STEP.
+  inv STEP; try easy.
+  - inv EV. unfold Genv.type_of_call in H4.
+    destruct (_ =? _)%positive eqn:EQ; [| contradiction].
+    simpl. apply Pos.eqb_eq in EQ. rewrite EQ.
+    easy.
+  - inv EV. unfold Genv.type_of_call in H.
+    destruct (_ =? _)%positive eqn:EQ; [| contradiction].
+    simpl. apply Pos.eqb_eq in EQ. rewrite EQ. easy.
+Qed.
+
+Lemma star_E0_same_side: forall {p s1 s2 sd},
+  Star (semantics1 p) s1 E0 s2 ->
+  s |= s1 ∈ sd <-> s |= s2 ∈ sd.
+Proof.
+  intros p s1 s2 sd STAR.
+  elim STAR using star_E0_ind; clear s1 s2 STAR.
+  - easy.
+  - intros s1 s2 s3 STEP12 IH.
+    rewrite (step_E0_same_side STEP12).
+    auto.
+Qed.
+
 Lemma right_state_injection_same_side_left: forall {j ge1 ge2 s1 s2 sd},
   right_state_injection s j ge1 ge2 s1 s2 ->
   s |= s2 ∈ sd ->
@@ -1079,7 +1050,6 @@
      function or variable that is defined on the right.  This is because, when
      you evaluate an lvalue, you get something that is defined in the memory
      injection j.  Here are possible solutions:
->>>>>>> 65ed25b2
 
      1. Modify the second implication so that, if we evaluate an lvalue that is
      not defined in the memory injection j (and, therefore, is on the Left),
@@ -1110,13 +1080,8 @@
         j loc = Some (loc', ofs') /\
         eval_lvalue ge2 e2 cp le2 m2 a loc' (Ptrofs.add ofs (Ptrofs.repr ofs')) bf).
   Proof.
-<<<<<<< HEAD
-    intros. subst ge1 ge2.
-    destruct inj as [inj_dom inj_inject j_delta_zero same_symb].
-=======
     intros.
     destruct inj as [inj_dom inj_inject j_delta_zero same_symb SAMEBLKS].
->>>>>>> 65ed25b2
     apply eval_expr_lvalue_ind; intros;
     try now match goal with
     | |- exists _, Val.inject _ (Vint _) _ /\ _ => eexists; split; [eapply Val.inject_int | econstructor; eauto]
@@ -1191,14 +1156,6 @@
       exploit Genv.find_invert_symbol; eauto.
       intros W1_l.
       pose proof (idP := inj_dom b).
-<<<<<<< HEAD
-      rewrite W1_l in idP.
-      destruct (Senv.public_symbol _ id) eqn: public_id.
-(*      eapply Genv.find_symbol_match in match_W1_W2. rewrite <- match_W1_W2 in H0.
-      eexists; eexists; split; eauto.
-      eapply eval_Evar_global; eauto.*) admit.
-    - destruct H0 as [v' [? ?]].
-=======
       assert (id_cp : Genv.find_comp_of_ident ge1 id = Some cp).
       { trivial. }
       assert (b_right : (s, m1) |= b ∈ Right).
@@ -1220,7 +1177,6 @@
       now apply allowed_addrof_translated.
     - (* eval_Ederef *)
       destruct H0 as [v' [? ?]].
->>>>>>> 65ed25b2
       inv H0.
       eexists; eexists; split; eauto.
       econstructor; eauto.
@@ -1294,8 +1250,6 @@
     | H: right_mem_injection _ _ _ _ _ _ |- _ => destruct H as [same_dom mem_inject delta_zero same_symb injective]
     end.
 
-<<<<<<< HEAD
-=======
   Lemma find_funct_preserved j f v v' :
     s (comp_of f) = Right ->
     Val.inject j v v' ->
@@ -2505,7 +2459,6 @@
 
   (** Step diagram lemmas *)
 
->>>>>>> 65ed25b2
   Lemma parallel_concrete: forall j s1 s2 s1' t,
       right_state_injection s j ge1 ge2 s1 s2 ->
       s |= s1 ∈ Right ->
@@ -2514,85 +2467,12 @@
         Clight.step1 ge2 s2 t s2' /\
           right_state_injection s j' ge1 ge2 s1' s2'.
   Proof.
-<<<<<<< HEAD
-    intros j s1 s2 s1' t rs_inj is_r step1.
-    destruct rs_inj as [? | st1 st2 is_r1 is_r2 right_exec_inj].
-=======
     intros j s1 s2 s1' t rs_inj is_r1 step1.
     destruct rs_inj as [| _ is_r2 right_exec_inj].
->>>>>>> 65ed25b2
     { (* contradiction *)
       destruct s1; simpl in *; congruence. }
     inv step1; inv right_exec_inj.
     + (* step_assign *)
-<<<<<<< HEAD
-      exploit eval_lvalue_injection; eauto.
-      exploit eval_expr_injection; eauto.
-      intros [v' [? ?]] [loc' [ofs' [? ?]]].
-      destruct_mem_inj.
-      exploit sem_cast_inject; eauto.
-      intros [tv [? ?]].
-      inv H2.
-      * exploit Mem.store_mapped_inject; eauto.
-        intros [? [? ?]].
-        exploit delta_zero; eauto. intros ?; subst.
-        rewrite Z.add_0_r in *.
-        exists j; eexists; split.
-        - econstructor; eauto.
-          econstructor; eauto.
-          rewrite Ptrofs.add_zero; eauto.
-        - apply RightControl; eauto.
-          constructor; eauto.
-          split; eauto.
-          clear -same_dom H10.
-          unfold Mem.same_domain in *.
-          intros.
-          unfold in_side in *; simpl in *.
-          erewrite Mem.store_block_compartment; eauto.
-      * inv H8.
-        exploit Mem.loadbytes_inj; eauto using Mem.mi_inj.
-        intros [? [? ?]].
-        exploit Mem.storebytes_mapped_inject; eauto using Mem.mi_inj.
-        intros [? [? ?]].
-        exploit delta_zero; eauto; intros; subst.
-        exploit (delta_zero loc); eauto; intros; subst.
-        exists j; eexists; split.
-        - econstructor; eauto.
-          rewrite <- same_cenv, !Z.add_0_r, !Ptrofs.add_zero in *; eauto.
-          eapply assign_loc_copy; eauto.
-          { destruct H15.
-            - exploit injective; eauto. intros []; [now left| contradiction].
-            - auto. }
-        - apply RightControl; eauto.
-          constructor; eauto.
-          split; eauto.
-          clear -same_dom H17.
-          unfold Mem.same_domain in *.
-          intros.
-          unfold in_side in *; simpl in *.
-          erewrite Mem.storebytes_block_compartment; eauto.
-      * inv H9.
-        exploit Mem.load_inject; eauto using Mem.mi_inj.
-        intros [? [? ?]].
-        exploit Mem.store_mapped_inject; eauto.
-        intros [? [? ?]].
-        inv H16.
-        exploit delta_zero; eauto; intros; subst.
-        rewrite Z.add_0_r in *.
-        exists j; eexists; split.
-        - econstructor; eauto.
-          rewrite Ptrofs.add_zero.
-          eapply assign_loc_bitfield. rewrite <- H2. inv H8.
-          econstructor; eauto.
-        - apply RightControl; eauto.
-          constructor; eauto.
-          split; eauto.
-          clear -same_dom H18.
-          unfold Mem.same_domain in *.
-          intros.
-          unfold in_side in *; simpl in *.
-          erewrite Mem.store_block_compartment; eauto.
-=======
       rename m into m1. rename m' into m1'.
       rename k into k1. rename e into e1.
       rename le into le1.
@@ -2617,7 +2497,6 @@
       { econstructor; eauto. }
       apply RightControl; eauto.
       constructor; eauto.
->>>>>>> 65ed25b2
     + (* step_set *)
       exploit eval_expr_injection; eauto.
       intros [v' [? ?]].
@@ -2630,36 +2509,6 @@
         destruct (peq i id); eauto. inv H2; subst.
         eexists; split; eauto.
     + (* step_call *)
-<<<<<<< HEAD
-      exploit eval_expr_injection; eauto.
-      intros [v' [? ?]].
-      exploit eval_exprlist_injection; eauto.
-      intros [vs' [? ?]].
-      exploit (Genv.find_funct_match match_W1_W2); eauto.
-      intros [? [fd' [find_fd' [match_fd' _]]]].
-      assert (vf = v') by admit. subst v'.
-      exists j; eexists; split.
-      * econstructor; eauto.
-        - inv match_fd'; eauto.
-        - exploit (Genv.match_genvs_allowed_calls match_W1_W2); eauto.
-        - eapply (Genv.match_genvs_not_ptr_list_inj); eauto.
-          exploit (Genv.match_genvs_find_comp match_W1_W2); eauto. intros <-.
-          erewrite <- (Genv.match_genvs_type_of_call); eauto.
-        - exploit (Genv.match_genvs_find_comp match_W1_W2); eauto. intros <-.
-          exploit (@call_trace_inj _ _ _ _ ge1 ge2); eauto.
-          unfold ge2, ge1. simpl. apply Genv.globalenvs_match in match_W1_W2.
-          intros sy. pose proof (Genv.mge_symb match_W1_W2 sy). unfold Genv.find_symbol; eauto.
-      * (* Case analysis: are we changing side or not? *)
-        destruct (s (comp_of fd)) eqn:side.
-        - apply LeftControl; eauto; try now inv match_fd'; auto.
-          simpl. apply right_cont_injection_kcall_right; eauto.
-        - inv match_fd'; unfold in_side in *; simpl in *;
-            unfold comp_of in *; simpl in side; unfold comp_of in *; simpl in side;
-            try congruence.
-          apply RightControl; eauto.
-          constructor; eauto.
-          simpl. apply right_cont_injection_kcall_right; eauto.
-=======
       rename m into m1.
       rename k into k1.
       rename e into e1.
@@ -2795,7 +2644,6 @@
         apply RightControl; trivial.
         constructor; trivial.
         now apply right_cont_injection_kcall_right.
->>>>>>> 65ed25b2
     + (* step_builtin *)
       (* prefix *)
       exploit eval_exprlist_injection; eauto.
@@ -2808,19 +2656,6 @@
       econstructor; eauto.
       apply RightControl; eauto.
       constructor; eauto.
-<<<<<<< HEAD
-      * constructor; eauto.
-        - admit.
-        - admit.
-        - admit.
-        - admit.
-      * destruct H10.
-        split. intros ? ? ? ?.
-        exploit H10; eauto. intros [b' [? ?]].
-        exists b'; split; eauto.
-        intros ? ?.
-        exploit H14; eauto.
-=======
       (* suffix *)
       * eapply right_cont_injection_inject_incr; eauto.
       * destruct RENVINJ as [RENVINJ_SOME RENVINJ_NONE].
@@ -2830,20 +2665,13 @@
           exists b'; split; eauto. }
         { intros ? ?.
           specialize (RENVINJ_NONE _ H3); eauto. }
->>>>>>> 65ed25b2
       * intros ? ? ?.
         destruct optid.
         - simpl in *. rewrite PTree.gsspec in *.
           destruct (peq i i0); subst.
-<<<<<<< HEAD
-          inv H14. eexists; split; eauto.
-          exploit H11; eauto. intros [? [? ?]]; eauto.
-        - exploit H11; eauto. intros [? [? ?]]; eauto.
-=======
           { inv H3. eexists; split; eauto. }
           { specialize (RTENVINJ _ _ H3) as [? [? ?]]; eauto. }
         - specialize (RTENVINJ _ _ H3) as [? [? ?]]; eauto.
->>>>>>> 65ed25b2
     + (* step_seq*)
       exists j; eexists; split; [constructor | apply RightControl]; auto.
       constructor; auto. constructor; auto.
@@ -2860,11 +2688,7 @@
       exists j; eexists; split; [constructor | apply RightControl]; auto.
       constructor; auto.
     + (* step_ifthenelse *)
-<<<<<<< HEAD
-      exploit eval_expr_injection; eauto.
-=======
       exploit eval_expr_injection; simpl in is_r1; eauto.
->>>>>>> 65ed25b2
       intros [v' [? ?]].
       destruct_mem_inj.
       exploit bool_val_inject; eauto. intros ?.
@@ -2910,11 +2734,7 @@
       apply RightControl; auto.
       constructor; auto.
     + (* step_switch *)
-<<<<<<< HEAD
-      exploit eval_expr_injection; eauto.
-=======
       exploit eval_expr_injection; simpl in is_r1; eauto.
->>>>>>> 65ed25b2
       intros [v' [? ?]].
       assert (sem_switch_arg v (typeof a) = Some n -> sem_switch_arg v' (typeof a) = Some n).
       { intros. unfold sem_switch_arg in *.
@@ -3026,56 +2846,6 @@
     *)
 
 
-<<<<<<< HEAD
-  Lemma parallel_concrete_E0: forall s1 s2 s1' s2' t,
-      right_state_injection s j s1 s2 ->
-      is_right s s1 -> (* in the context *)
-      Csem.step ge1 s1 E0 s1' ->
-      Csem.step ge2 s2 t s2' ->
-      t = E0 /\ right_state_injection s j s1' s2'.
-    Proof.
-      intros.
-      exploit parallel_concrete; eauto.
-      intros [? [? ?]].
-      assert (t = E0 /\ s2' = x).
-      { clear -H2 H3.
-        inv H2; inv H3.
-        - admit.
-        - inv H; inv H0; eauto.
-      }
-      (* rely on determinacy lemma with empty traces? *)
-  Admitted.
-
-  Lemma parallel_abstract_E0: forall s1 s2 s1' s2',
-      right_state_injection s j s1 s2 ->
-      is_left s s1 ->
-      Csem.step ge1 s1 E0 s1' ->
-      Csem.step ge2 s2 E0 s2' ->
-      right_state_injection s j s1' s2'.
-    Proof.
-      intros s1 s2 s1' t rs_inj is_l step1.
-      inv rs_inj.
-      - admit.
-      - admit. (* contradiction *)
-  Admitted.
-
-  Lemma parallel_abstract_t: forall s1 s2 s1' s2' t,
-      right_state_injection s j s1 s2 ->
-      is_left s s1 ->
-      Csem.step ge1 s1 t s1' ->
-      Csem.step ge2 s2 t s2' ->
-      right_state_injection s j s1' s2'.
-
-Lemma parallel_concrete p1 p2 scs1 scs2:
-  left_side s p1 -> (* use definitions from RSC.v *)
-  left_side s p2 -> (* use definitions from RSC.v *)
-  partial_state_equivalent s scs1 scs2 -> (* to define --> using memory injections? *)
-  pc_in_left_part scs1 -> (* to define *)
-  CS.kstep (prepare_global_env (program_link p p1)) scs1 t scs1' -> (* use step of Csem instead *)
-  exists2 scs2',
-    CS.kstep (prepare_global_env (program_link p p2)) scs2 t scs2' /\ (* use step of Csem instead *)
-      partial_state_equivalent s scs1' scs2'. (* to define *)
-=======
   (* Can get rid of uses of this? *)
   Lemma parallel_concrete_E0': forall j s1 s2 s1' s2' t,
     right_state_injection s j ge1 ge2 s1 s2 ->
@@ -3377,15 +3147,12 @@
           eauto.
   Qed.
 
-(* Lemma parallel_concrete p1 p2 scs1 scs2: *)
-(*   left_side s p1 -> (* use definitions from RSC.v *) *)
-(*   left_side s p2 -> (* use definitions from RSC.v *) *)
-(*   partial_state_equivalent s scs1 scs2 -> (* to define --> using memory injections? *) *)
-(*   pc_in_left_part scs1 -> (* to define *) *)
-(*   CS.kstep (prepare_global_env (program_link p p1)) scs1 t scs1' -> (* use step of Csem instead *) *)
-(*   exists2 scs2', *)
-(*     CS.kstep (prepare_global_env (program_link p p2)) scs2 t scs2' /\ (* use step of Csem instead *) *)
-(*       partial_state_equivalent s scs1' scs2'. (* to define *) *)
+  Lemma parallel_abstract_t: forall s1 s2 s1' s2' t,
+      right_state_injection s j s1 s2 ->
+      is_left s s1 ->
+      Csem.step ge1 s1 t s1' ->
+      Csem.step ge2 s2 t s2' ->
+      right_state_injection s j s1' s2'.
 
 Definition comp_of_event_or_default (e: event) (cp: compartment) :=
   match e with
@@ -4300,5 +4067,4 @@
     - injection CONTRA as Hm. exact (IHm Hm). }
 Qed.
 
-End Simulation.
->>>>>>> 65ed25b2
+End Simulation.