(* *********************************************************************)
(*                                                                     *)
(*              The Compcert verified compiler                         *)
(*                                                                     *)
(*          Xavier Leroy, INRIA Paris-Rocquencourt                     *)
(*                                                                     *)
(*  Copyright Institut National de Recherche en Informatique et en     *)
(*  Automatique.  All rights reserved.  This file is distributed       *)
(*  under the terms of the INRIA Non-Commercial License Agreement.     *)
(*                                                                     *)
(* *********************************************************************)

(** Correctness proof for PPC generation: main proof. *)

Require Import Coqlib Errors.
Require Import Integers Floats AST Linking.
Require Import Values Memory Events Globalenvs Smallstep.
Require Import Op Locations Mach Conventions Asm.
Require Import Asmgen Asmgenproof0 Asmgenproof1.

Local Transparent Archi.ptr64.

Definition match_prog (p: Mach.program) (tp: Asm.program) :=
  match_program (fun _ f tf => transf_fundef f = OK tf) eq p tp.

Instance comp_transf_function: has_comp_transl_partial transf_function.
Proof.
  unfold transf_function, transl_function.
  intros f ? H.
  destruct transl_code'; simpl in *; try easy.
  destruct zlt; try easy.
  now inv H.
Qed.

Lemma transf_program_match:
  forall p tp, transf_program p = OK tp -> match_prog p tp.
Proof.
  intros. eapply match_transform_partial_program; eauto.
Qed.

Section PRESERVATION.

Variable prog: Mach.program.
Variable tprog: Asm.program.
Hypothesis TRANSF: match_prog prog tprog.
Let ge := Genv.globalenv prog.
Let tge := Genv.globalenv tprog.

Lemma symbols_preserved:
  forall (s: ident), Genv.find_symbol tge s = Genv.find_symbol ge s.
Proof (Genv.find_symbol_match TRANSF).

Lemma senv_preserved:
  Senv.equiv ge tge.
Proof (Genv.senv_match TRANSF).

Lemma functions_translated:
  forall b f,
  Genv.find_funct_ptr ge b = Some f ->
  exists tf,
  Genv.find_funct_ptr tge b = Some tf /\ transf_fundef f = OK tf.
Proof (Genv.find_funct_ptr_transf_partial TRANSF).

Lemma comp_translated:
  forall v cp,
  Genv.find_comp ge  v = Some cp ->
  Genv.find_comp tge v = Some cp.
Proof. exact (Genv.find_comp_transf_partial TRANSF). Qed.

Lemma functions_transl:
  forall fb f tf,
  Genv.find_funct_ptr ge fb = Some (Internal f) ->
  transf_function f = OK tf ->
  Genv.find_funct_ptr tge fb = Some (Internal tf).
Proof.
  intros. exploit functions_translated; eauto. intros [tf' [A B]].
  monadInv B. rewrite H0 in EQ; inv EQ; auto.
Qed.

(** * Properties of control flow *)

Lemma transf_function_no_overflow:
  forall f tf,
  transf_function f = OK tf -> list_length_z tf.(fn_code) <= Ptrofs.max_unsigned.
Proof.
  intros. monadInv H. destruct (zlt Ptrofs.max_unsigned (list_length_z x.(fn_code))); inv EQ0.
  lia.
Qed.

Lemma exec_straight_exec:
  forall fb f c ep tf tc c' rs m rs' m',
  transl_code_at_pc ge (rs PC) fb f c ep tf tc ->
  exec_straight tge tf tc rs m c' rs' m' ->
  plus step tge (State rs m) E0 (State rs' m').
Proof.
  intros. inv H.
  eapply exec_straight_steps_1; eauto.
  eapply transf_function_no_overflow; eauto.
  eapply functions_transl; eauto.
Qed.

Lemma exec_straight_at:
  forall fb f c ep tf tc c' ep' tc' rs m rs' m',
  transl_code_at_pc ge (rs PC) fb f c ep tf tc ->
  transl_code f c' ep' = OK tc' ->
  exec_straight tge tf tc rs m tc' rs' m' ->
  transl_code_at_pc ge (rs' PC) fb f c' ep' tf tc'.
Proof.
  intros. inv H.
  exploit exec_straight_steps_2; eauto.
  eapply transf_function_no_overflow; eauto.
  eapply functions_transl; eauto.
  intros [ofs' [PC' CT']].
  rewrite PC'. econstructor; eauto.
Qed.

(** The following lemmas show that the translation from Mach to PPC
  preserves labels, in the sense that the following diagram commutes:
<<
                          translation
        Mach code ------------------------ PPC instr sequence
            |                                          |
            | Mach.find_label lbl       find_label lbl |
            |                                          |
            v                                          v
        Mach code tail ------------------- PPC instr seq tail
                          translation
>>
  The proof demands many boring lemmas showing that PPC constructor
  functions do not introduce new labels.
*)

Section TRANSL_LABEL.

Remark loadimm_label:
  forall r n k, tail_nolabel k (loadimm r n k).
Proof.
  intros. unfold loadimm.
  case (Int.eq (high_s n) Int.zero). TailNoLabel.
  case (Int.eq (low_s n) Int.zero); TailNoLabel.
Qed.
Hint Resolve loadimm_label: labels.

Remark addimm_label:
  forall r1 r2 n k, tail_nolabel k (addimm r1 r2 n k).
Proof.
  intros; unfold addimm.
  case (Int.eq (high_s n) Int.zero). TailNoLabel.
  case (Int.eq (low_s n) Int.zero); TailNoLabel.
Qed.
Hint Resolve addimm_label: labels.

Remark andimm_base_label:
  forall r1 r2 n k, tail_nolabel k (andimm_base r1 r2 n k).
Proof.
  intros; unfold andimm_base.
  case (Int.eq (high_u n) Int.zero). TailNoLabel.
  case (Int.eq (low_u n) Int.zero). TailNoLabel.
  eapply tail_nolabel_trans; TailNoLabel.
Qed.
Hint Resolve andimm_base_label: labels.

Remark andimm_label:
  forall r1 r2 n k, tail_nolabel k (andimm r1 r2 n k).
Proof.
  intros; unfold andimm.
  case (is_rlw_mask n); TailNoLabel.
Qed.
Hint Resolve andimm_label: labels.

Remark orimm_label:
  forall r1 r2 n k, tail_nolabel k (orimm r1 r2 n k).
Proof.
  intros; unfold orimm.
  case (Int.eq (high_u n) Int.zero). TailNoLabel.
  case (Int.eq (low_u n) Int.zero); TailNoLabel.
Qed.
Hint Resolve orimm_label: labels.

Remark xorimm_label:
  forall r1 r2 n k, tail_nolabel k (xorimm r1 r2 n k).
Proof.
  intros; unfold xorimm.
  case (Int.eq (high_u n) Int.zero). TailNoLabel.
  case (Int.eq (low_u n) Int.zero); TailNoLabel.
Qed.
Hint Resolve xorimm_label: labels.

Remark rolm_label:
  forall r1 r2 amount mask k, tail_nolabel k (rolm r1 r2 amount mask k).
Proof.
  intros; unfold rolm.
  case (is_rlw_mask mask); TailNoLabel.
Qed.
Hint Resolve rolm_label: labels.

Remark loadimm64_32s_label:
  forall r n k, tail_nolabel k (loadimm64_32s r n k).
Proof.
  unfold loadimm64_32s; intros. destruct Int64.eq; TailNoLabel.
Qed.
Hint Resolve loadimm64_32s_label: labels.

Remark loadimm64_label:
  forall r n k, tail_nolabel k (loadimm64 r n k).
Proof.
  unfold loadimm64; intros. destruct Int64.eq; TailNoLabel.
Qed.
Hint Resolve loadimm64_label: labels.

Remark loadimm64_notemp_label:
  forall r n k, tail_nolabel k (loadimm64_notemp r n k).
Proof.
  unfold loadimm64_notemp; intros. destruct Int64.eq; TailNoLabel.
  eapply tail_nolabel_trans; TailNoLabel.
Qed.
Hint Resolve loadimm64_notemp_label: labels.

Remark loadind_label:
  forall base ofs ty dst k c,
  loadind base ofs ty dst k = OK c -> tail_nolabel k c.
Proof.
  unfold loadind, accessind ; intros.
  set (ofs' := Ptrofs.to_int ofs) in *.
  set (ofs_mod := Int.eq (Int.mods ofs' (Int.repr 4)) Int.zero) in *.
  destruct ty; try discriminate;
  destruct (preg_of dst); try discriminate;
  destruct (Int.eq (high_s ofs') Int.zero);
  destruct ofs_mod;
  TailNoLabel; eapply tail_nolabel_trans; TailNoLabel.
Qed.

Remark storeind_label:
  forall base ofs ty src k c,
  storeind src base ofs ty k = OK c -> tail_nolabel k c.
Proof.
  unfold storeind, accessind;
  intros. set (ofs' := Ptrofs.to_int ofs) in *.
  set (ofs_mod := Int.eq (Int.mods ofs' (Int.repr 4)) Int.zero) in *.
  destruct ty; try discriminate;
  destruct (preg_of src); try discriminate;
  destruct (Int.eq (high_s ofs') Int.zero);
  destruct ofs_mod;
  TailNoLabel; eapply tail_nolabel_trans; TailNoLabel.
Qed.

Remark floatcomp_label:
  forall cmp r1 r2 k, tail_nolabel k (floatcomp cmp r1 r2 k).
Proof.
  intros; unfold floatcomp. destruct cmp; TailNoLabel.
Qed.
Hint Resolve floatcomp_label: labels.

Remark transl_cond_label:
  forall cond args k c,
  transl_cond cond args k = OK c -> tail_nolabel k c.
Proof.
  unfold transl_cond; intros; destruct cond; TailNoLabel;
  eapply tail_nolabel_trans; TailNoLabel.
Qed.

Remark transl_cond_op_label:
  forall cond args r k c,
  transl_cond_op cond args r k = OK c -> tail_nolabel k c.
Proof.
  unfold transl_cond_op; intros; destruct (classify_condition cond args);
  TailNoLabel.
  eapply tail_nolabel_trans. eapply transl_cond_label; eauto.
  destruct (snd (crbit_for_cond c0)); TailNoLabel.
Qed.

Remark transl_select_op_label:
  forall cond args r1 r2 rd k c,
  transl_select_op cond args r1 r2 rd k = OK c -> tail_nolabel k c.
Proof.
  unfold transl_select_op; intros. destruct (ireg_eq r1 r2).
  TailNoLabel.
  eapply tail_nolabel_trans. eapply transl_cond_label; eauto.  TailNoLabel.
Qed.

Remark transl_fselect_op_label:
  forall cond args r1 r2 rd k c,
  transl_fselect_op cond args r1 r2 rd k = OK c -> tail_nolabel k c.
Proof.
  unfold transl_fselect_op; intros. destruct (freg_eq r1 r2).
  TailNoLabel.
  eapply tail_nolabel_trans. eapply transl_cond_label; eauto.  TailNoLabel.
Qed.

Remark transl_op_label:
  forall op args r k c,
  transl_op op args r k = OK c -> tail_nolabel k c.
Proof.
Opaque Int.eq.
  unfold transl_op; intros; destruct op; TailNoLabel.
- destruct (preg_of r); try discriminate; destruct (preg_of m); inv H; TailNoLabel.
- destruct (symbol_is_small_data i i0). TailNoLabel. destruct (symbol_is_rel_data i i0); TailNoLabel.
- destruct (symbol_is_small_data i i0). TailNoLabel. destruct (symbol_is_rel_data i i0); TailNoLabel.
- destruct (Int.eq (high_s i) Int.zero); TailNoLabel; eapply tail_nolabel_trans; TailNoLabel.
- destruct (Int.eq (high_s i) Int.zero); TailNoLabel; eapply tail_nolabel_trans; TailNoLabel.
- unfold addimm64, opimm64. destruct Int64.eq. TailNoLabel.
  destruct ireg_eq; [apply tail_nolabel_cons; unfold nolabel;auto|]; eapply tail_nolabel_trans; TailNoLabel.
- unfold andimm64, andimm64_base, opimm64.
  destruct (is_rldl_mask i || is_rldr_mask i). TailNoLabel.
  destruct Int64.eq. TailNoLabel.
  destruct ireg_eq; [apply tail_nolabel_cons; unfold nolabel;auto|]; eapply tail_nolabel_trans; TailNoLabel.
- unfold orimm64, opimm64. destruct Int64.eq. TailNoLabel.
  destruct ireg_eq; [apply tail_nolabel_cons; unfold nolabel;auto|]; eapply tail_nolabel_trans; TailNoLabel.
- unfold xorimm64, opimm64. destruct Int64.eq. TailNoLabel.
  destruct ireg_eq; [apply tail_nolabel_cons; unfold nolabel;auto|]; eapply tail_nolabel_trans; TailNoLabel.
- unfold rolm64, andimm64_base, opimm64.
  destruct orb.
  TailNoLabel.
  destruct Int64.eq. TailNoLabel.
  destruct ireg_eq; TailNoLabel; eapply tail_nolabel_trans; TailNoLabel.
- eapply transl_cond_op_label; eauto.
- destruct (preg_of r); monadInv H. eapply transl_select_op_label; eauto. eapply transl_fselect_op_label; eauto.
Qed.

Remark transl_memory_access_label:
  forall (mk1: constant -> ireg -> instruction) (mk2: ireg -> ireg -> instruction)
         unaligned addr args temp k c,
  transl_memory_access mk1 mk2 unaligned addr args temp k = OK c ->
  (forall c r, nolabel (mk1 c r)) ->
  (forall r1 r2, nolabel (mk2 r1 r2)) ->
  tail_nolabel k c.
Proof.
  unfold transl_memory_access, aindexed, aindexed2, aglobal, abased, ainstack; intros; destruct addr; TailNoLabel.
  destruct (unaligned || Int.eq (Int.mods i (Int.repr 4)) Int.zero). destruct (Int.eq (high_s i) Int.zero); TailNoLabel.
  eapply tail_nolabel_trans. apply loadimm_label. TailNoLabel.
  destruct (symbol_is_small_data i i0). destruct (unaligned || symbol_ofs_word_aligned i i0); TailNoLabel. destruct (symbol_is_rel_data i i0); TailNoLabel.
  destruct (unaligned || symbol_ofs_word_aligned i i0); TailNoLabel.
  destruct (symbol_is_small_data i i0). TailNoLabel. destruct (symbol_is_rel_data i i0); TailNoLabel.
  destruct (unaligned || symbol_ofs_word_aligned i i0); TailNoLabel.
  destruct (unaligned || Int.eq (Int.mods (Ptrofs.to_int i) (Int.repr 4)) Int.zero).
  destruct (Int.eq (high_s (Ptrofs.to_int i)) Int.zero); TailNoLabel.
  eapply tail_nolabel_trans. eapply addimm_label. TailNoLabel.
Qed.

Remark transl_epilogue_label:
  forall f k, tail_nolabel k (transl_epilogue f k).
Proof.
  intros; unfold transl_epilogue; destruct (is_leaf_function f); TailNoLabel.
Qed.

Lemma transl_instr_label:
  forall f i ep k c,
  transl_instr f i ep k = OK c ->
  match i with Mlabel lbl => c = Plabel lbl :: k | _ => tail_nolabel k c end.
Proof.
  unfold transl_instr; intros; destruct i; TailNoLabel.
  eapply loadind_label; eauto.
  eapply storeind_label; eauto.
  eapply loadind_label; eauto.
  eapply tail_nolabel_trans; eapply loadind_label; eauto.
  eapply transl_op_label; eauto.
  destruct m; monadInv H; (eapply tail_nolabel_trans; [eapply transl_memory_access_label; TailNoLabel|TailNoLabel]).
  destruct m; monadInv H; eapply transl_memory_access_label; TailNoLabel.
  destruct s0; monadInv H; TailNoLabel.
  destruct s0; monadInv H; TailNoLabel; (eapply tail_nolabel_trans; [apply transl_epilogue_label | TailNoLabel]). 
  eapply tail_nolabel_trans. eapply transl_cond_label; eauto.
  destruct (snd (crbit_for_cond c0)); TailNoLabel.
  eapply tail_nolabel_trans; [apply transl_epilogue_label | TailNoLabel]. 
Qed.

Lemma transl_instr_label':
  forall lbl f i ep k c,
  transl_instr f i ep k = OK c ->
  find_label lbl c = if Mach.is_label lbl i then Some k else find_label lbl k.
Proof.
  intros. exploit transl_instr_label; eauto.
  destruct i; try (intros [A B]; apply B).
  intros. subst c. simpl. auto.
Qed.

Lemma transl_code_label:
  forall lbl f c ep tc,
  transl_code f c ep = OK tc ->
  match Mach.find_label lbl c with
  | None => find_label lbl tc = None
  | Some c' => exists tc', find_label lbl tc = Some tc' /\ transl_code f c' false = OK tc'
  end.
Proof.
  induction c; simpl; intros.
  inv H. auto.
  monadInv H. rewrite (transl_instr_label' lbl _ _ _ _ _ EQ0).
  generalize (Mach.is_label_correct lbl a).
  destruct (Mach.is_label lbl a); intros.
  subst a. simpl in EQ. exists x; auto.
  eapply IHc; eauto.
Qed.

Lemma transl_find_label:
  forall lbl f tf,
  transf_function f = OK tf ->
  match Mach.find_label lbl f.(Mach.fn_code) with
  | None => find_label lbl tf.(fn_code) = None
  | Some c => exists tc, find_label lbl tf.(fn_code) = Some tc /\ transl_code f c false = OK tc
  end.
Proof.
  intros. monadInv H. destruct (zlt Ptrofs.max_unsigned (list_length_z x.(fn_code))); inv EQ0.
  monadInv EQ. rewrite transl_code'_transl_code in EQ0.
  simpl. eapply transl_code_label; eauto.
Qed.

End TRANSL_LABEL.

(** A valid branch in a piece of Mach code translates to a valid ``go to''
  transition in the generated PPC code. *)

Lemma find_label_goto_label:
  forall f tf lbl rs m c' b ofs,
  Genv.find_funct_ptr ge b = Some (Internal f) ->
  transf_function f = OK tf ->
  rs PC = Vptr b ofs ->
  Mach.find_label lbl f.(Mach.fn_code) = Some c' ->
  exists tc', exists rs',
    goto_label tf lbl rs m = Next rs' m
  /\ transl_code_at_pc ge (rs' PC) b f c' false tf tc'
  /\ forall r, r <> PC -> rs'#r = rs#r.
Proof.
  intros. exploit (transl_find_label lbl f tf); eauto. rewrite H2.
  intros [tc [A B]].
  exploit label_pos_code_tail; eauto. instantiate (1 := 0).
  intros [pos' [P [Q R]]].
  exists tc; exists (rs#PC <- (Vptr b (Ptrofs.repr pos'))).
  split. unfold goto_label. rewrite P. rewrite H1. auto.
  split. rewrite Pregmap.gss. econstructor; eauto.
  rewrite Ptrofs.unsigned_repr. replace (pos' - 0) with pos' in Q.
  auto. lia.
  generalize (transf_function_no_overflow _ _ H0). lia.
  intros. apply Pregmap.gso; auto.
Qed.

(** Existence of return addresses *)

Lemma return_address_exists:
  forall f sg ros c, is_tail (Mcall sg ros :: c) f.(Mach.fn_code) ->
  exists ra, return_address_offset f c ra.
Proof.
  intros. eapply Asmgenproof0.return_address_exists; eauto.
- intros. exploit transl_instr_label; eauto.
  destruct i; try (intros [A B]; apply A). intros. subst c0. repeat constructor.
- intros. monadInv H0.
  destruct (zlt Ptrofs.max_unsigned (list_length_z x.(fn_code))); inv EQ0. monadInv EQ.
  rewrite transl_code'_transl_code in EQ0.
  exists x; exists false; split; auto. unfold fn_code. repeat constructor.
- exact transf_function_no_overflow.
Qed.

(** * Proof of semantic preservation *)

(** Semantic preservation is proved using simulation diagrams
  of the following form.
<<
           st1 --------------- st2
            |                   |
           t|                  *|t
            |                   |
            v                   v
           st1'--------------- st2'
>>
  The invariant is the [match_states] predicate below, which includes:
- The PPC code pointed by the PC register is the translation of
  the current Mach code sequence.
- Mach register values and PPC register values agree.
*)

Inductive match_states: Mach.state -> Asm.state -> Prop :=
  | match_states_intro:
      forall s fb sp c ep ms m m' rs f tf tc
        (STACKS: match_stack ge s)
        (FIND: Genv.find_funct_ptr ge fb = Some (Internal f))
        (MEXT: Mem.extends m m')
        (AT: transl_code_at_pc ge (rs PC) fb f c ep tf tc)
        (AG: agree ms sp rs)
        (DXP: ep = true -> rs#GPR11 = parent_sp s)
        (LEAF: is_leaf_function f = true -> rs#LR = parent_ra s),
      match_states (Mach.State s fb sp c ms m)
                   (Asm.State rs m')
  | match_states_call:
      forall s fb ms m m' rs
        (STACKS: match_stack ge s)
        (MEXT: Mem.extends m m')
        (AG: agree ms (parent_sp s) rs)
        (ATPC: rs PC = Vptr fb Ptrofs.zero)
        (ATLR: rs RA = parent_ra s),
      match_states (Mach.Callstate s fb ms m)
                   (Asm.State rs m')
  | match_states_return:
      forall s ms m m' rs
        (STACKS: match_stack ge s)
        (MEXT: Mem.extends m m')
        (AG: agree ms (parent_sp s) rs)
        (ATPC: rs PC = parent_ra s),
      match_states (Mach.Returnstate s ms m)
                   (Asm.State rs m').

Lemma exec_straight_steps:
  forall s fb f rs1 i c ep tf tc m1' m2 m2' sp ms2,
  match_stack ge s ->
  Mem.extends m2 m2' ->
  Genv.find_funct_ptr ge fb = Some (Internal f) ->
  transl_code_at_pc ge (rs1 PC) fb f (i :: c) ep tf tc ->
  (is_leaf_function f = true -> rs1#LR = parent_ra s) ->
  (forall k c (TR: transl_instr f i ep k = OK c),
   exists rs2,
       exec_straight tge tf c rs1 m1' k rs2 m2'
    /\ agree ms2 sp rs2
    /\ (it1_is_parent ep i = true -> rs2#GPR11 = parent_sp s)
    /\ rs2#LR = rs1#LR) ->
  exists st',
  plus step tge (State rs1 m1') E0 st' /\
  match_states (Mach.State s fb sp c ms2 m2) st'.
Proof.
  intros. inversion H2. subst. monadInv H8.
  exploit H4; eauto. intros (rs2 & A & B & C & D).
  exists (State rs2 m2'); split.
  eapply exec_straight_exec; eauto.
  econstructor; eauto. eapply exec_straight_at; eauto. rewrite D; auto.
Qed.

Lemma exec_straight_steps_goto:
  forall s fb f rs1 i c ep tf tc m1' m2 m2' sp ms2 lbl c',
  match_stack ge s ->
  Mem.extends m2 m2' ->
  Genv.find_funct_ptr ge fb = Some (Internal f) ->
  Mach.find_label lbl f.(Mach.fn_code) = Some c' ->
  transl_code_at_pc ge (rs1 PC) fb f (i :: c) ep tf tc ->
  it1_is_parent ep i = false ->
  (is_leaf_function f = true -> rs1#LR = parent_ra s) ->
  (forall k c (TR: transl_instr f i ep k = OK c),
   exists jmp, exists k', exists rs2,
       exec_straight tge tf c rs1 m1' (jmp :: k') rs2 m2'
    /\ agree ms2 sp rs2
    /\ exec_instr tge tf jmp rs2 m2' = goto_label tf lbl rs2 m2'
    /\ rs2#LR = rs1#LR) ->
  exists st',
  plus step tge (State rs1 m1') E0 st' /\
  match_states (Mach.State s fb sp c' ms2 m2) st'.
Proof.
  intros. inversion H3. subst. monadInv H10.
  exploit H6; eauto. intros (jmp & k' & rs2 & A & B & C & D).
  generalize (functions_transl _ _ _ H8 H9); intro FN.
  generalize (transf_function_no_overflow _ _ H9); intro NOOV.
  exploit exec_straight_steps_2; eauto.
  intros [ofs' [PC2 CT2]].
  exploit find_label_goto_label; eauto.
  intros [tc' [rs3 [GOTO [AT' OTH]]]].
  exists (State rs3 m2'); split.
  eapply plus_right'.
  eapply exec_straight_steps_1; eauto.
  econstructor; eauto.
  eapply find_instr_tail. eauto.
  rewrite C. eexact GOTO.
  traceEq.
  econstructor; eauto.
  apply agree_exten with rs2; auto with asmgen.
  congruence.
  intros. rewrite OTH by congruence. rewrite D. auto.
Qed.

(** We need to show that, in the simulation diagram, we cannot
  take infinitely many Mach transitions that correspond to zero
  transitions on the PPC side.  Actually, all Mach transitions
  correspond to at least one PPC transition, except the
  transition from [Machsem.Returnstate] to [Machsem.State].
  So, the following integer measure will suffice to rule out
  the unwanted behaviour. *)

Definition measure (s: Mach.state) : nat :=
  match s with
  | Mach.State _ _ _ _ _ _ => 0%nat
  | Mach.Callstate _ _ _ _ => 0%nat
  | Mach.Returnstate _ _ _ => 1%nat
  end.

Remark preg_of_not_GPR11: forall r, negb (mreg_eq r R11) = true -> IR GPR11 <> preg_of r.
Proof.
  intros. change (IR GPR11) with (preg_of R11). red; intros.
  exploit preg_of_injective; eauto. intros; subst r; discriminate.
Qed.

(** This is the simulation diagram.  We prove it by case analysis on the Mach transition. *)

Theorem step_simulation:
  forall S1 t S2, Mach.step return_address_offset ge S1 t S2 ->
  forall S1' (MS: match_states S1 S1') (WF: wf_state ge S1),
  (exists S2', plus step tge S1' t S2' /\ match_states S2 S2')
  \/ (measure S2 < measure S1 /\ t = E0 /\ match_states S2 S1')%nat.
Proof.
  induction 1; intros; inv MS.

- (* Mlabel *)
  left; eapply exec_straight_steps; eauto; intros.
  monadInv TR. econstructor; split. apply exec_straight_one. simpl; eauto. auto.
  split. apply agree_nextinstr; auto. 
  split. simpl; congruence.
  auto with asmgen.

- (* Mgetstack *)
  unfold load_stack in H.
  exploit Mem.loadv_extends; eauto. intros [v' [A B]].
  rewrite (sp_val _ _ _ AG) in A.
  left; eapply exec_straight_steps; eauto. intros. simpl in TR.
  exploit loadind_correct; eauto with asmgen. intros [rs' [P [Q R]]].
  exists rs'; split. eauto.
  split. eapply agree_set_mreg; eauto with asmgen. congruence.
  split. simpl; congruence.
  apply R; auto with asmgen.

- (* Msetstack *)
  unfold store_stack in H.
  assert (Val.lessdef (rs src) (rs0 (preg_of src))). eapply preg_val; eauto.
  exploit Mem.storev_extends; eauto. intros [m2' [A B]].
  left; eapply exec_straight_steps; eauto.
  rewrite (sp_val _ _ _ AG) in A. intros. simpl in TR.
  exploit storeind_correct; eauto with asmgen. intros [rs' [P Q]].
  exists rs'; split. eauto.
  split. eapply agree_undef_regs; eauto with asmgen.
  split. simpl; intros. rewrite Q; auto with asmgen.
  rewrite Q; auto with asmgen.

- (* Mgetparam *)
  assert (f0 = f) by congruence; subst f0.
  unfold load_stack in *.
  exploit Mem.loadv_extends. eauto. eexact H0. auto.
  intros [parent' [A B]]. rewrite (sp_val _ _ _ AG) in A.
  exploit lessdef_parent_sp; eauto. clear B; intros B; subst parent'.
  exploit Mem.loadv_extends. eauto. eexact H1. auto.
  intros [v' [C D]].
Opaque loadind.
  left; eapply exec_straight_steps; eauto; intros.
  destruct ep; simpl in TR.
(* GPR11 contains parent *)
  exploit loadind_correct. eexact TR.
  instantiate (2 := rs0). rewrite DXP; eauto.  congruence.
  intros [rs1 [P [Q R]]].
  exists rs1; split. eauto.
  split. eapply agree_set_mreg. eapply agree_set_mreg; eauto. congruence. auto with asmgen.
  split. simpl; intros. rewrite R; auto with asmgen.
  apply preg_of_not_GPR11; auto.
  apply R; auto with asmgen.
(* GPR11 does not contain parent *)
  monadInv TR.
  exploit loadind_correct. eexact EQ0. eauto. congruence. intros [rs1 [P [Q R]]]. simpl in Q.
  exploit loadind_correct. eexact EQ. instantiate (2 := rs1). rewrite Q. eauto. congruence.
  intros [rs2 [S [T U]]].
  exists rs2; split. eapply exec_straight_trans; eauto.
  split. eapply agree_set_mreg. eapply agree_set_mreg. eauto. eauto.
  instantiate (1 := rs1#GPR11 <- (rs2#GPR11)). intros.
  rewrite Pregmap.gso; auto with asmgen.
  congruence. intros. unfold Pregmap.set. destruct (PregEq.eq r' GPR11). congruence. auto with asmgen.
  split. simpl; intros. rewrite U; auto with asmgen.
  apply preg_of_not_GPR11; auto.
  rewrite U; auto with asmgen.

- (* Mop *)
  assert (eval_operation tge sp op rs##args m = Some v).
    rewrite <- H. apply eval_operation_preserved. exact symbols_preserved.
  exploit eval_operation_lessdef. eapply preg_vals; eauto. eauto. eexact H0.
  intros [v' [A B]]. rewrite (sp_val _ _ _ AG) in A.
  left; eapply exec_straight_steps; eauto; intros. simpl in TR.
  exploit transl_op_correct; eauto. intros [rs2 [P [Q R]]].
  exists rs2; split. eauto. split. auto.
  split. destruct op; simpl; try discriminate. intros.
  destruct (andb_prop _ _ H1); clear H1.
  rewrite R; auto. apply preg_of_not_GPR11; auto.
  change (destroyed_by_op Omove) with (@nil mreg). simpl; auto.
  apply R; auto with asmgen. 

- (* Mload *)
  assert (eval_addressing tge sp addr rs##args = Some a).
    rewrite <- H. apply eval_addressing_preserved. exact symbols_preserved.
  exploit eval_addressing_lessdef. eapply preg_vals; eauto. eexact H1.
  intros [a' [A B]]. rewrite (sp_val _ _ _ AG) in A.
  exploit Mem.loadv_extends; eauto. intros [v' [C D]].
  left; eapply exec_straight_steps; eauto; intros. simpl in TR.
  exploit transl_load_correct; eauto. intros [rs2 [P [Q R]]].
  exists rs2; split. eauto.
  split. eapply agree_set_undef_mreg; eauto. congruence.
  intros; auto with asmgen.
  split. simpl; congruence.
  apply R; auto with asmgen.

- (* Mstore *)
  assert (eval_addressing tge sp addr rs##args = Some a).
    rewrite <- H. apply eval_addressing_preserved. exact symbols_preserved.
  exploit eval_addressing_lessdef. eapply preg_vals; eauto. eexact H1.
  intros [a' [A B]]. rewrite (sp_val _ _ _ AG) in A.
  assert (Val.lessdef (rs src) (rs0 (preg_of src))). eapply preg_val; eauto.
  exploit Mem.storev_extends; eauto. intros [m2' [C D]].
  left; eapply exec_straight_steps; eauto.
  intros. simpl in TR. exploit transl_store_correct; eauto. intros [rs2 [P Q]].
  exists rs2; split. eauto.
  split. eapply agree_undef_regs; eauto with asmgen.
  split. simpl; congruence.
  apply Q; auto with asmgen.

- (* Mcall *)
  assert (f0 = f) by congruence.  subst f0.
  inv AT.
  assert (NOOV: list_length_z tf.(fn_code) <= Int.max_unsigned).
    eapply transf_function_no_overflow; eauto.
  destruct ros as [rf|fid]; simpl in H; monadInv H5.
+ (* Indirect call *)
  assert (rs rf = Vptr f' Ptrofs.zero).
    destruct (rs rf); try discriminate.
    revert H; predSpec Ptrofs.eq Ptrofs.eq_spec i Ptrofs.zero; intros; congruence.
  assert (rs0 x0 = Vptr f' Ptrofs.zero).
    exploit ireg_val; eauto. rewrite H5; intros LD; inv LD; auto.
  generalize (code_tail_next_int _ _ _ _ NOOV H6). intro CT1.
  generalize (code_tail_next_int _ _ _ _ NOOV CT1). intro CT2.
  assert (TCA: transl_code_at_pc ge (Vptr fb (Ptrofs.add (Ptrofs.add ofs Ptrofs.one) Ptrofs.one)) fb f c false tf x).
    econstructor; eauto.
  exploit return_address_offset_correct; eauto. intros; subst ra.
  left; econstructor; split.
  eapply plus_left. eapply exec_step_internal. eauto.
  eapply functions_transl; eauto. eapply find_instr_tail; eauto.
  simpl. eauto.
  apply star_one. eapply exec_step_internal. Simpl. rewrite <- H2; simpl; eauto.
  eapply functions_transl; eauto. eapply find_instr_tail; eauto.
  simpl. eauto.
  traceEq.
  econstructor; eauto.
  econstructor; eauto.
  eapply agree_sp_def; eauto.
  simpl. eapply agree_exten; eauto. intros. Simpl.
  Simpl. rewrite <- H2. auto.
+ (* Direct call *)
  generalize (code_tail_next_int _ _ _ _ NOOV H6). intro CT1.
  assert (TCA: transl_code_at_pc ge (Vptr fb (Ptrofs.add ofs Ptrofs.one)) fb f c false tf x).
    econstructor; eauto.
  exploit return_address_offset_correct; eauto. intros; subst ra.
  left; econstructor; split.
  apply plus_one. eapply exec_step_internal. eauto.
  eapply functions_transl; eauto. eapply find_instr_tail; eauto.
  simpl. unfold Genv.symbol_address. rewrite symbols_preserved. rewrite H. eauto.
  econstructor; eauto.
  econstructor; eauto.
  eapply agree_sp_def; eauto.
  simpl. eapply agree_exten; eauto. intros. Simpl.
  Simpl. rewrite <- H2. auto.

- (* Mtailcall *)
  assert (f0 = f) by congruence.  subst f0.
  inversion AT; subst.
  assert (NOOV: list_length_z tf.(fn_code) <= Ptrofs.max_unsigned).
    eapply transf_function_no_overflow; eauto.
  destruct ros as [rf|fid]; simpl in H; monadInv H7.
+ (* Indirect call *)
  assert (rs rf = Vptr f' Ptrofs.zero).
    destruct (rs rf); try discriminate.
    revert H; predSpec Ptrofs.eq Ptrofs.eq_spec i Ptrofs.zero; intros; congruence.
  assert (rs0 x0 = Vptr f' Ptrofs.zero).
    exploit ireg_val; eauto. rewrite H7; intros LD; inv LD; auto.
  set (rs1 := nextinstr (rs0#CTR <- (Vptr f' Ptrofs.zero))).
  assert (AG1: agree rs (Vptr stk soff) rs1). { apply agree_nextinstr. apply agree_set_other; auto. }
  exploit transl_epilogue_correct; eauto. 
  intros (rs2 & m2' & A & B & C & D & E & F). 
  assert (A': exec_straight tge tf
            (Pmtctr x0 :: transl_epilogue f (Pbctr sig :: x))
            rs0 m'0
            (Pbctr sig :: x) rs2 m2').
  { apply exec_straight_step with rs1 m'0. simpl. rewrite H9. reflexivity. reflexivity. eexact A. }
  clear A.
  exploit exec_straight_steps_2; eauto using functions_transl. 
  intros (ofs' & U & V).
  set (rs3 := rs2#PC <- (rs2 CTR)).
  left; exists (State rs3 m2'); split.
  (* execution *)
  eapply plus_right'. eapply exec_straight_exec; eauto.
  econstructor; eauto using functions_transl, find_instr_tail.
  traceEq.
  (* match states *)
  econstructor; eauto. apply agree_set_other; auto. 
  unfold rs3; Simpl. rewrite F by congruence. reflexivity.
+ (* Direct call *)
  exploit transl_epilogue_correct; eauto. 
  intros (rs2 & m2' & A & B & C & D & E & F). 
  exploit exec_straight_steps_2; eauto using functions_transl. 
  intros (ofs' & U & V).
  set (rs3 := rs2#PC <- (Vptr f' Ptrofs.zero)).
  left; exists (State rs3 m2'); split.
  (* execution *)
  eapply plus_right'. eapply exec_straight_exec; eauto.
  econstructor; eauto using functions_transl, find_instr_tail.
  simpl. unfold Genv.symbol_address. rewrite symbols_preserved, H. reflexivity.
  traceEq.
  (* match states *)
  econstructor; eauto. apply agree_set_other; auto. 

- (* Mbuiltin *)
  inv AT. monadInv H4.
  exploit functions_transl; eauto. intro FN.
  generalize (transf_function_no_overflow _ _ H3); intro NOOV.
  exploit builtin_args_match; eauto. intros [vargs' [P Q]].
  exploit external_call_mem_extends; eauto.
  intros [vres' [m2' [A [B [C D]]]]].
  left. econstructor; split. apply plus_one.
  eapply exec_step_builtin. eauto. eauto.
  eapply find_instr_tail; eauto.
  erewrite <- sp_val by eauto.
  eapply eval_builtin_args_preserved with (ge1 := ge); eauto. exact symbols_preserved.
  eapply external_call_symbols_preserved; eauto. apply senv_preserved.
  replace (comp_of tf) with (comp_of f); eauto.
  { rewrite <- comp_transf_function; eauto.
    now replace f with (Internal f0) by congruence. }
  eauto.
  econstructor; eauto.
  instantiate (2 := tf); instantiate (1 := x).
  unfold nextinstr. rewrite Pregmap.gss.
  rewrite set_res_other. simpl. rewrite undef_regs_other_2.
  rewrite Pregmap.gso by auto with asmgen.
  rewrite <- H1. simpl. econstructor; eauto.
  eapply code_tail_next_int; eauto.
  rewrite preg_notin_charact. intros. auto with asmgen.
  auto with asmgen.
  apply agree_nextinstr. eapply agree_set_res; auto.
  eapply agree_undef_regs; eauto.
  intros. simpl. rewrite undef_regs_other_2; auto. apply Pregmap.gso. auto with asmgen.
  congruence.
  intros. Simpl. rewrite set_res_other by auto.
  simpl. rewrite undef_regs_other_2; auto with asmgen.

- (* Mgoto *)
  assert (f0 = f) by congruence. subst f0.
  inv AT. monadInv H4.
  exploit find_label_goto_label; eauto. intros [tc' [rs' [GOTO [AT2 INV]]]].
  left; exists (State rs' m'); split.
  apply plus_one. econstructor; eauto.
  eapply functions_transl; eauto.
  eapply find_instr_tail; eauto.
  simpl; eauto.
  econstructor; eauto.
  eapply agree_exten; eauto with asmgen.
  congruence.
  rewrite INV by congruence; auto.

- (* Mcond true *)
  assert (f0 = f) by congruence. subst f0.
  exploit eval_condition_lessdef. eapply preg_vals; eauto. eauto. eauto. intros EC.
  left; eapply exec_straight_steps_goto; eauto.
  intros. simpl in TR.
  destruct (transl_cond_correct_1 tge tf cond args _ rs0 m' _ TR) as [rs' [A [B C]]].
  rewrite EC in B.
  destruct (snd (crbit_for_cond cond)).
  (* Pbt, taken *)
  econstructor; econstructor; econstructor; split. eexact A.
  split. eapply agree_undef_regs; eauto with asmgen.
  split. simpl. rewrite B. reflexivity.
  auto with asmgen.
  (* Pbf, taken *)
  econstructor; econstructor; econstructor; split. eexact A.
  split. eapply agree_undef_regs; eauto with asmgen.
  split. simpl. rewrite B. reflexivity.
  auto with asmgen.

- (* Mcond false *)
  exploit eval_condition_lessdef. eapply preg_vals; eauto. eauto. eauto. intros EC.
  left; eapply exec_straight_steps; eauto. intros. simpl in TR.
  destruct (transl_cond_correct_1 tge tf cond args _ rs0 m' _ TR) as [rs' [A [B C]]].
  rewrite EC in B.
  econstructor; split.
  eapply exec_straight_trans. eexact A.
  destruct (snd (crbit_for_cond cond)).
  apply exec_straight_one. simpl. rewrite B. reflexivity. auto.
  apply exec_straight_one. simpl. rewrite B. reflexivity. auto.
  split. eapply agree_undef_regs; eauto with asmgen.
  intros; Simpl.
  split. simpl. congruence.
  Simpl. 

- (* Mjumptable *)
  assert (f0 = f) by congruence. subst f0.
  inv AT. monadInv H6.
  exploit functions_transl; eauto. intro FN.
  generalize (transf_function_no_overflow _ _ H5); intro NOOV.
  exploit find_label_goto_label. eauto. eauto.
  instantiate (2 := rs0#GPR12 <- Vundef #CTR <- Vundef).
  Simpl. eauto.
  eauto.
  intros [tc' [rs' [A [B C]]]].
  exploit ireg_val; eauto. rewrite H. intros LD; inv LD.
  left; econstructor; split.
  apply plus_one. econstructor; eauto.
  eapply find_instr_tail; eauto.
  simpl. rewrite <- H9. unfold Mach.label in H0; unfold label; rewrite H0. eexact A.
  econstructor; eauto.
  eapply agree_undef_regs; eauto.
Local Transparent destroyed_by_jumptable.
  simpl. intros. rewrite C; auto with asmgen. Simpl.
  congruence.
  intros. rewrite C by auto with asmgen. Simpl. 

- (* Mreturn *)
  assert (f0 = f) by congruence. subst f0.
  inversion AT; subst.
  assert (NOOV: list_length_z tf.(fn_code) <= Ptrofs.max_unsigned).
    eapply transf_function_no_overflow; eauto.
  monadInv H6.
  exploit transl_epilogue_correct; eauto. 
  intros (rs2 & m2' & A & B & C & D & E & F).
  exploit exec_straight_steps_2; eauto using functions_transl. 
  intros (ofs' & U & V).
  set (rs3 := rs2#PC <- (parent_ra s)).
  left; exists (State rs3 m2'); split.
  (* execution *)
  eapply plus_right'. eapply exec_straight_exec; eauto.
  econstructor; eauto using functions_transl, find_instr_tail.
  simpl. rewrite D; reflexivity. 
  traceEq.
  (* match states *)
  econstructor; eauto. apply agree_set_other; auto. 

- (* internal function *)
  exploit functions_translated; eauto. intros [tf [A B]]. monadInv B.
  generalize EQ; intros EQ'. monadInv EQ'.
  destruct (zlt Ptrofs.max_unsigned (list_length_z x0.(fn_code))); inversion EQ1. clear EQ1. subst x0.
  unfold store_stack in *.
  exploit Mem.alloc_extends. eauto. eauto. apply Z.le_refl. apply Z.le_refl.
  intros [m1' [C D]].
  exploit Mem.storev_extends. eexact D. eexact H1. eauto. eauto.
  intros [m2' [F G]].
  simpl chunk_of_type in F.
  exploit Mem.storev_extends. eexact G. eexact H2. eauto. eauto.
  intros [m3' [P Q]].
  (* Execution of function prologue *)
  monadInv EQ0. rewrite transl_code'_transl_code in EQ1.
  set (tfbody := Pallocframe (fn_stacksize f) (fn_link_ofs f)
                      (fn_retaddr_ofs f)
                    :: Pmflr GPR0
                       :: Pstw GPR0 (Cint (Ptrofs.to_int (fn_retaddr_ofs f)))
                            GPR1
                          :: Pcfi_rel_offset
                               (Ptrofs.to_int (fn_retaddr_ofs f)) :: x0) in *.
  set (tf := {| fn_sig := Mach.fn_sig f; fn_code := tfbody |}) in *.
  set (rs2 := nextinstr (rs0#GPR1 <- sp #GPR0 <- Vundef)).
  set (rs3 := nextinstr (rs2#GPR0 <- (rs0#LR))).
  set (rs4 := nextinstr rs3).
  set (rs5 := nextinstr rs4).
  assert (EXEC_PROLOGUE:
            exec_straight tge tf
              tf.(fn_code) rs0 m'
              x0 rs5 m3').
  change (fn_code tf) with tfbody; unfold tfbody.
  apply exec_straight_step with rs2 m2'.
  unfold exec_instr.
  change (fn_comp tf) with (Mach.fn_comp f).
  rewrite C. fold sp.
  rewrite <- (sp_val _ _ _ AG). rewrite F. auto. auto.
  apply exec_straight_step with rs3 m2'.
  simpl. auto. auto.
  apply exec_straight_two with rs4 m3'.
  simpl. unfold store1. rewrite gpr_or_zero_not_zero.
  change (rs3 GPR1) with sp. change (rs3 GPR0) with (rs0 LR).
  simpl const_low. rewrite ATLR. erewrite storev_offset_ptr by eexact P. auto. congruence.
  auto. auto. auto.
  left; exists (State rs5 m3'); split.
  eapply exec_straight_steps_1; eauto. lia. constructor.
  econstructor; eauto.
  change (rs5 PC) with (Val.offset_ptr (Val.offset_ptr (Val.offset_ptr (Val.offset_ptr (rs0 PC) Ptrofs.one) Ptrofs.one) Ptrofs.one) Ptrofs.one).
<<<<<<< HEAD
  rewrite ATPC. simpl. econstructor; eauto.
  eapply code_tail_next_int. omega.
  eapply code_tail_next_int. omega.
  eapply code_tail_next_int. omega.
  eapply code_tail_next_int. omega.
=======
  rewrite ATPC. simpl. constructor; eauto.
  eapply code_tail_next_int. lia.
  eapply code_tail_next_int. lia.
  eapply code_tail_next_int. lia.
  eapply code_tail_next_int. lia.
>>>>>>> db8a63f2
  constructor.
  unfold rs5, rs4, rs3, rs2.
  apply agree_nextinstr. apply agree_nextinstr.
  apply agree_set_other; auto. apply agree_set_other; auto.
  apply agree_nextinstr. apply agree_set_other; auto.
  eapply agree_change_sp; eauto. unfold sp; congruence.
  congruence.

- (* external function *)
  exploit functions_translated; eauto.
  intros [tf [A B]]. simpl in B. inv B.
  exploit extcall_arguments_match; eauto.
  intros [args' [C D]].
  exploit external_call_mem_extends; eauto.
  intros [res' [m2' [P [Q [R S]]]]].
  left; econstructor; split.
  apply plus_one. eapply exec_step_external; eauto.
  { unfold call_comp in COMP.
    rewrite <- ATLR in COMP.
    apply comp_translated; eauto. }
  eapply external_call_symbols_preserved; eauto. apply senv_preserved.
  econstructor; eauto.
  unfold loc_external_result. apply agree_set_other; auto. apply agree_set_pair; auto.
  apply agree_undef_caller_save_regs; auto. 

- (* return *)
  inv STACKS. simpl in *.
  right. split. lia. split. auto.
  rewrite <- ATPC in H5.
  econstructor; eauto.
  congruence.
  inv WF. inv STACK. inv H1. congruence.
Qed.

Lemma transf_initial_states:
  forall st1, Mach.initial_state prog st1 ->
  exists st2, Asm.initial_state tprog st2 /\ match_states st1 st2.
Proof.
  intros. inversion H. unfold ge0 in *.
  econstructor; split.
  econstructor.
  eapply (Genv.init_mem_transf_partial TRANSF); eauto.
  replace (Genv.symbol_address (Genv.globalenv tprog) (prog_main tprog) Ptrofs.zero)
     with (Vptr fb Ptrofs.zero).
  econstructor; eauto.
  constructor.
  apply Mem.extends_refl.
  split. auto. simpl. unfold Vnullptr; simpl; congruence. intros. rewrite Regmap.gi. auto.
  unfold Genv.symbol_address.
  rewrite (match_program_main TRANSF).
  rewrite symbols_preserved.
  unfold ge; rewrite H1. auto.
Qed.

Lemma transf_final_states:
  forall st1 st2 r,
  match_states st1 st2 -> Mach.final_state st1 r -> Asm.final_state st2 r.
Proof.
  intros. inv H0. inv H. constructor. auto.
  compute in H1. inv H1.
  generalize (preg_val _ _ _ R3 AG). rewrite H2. intros LD; inv LD. auto.
Qed.

Theorem transf_program_correct:
  forward_simulation (Mach.semantics return_address_offset prog) (Asm.semantics tprog).
Proof.
  eapply forward_simulation_star with
     (measure := measure)
     (match_states := fun S1 S2 => match_states S1 S2 /\ wf_state ge S1).
- apply senv_preserved.
- simpl; intros. exploit transf_initial_states; eauto. intros (s2 & A & B).
  exists s2; intuition auto. apply wf_initial; auto. 
- simpl; intros. destruct H as [MS WF]. eapply transf_final_states; eauto.
- simpl; intros. destruct H0 as [MS WF]. 
  exploit step_simulation; eauto. intros [ (s2' & A & B) | (A & B & C) ].
+ left; exists s2'; intuition auto. eapply wf_step; eauto. 
+ right; intuition auto. eapply wf_step; eauto.
Qed.

End PRESERVATION.<|MERGE_RESOLUTION|>--- conflicted
+++ resolved
@@ -960,19 +960,11 @@
   eapply exec_straight_steps_1; eauto. lia. constructor.
   econstructor; eauto.
   change (rs5 PC) with (Val.offset_ptr (Val.offset_ptr (Val.offset_ptr (Val.offset_ptr (rs0 PC) Ptrofs.one) Ptrofs.one) Ptrofs.one) Ptrofs.one).
-<<<<<<< HEAD
   rewrite ATPC. simpl. econstructor; eauto.
-  eapply code_tail_next_int. omega.
-  eapply code_tail_next_int. omega.
-  eapply code_tail_next_int. omega.
-  eapply code_tail_next_int. omega.
-=======
-  rewrite ATPC. simpl. constructor; eauto.
   eapply code_tail_next_int. lia.
   eapply code_tail_next_int. lia.
   eapply code_tail_next_int. lia.
   eapply code_tail_next_int. lia.
->>>>>>> db8a63f2
   constructor.
   unfold rs5, rs4, rs3, rs2.
   apply agree_nextinstr. apply agree_nextinstr.
